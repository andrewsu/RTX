from Orangeboard import Orangeboard
from ReasoningToolNode import ReasoningToolNode
from QueryOMIM import QueryOMIM
from QueryMyGene import QueryMyGene
from QueryPC2 import QueryPC2

query_omim_obj = QueryOMIM()
query_mygene_obj = QueryMyGene()
query_pc2_obj = QueryPC2()

genetic_condition_mim_id = 603903  # sickle-cell anemia
target_disease_disont_id = 12365

master_rel_is_directed = {"genetic_cond_affects": True,
                          "is_member_of": True}
                        
master_rel_ids_in_orangeboard = {"genetic_cond_affects": dict(),
                                 "is_member_of": dict()}

master_node_ids_in_orangeboard = {"mim":      dict(),
                                  "disont":   dict(),
                                  "uniprot":  dict(),
                                  "gene":     dict(),
                                  "reactome": dict()}


def add_rel(orangeboard, rel_type, source_node_uuid, target_node_uuid):
    is_directed = master_rel_is_directed[rel_type]
    rel_uuid = orangeboard.add_rel(source_node_uuid,
                                   target_node_uuid,
                                   rel_type,
                                   is_directed)
    rel_key = (source_node_uuid + "--" + target_node_uuid)
    master_rel_ids_in_orangeboard[rel_type][rel_key] = rel_uuid
    return rel_uuid
    
def add_node(orangeboard, biotype, node_name):
    node_uuid = orangeboard.add_node(node_labels=set([biotype]),
                                node_properties={'name': str(node_name),
                                                 'expanded': 'false'})
    master_node_ids_in_orangeboard[biotype][node_name]=node_uuid
    return node_uuid

def get_rel_if_in_orangeboard(source_node_uuid, target_node_uuid, rel_type):
    rel_uuid = None
    rel_type_map =  master_rel_ids_in_orangeboard[rel_type]
    assert None != rel_type_map
    rel_key = (source_node_uuid + "--" + target_node_uuid)
    if rel_key in rel_type_map:
        rel_uuid = rel_type_map[rel_key]
    else:
        if not master_rel_is_directed[rel_type]:
            rel_key = (target_node_uuid + "--" + source_node_uuid)
            if rel_key in rel_type_map:
                rel_uuid = rel_type_map[rel_key]
    return rel_uuid

def add_rel_if_not_in_orangeboard(orangeboard, source_node_uuid, target_node_uuid, rel_type):
    rel_uuid = get_rel_if_in_orangeboard(source_node_uuid, target_node_uuid, rel_type)
    if None == rel_uuid:
        rel_uuid = add_rel(orangeboard, rel_type, source_node_uuid, target_node_uuid)
    
def add_node_if_not_in_orangeboard(orangeboard, biotype, node_name):
    if node_name not in master_node_ids_in_orangeboard[biotype]:
        node_uuid = add_node(orangeboard, biotype, node_name)
    else:
        node_uuid = master_node_ids_in_orangeboard[biotype][node_name]
    return node_uuid

def expand_reactome(orangeboard, node):
    reactome_id_str = node.get_bioname()
    proteins_set = query_pc2_obj.pathway_to_uniprot_ids(reactome_id_str)
    source_node_uuid = node.get_uuid()
    for uniprot_id in proteins_set:
        target_node_uuid = add_node_if_not_in_orangeboard(orangeboard, "uniprot", uniprot_id)
        add_rel_if_not_in_orangeboard(orangeboard, target_node_uuid, source_node_uuid, "is_member_of")
        
def expand_uniprot(orangeboard, node):
    uniprot_id_str = node.get_bioname()
    pathways_set = query_pc2_obj.uniprot_id_to_reactome_pathways(uniprot_id_str)
    source_node_uuid = node.get_uuid()
    for pathway_id in pathways_set:
        print(pathway_id)
        target_node_uuid = add_node_if_not_in_orangeboard(orangeboard, "reactome", pathway_id)
        add_rel_if_not_in_orangeboard(orangeboard, source_node_uuid, target_node_uuid, "is_member_of")
        
def expand_mim(orangeboard, node):
    res_dict = query_omim_obj.disease_mim_to_gene_symbols_and_uniprot_ids(int(node.get_bioname()))
    uniprot_ids = res_dict["uniprot_ids"]
    gene_symbols = res_dict["gene_symbols"]
    for gene_symbol in gene_symbols:
        uniprot_id = query_mygene_obj.convert_gene_symbol_to_uniprot_id(gene_symbol)
        if None != uniprot_id:
            uniprot_ids = uniprot_ids.union(uniprot_id)
    source_node_uuid = node.get_uuid()
    for uniprot_id in uniprot_ids:
        target_node_uuid = add_node_if_not_in_orangeboard(orangeboard, "uniprot", uniprot_id)
        add_rel_if_not_in_orangeboard(orangeboard, source_node_uuid, target_node_uuid, "genetic_cond_affects")

def expand_disont(orangeboard, node):
    print("expanding node: " + str(node))
    
def expand(orangeboard, node):
    node_type = node.get_biotype()
    method_name = "expand_" + node_type
    method_obj = globals()[method_name]  ## dispatch to the correct function for expanding the node type
    method_obj(orangeboard, node)
    orangeboard.set_node_property(node.properties["UUID"], "expanded", "true")

ob = Orangeboard()
ob.clear()

## add the initial genetic condition into the Orangeboard, as a "MIM" node
add_node(ob, "mim", genetic_condition_mim_id)

## add the initial target disease into the Orangeboard, as a "disease ontology" node
add_node(ob, "disont", target_disease_disont_id)


<<<<<<< HEAD
print("----------- first round of expansion ----------")
=======
>>>>>>> c6c6ad17
for node in ob.get_all_nodes():
    # TODO Change this risky way of type conversion
    # See https://stackoverflow.com/a/9112513
    node.__class__  = ReasoningToolNode
    if not node.is_expanded():
        expand(ob, node)
    
print("----------- second round of expansion ----------")
for node in ob.get_all_nodes():
    node.__class__  = ReasoningToolNode
    if not node.is_expanded():
        expand(ob, node)
    
print("----------- third round of expansion ----------")
for node in ob.get_all_nodes():
    node.__class__  = ReasoningToolNode
    if not node.is_expanded():
        expand(ob, node)<|MERGE_RESOLUTION|>--- conflicted
+++ resolved
@@ -117,19 +117,16 @@
 add_node(ob, "disont", target_disease_disont_id)
 
 
-<<<<<<< HEAD
 print("----------- first round of expansion ----------")
-=======
->>>>>>> c6c6ad17
 for node in ob.get_all_nodes():
-    # TODO Change this risky way of type conversion
-    # See https://stackoverflow.com/a/9112513
     node.__class__  = ReasoningToolNode
     if not node.is_expanded():
         expand(ob, node)
     
 print("----------- second round of expansion ----------")
 for node in ob.get_all_nodes():
+    # TODO Change this risky way of type conversion
+    # See https://stackoverflow.com/a/9112513
     node.__class__  = ReasoningToolNode
     if not node.is_expanded():
         expand(ob, node)
