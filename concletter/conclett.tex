--- conflicted
+++ resolved
@@ -75,13 +75,9 @@
 
 \section{Project plan}
 %\subsection{Overview of methodology to be used}
-<<<<<<< HEAD
 We propose a three-component system that will (i) process natural language user
 queries, (ii) generate a dossier of ranked search strategies, and (iii) execute
 the desired search strategies.
-=======
-The methodology we propose to autonomously answer user queries consists of three main components: process natural language user queries, generate a dossier of search strategies, and execute the desired search strategies.
->>>>>>> c37d919f
 \subsection{Natural language processing}
 \label{section:NLP}
 A critical functionality of a reasoning engine is the ability to parse and understand free-form user input. To facilitate this, we...
@@ -114,24 +110,6 @@
 %an identification of relevant abstract terms (such as ``disease,'' ``pathway,'', ``molecule'' etc.) along with a desired connectives between them (such as ``offers protection against,'' ``is associated to'' etc.).
 \subsection{Generate a dossier of search strategies}
 \label{section:strategies}
-<<<<<<< HEAD
-Given a parsed natural language query as input, our reasoning engine will return
-a {\em dossier\/} of possible {\em search strategies,\/} where a search strategy
-as a set of types of biological entities (possible entity types include genetic
-variants, drugs, genes, molecules, pathways, diseases, diagnoses, or phenotypes)
-and proposed searches of Knowledge Sources to identify relationships between
-pairs of those entities. Thus, each search strategy is a connected, undirected
-graph in which each vertex corresponds to a type of biological entity and each
-edge corresponds to a type of association for the entity types for the vertices
-that the edge connects (which would come from a Knowledge Source).  Leaf
-vertices in the strategy correspond to the entity types of the constants of the
-user's natural language query; these constant vertices will always be leaf
-vertices of the search strategy graph. We will illustrate by showing the graphs
-for three simple example search strategy that the reasoning engine would include
-in the dossier, for two user queries: {\em How are disease DX and disease DY
-  connected?\/} (Fig.~\ref{fig:ugraph}a-b) and {\em How does variant G cause
-  disease DX and protect against disease DY?\/} (Fig.~\ref{fig:ugraph}c).
-=======
 Given a parsed natural language query as input, our Reasoning Engine will return
 a {\em dossier\/} of possible {\em search strategies.\/} We define a search
 strategy as a set of types of biological entities (these include
@@ -146,7 +124,6 @@
 would include in the dossier for two user queries: {\em How are disease DX and
 disease DY connected?\/} (Fig.~\ref{fig:ugraph}a-b) and {\em How does variant G
 cause disease DX and protect against disease DY?\/} (Fig.~\ref{fig:ugraph}c).
->>>>>>> c37d919f
 \begin{figure}[h!]
   \begin{tabular}{ccc}
     \includegraphics[width=1.2in]{net6.png} &
@@ -154,7 +131,6 @@
     \includegraphics[width=2.5in]{net8.png} \\
                     {\bf (a)} & {\bf (b)} & {\bf (c)}
                     \end{tabular}
-<<<<<<< HEAD
   \caption{Three example search strategies that might be included in dossiers
     returned by the reasoning engine: (a) and (b) are for a user query {\em How
       are disease DX and disease DY connected?\/}, which has two constants.
@@ -167,21 +143,6 @@
     searched (blue: disease-molecule association (e.g., DisGeNET, ClinVar); red:
     molecule-pathway association (e.g., Pathway Commons 2, BioCyc); green:
     disease-disease associaiton (e..g, disease ontology, DNetDB); purple:
-=======
-  \caption{Three simple example search strategies that might be included in
-    dossiers returned by the reasoning engine. Example search strategies (a) and
-    (b) are for a natural language query {\em How are disease DX and disease DY
-    connected?\/}, which has two constants.  Search strategy (c) is for a natural
-    language query {\em How does variant G cause disease DX and protect against
-    disease DY?}  Double-shapes denote constants in the search strategy. Shape
-    denotes an entity type (circle: disease, hexagon: molecule, trapezoid:
-    pathway, box: variant). Internal vertex labels like ``M'' and ``P'' are
-    placeholders representing the entity type, not a specific molecule. Edge
-    color denotes the type of knowledge source to be searched (blue:
-    disease-molecule association (e.g., DisGeNET, ClinVar), red:
-    molecule-pathway association (e.g., Pathway Commons 2, BioCyc), green:
-    disease-disease association (e..g, disease ontology, DNetDB), purple:
->>>>>>> c37d919f
     variant-molecule association (e.g., ClinVar, BeFree). Arbitrarily complex
     search strategies can be created by chaining together additional possible
     entity-entity relationships, however, the reasoning engine will penalize
@@ -195,26 +156,16 @@
 
 In implementing the reasoning engine, we will use a Markov chain approach to
 generate undirected graphs with the constant terms from the user's query as
-<<<<<<< HEAD
-leaf vertices in the graph. The markov chain approach will also enable the
-prioritization search strategies with fewer Knowledge Source lookups.  We will
-illustrate the idea with a simple example, reprising the hypothetical user query
-{\em How are disease DX and disease DY connected?}. With two constants (i.e.,
-leaf vertices in the graph), the undirected graph is a chain, in which case
-the reasoning engine would generate graphs according to the markov process
-shown in Fig.~\ref{fig:mp}a.
-=======
 terminal vertices in the graph. This approach enables the
 prioritization of search strategies with fewer Knowledge Source lookups.  We will
 illustrate the idea with a simple example, reprising the hypothetical user query
 {\em How are disease DX and disease DY connected?}. With two constants (i.e.,
 terminal vertices in the graph), the reasoning engine would generate graphs according to the Markov process
 shown in Fig.~\ref{fig:mp}a).
->>>>>>> c37d919f
 \begin{figure}[h!]
   \begin{tabular}{cc}
-    \includegraphics[width=3in]{Markov1.png} &
-    \includegraphics[width=3in]{Markov2.png} \\
+    \includegraphics[width=3in]{markov1.png} &
+    \includegraphics[width=3in]{markov2.png} \\
                     {\bf (a)} & {\bf (b)}
   \end{tabular}
   \caption{Markov chain transition digraphs for generating ranked query
@@ -241,13 +192,8 @@
 Such digraphs will be constructed for each possible one-constant, two-constant,
 and three-constant natural-language query. The digraph edges will have a
 standard set of transition probabilities assigned. Each realization of the
-<<<<<<< HEAD
-markov chain will generate a possible search strategy, i.e., an undirected graph
-with the constant entities as leaf vertices; the markov chain will also
-=======
 Markov chain will generate a possible search strategy, i.e., an undirected graph
 with the constant entities as terminal vertices; the Markov chain will also
->>>>>>> c37d919f
 assign a probability to each search strategy, penalizing excessively long chains
 of Knowledge Source lookups and prioritizing the simplest strategies that can
 connect the constant entities.
