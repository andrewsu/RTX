#!/bin/env python3
import multiprocessing
import sys
import os
import traceback
from collections import defaultdict
from typing import List, Dict, Tuple, Union, Set, Optional

sys.path.append(os.path.dirname(os.path.abspath(__file__)))  # ARAXQuery directory
from ARAX_response import ARAXResponse
from ARAX_decorator import ARAXDecorator
sys.path.append(os.path.dirname(os.path.abspath(__file__))+"/Expand/")
import expand_utilities as eu
from expand_utilities import QGOrganizedKnowledgeGraph
from kp_selector import KPSelector
sys.path.append(os.path.dirname(os.path.abspath(__file__))+"/../../UI/OpenAPI/python-flask-server/")
from openapi_server.models.knowledge_graph import KnowledgeGraph
from openapi_server.models.query_graph import QueryGraph
from openapi_server.models.q_edge import QEdge
from openapi_server.models.q_node import QNode
from openapi_server.models.edge import Edge


def eprint(*args, **kwargs): print(*args, file=sys.stderr, **kwargs)


class ARAXExpander:

    def __init__(self):
        self.category_equivalencies = {"biolink:Protein": {"biolink:Gene"},
                                       "biolink:Gene": {"biolink:Protein"},
                                       "biolink:Drug": {"biolink:ChemicalSubstance"},
                                       "biolink:ChemicalSubstance": {"biolink:Drug"},
                                       "biolink:Disease": {"biolink:PhenotypicFeature",
                                                           "biolink:DiseaseOrPhenotypicFeature"},
                                       "biolink:PhenotypicFeature": {"biolink:Disease",
                                                                     "biolink:DiseaseOrPhenotypicFeature"},
                                       "biolink:DiseaseOrPhenotypicFeature": {"biolink:Disease",
                                                                              "biolink:PhenotypicFeature"}}
        self.kp_command_definitions = eu.get_kp_command_definitions()

    def describe_me(self):
        """
        Little helper function for internal use that describes the actions and what they can do
        :return:
        """
        considered_kps = sorted(list(set(self.kp_command_definitions)))
        kg2_definition = self.kp_command_definitions["RTX-KG2"]
        kp_less = {
                "dsl_command": "expand()",
                "description": f"This command will expand (aka, answer/fill) your query graph in an edge-by-edge "
                               f"fashion, intelligently selecting which KPs to use for each edge. Candidate KPs are: "
                               f"{', '.join(considered_kps)}. It selects KPs based on the meta information provided by "
                               f"their TRAPI APIs (when available) as well as a few heuristics aimed to ensure quick "
                               f"but useful answers. For each QEdge, it queries the selected KPs in parallel; it will "
                               f"timeout for a particular KP if it decides it's taking too long to respond.",
                "parameters": {
                    "edge_key": kg2_definition["parameters"]["edge_key"],
                    "node_key": kg2_definition["parameters"]["node_key"],
                    "enforce_directionality": kg2_definition["parameters"]["enforce_directionality"]
                }
            }
        return [kp_less] + list(self.kp_command_definitions.values())

    def apply(self, response, input_parameters, mode="ARAX"):
        force_local = False  # Flip this to make your machine act as the KG2 'API' (do not commit! for local use only)
        message = response.envelope.message
        # Initiate an empty knowledge graph if one doesn't already exist
        if message.knowledge_graph is None:
            message.knowledge_graph = KnowledgeGraph(nodes=dict(), edges=dict())
        log = response

        # If this is a query for the KG2 API, ignore all option_group_id and exclude properties (only does one-hop)
        if mode == "RTXKG2":
            log.debug(f"Ignoring all 'option_group_id' and 'exclude' properties on qnodes/qedges since we're in RTXKG2 mode")
            for qnode in message.query_graph.nodes.values():
                qnode.option_group_id = None
            for qedge in message.query_graph.edges.values():
                qedge.option_group_id = None
                qedge.exclude = None

        # Make sure the QG structure appears to be valid (cannot be disjoint, unless it consists only of qnodes)
        required_portion_of_qg = eu.get_required_portion_of_qg(message.query_graph)
        if required_portion_of_qg.edges and eu.qg_is_disconnected(required_portion_of_qg):
            log.error(f"Required portion of QG is disconnected. This is not allowed.", error_code="InvalidQG")
            return response

        # Create global slots to store some info that needs to persist between expand() calls
        if not hasattr(message, "encountered_kryptonite_edges_info"):
            message.encountered_kryptonite_edges_info = dict()

        # Basic checks on arguments
        if not isinstance(input_parameters, dict):
            log.error("Provided parameters is not a dict", error_code="ParametersNotDict")
            return response

        # Define a complete set of allowed parameters and their defaults (if the user specified a particular KP to use)
        kp = input_parameters.get("kp")
        if kp and kp not in self.kp_command_definitions:
            log.error(f"Invalid KP. Options are: {set(self.kp_command_definitions)}", error_code="InvalidKP")
            return response
        parameters = self._set_and_validate_parameters(kp, input_parameters, log)

        # Handle situation where 'RTX-KG2c' is entered as the kp (technically invalid, but we won't error out)
        if kp and parameters['kp'].upper() == "RTX-KG2C":
            parameters['kp'] = "RTX-KG2"

        # Default to expanding the entire query graph if the user didn't specify what to expand
        if not parameters['edge_key'] and not parameters['node_key']:
            parameters['edge_key'] = list(message.query_graph.edges)
            parameters['node_key'] = self._get_orphan_qnode_keys(message.query_graph)

        # We'll use a copy of the QG because we modify it for internal use within Expand
        query_graph = eu.copy_qg(message.query_graph)

        # Verify we understand all constraints (right now we don't support any)
        for qnode_key, qnode in query_graph.nodes.items():
            if qnode.constraints:
                constraint_ids = {constraint.id for constraint in qnode.constraints}
                log.error(f"Unsupported constraint(s) detected on qnode {qnode_key} for {constraint_ids}. "
                          f"Don't know how to handle these!", error_code="UnsupportedConstraint")
        for qedge_key, qedge in query_graph.edges.items():
            if qedge.constraints:
                constraint_ids = {constraint.id for constraint in qedge.constraints}
                log.error(f"Unsupported constraint(s) detected on qedge {qedge_key} for {constraint_ids}. "
                          f"Don't know how to handle these!", error_code="UnsupportedConstraint")

        if response.status != 'OK':
            return response

        response.data['parameters'] = parameters

        # Do the actual expansion
        log.debug(f"Applying Expand to Message with parameters {parameters}")
        input_qedge_keys = eu.convert_to_list(parameters['edge_key'])
        input_qnode_keys = eu.convert_to_list(parameters['node_key'])
        user_specified_kp = True if parameters['kp'] else False

        # Convert message knowledge graph to format organized by QG keys, for faster processing
        overarching_kg = eu.convert_standard_kg_to_qg_organized_kg(message.knowledge_graph)

        # Add in any category equivalencies to the QG (e.g., protein == gene, since KPs handle these differently)
        for qnode_key, qnode in query_graph.nodes.items():
            if qnode.ids and not qnode.categories:
                # Infer categories for expand's internal use (in KP selection and etc.)
                qnode.categories = eu.get_preferred_categories(qnode.ids, log)
                log.debug(f"Inferred category for qnode {qnode_key} is {qnode.categories}")
            if qnode.categories and set(qnode.categories).intersection(self.category_equivalencies):
                equivalent_categories = {equivalent_category for category in qnode.categories
                                         for equivalent_category in self.category_equivalencies.get(category, [])}
                qnode.categories = list(set(qnode.categories).union(equivalent_categories))
                log.debug(f"Expand will consider qnode {qnode_key}'s category to be {qnode.categories}")
<<<<<<< HEAD
=======
        # Add in any predicate patches (due to biolink model version bridging)
        for qedge_key, qedge in query_graph.edges.items():
            if qedge.predicates:
                predicate_local_ids = [predicate.split(":")[-1] for predicate in qedge.predicates]
                predicates_to_convert = {predicate for predicate in predicate_local_ids if
                                         (predicate.startswith("entity") and predicate.endswith("entity")) or
                                         (predicate.startswith("process") and predicate.endswith("process"))}
                if predicates_to_convert:
                    log.debug(f"Adding old Biolink version of predicate(s) to qedge {qedge_key}")
                    for predicate in predicates_to_convert:
                        item_type = "entity" if predicate.startswith("entity") else "process"
                        core_of_predicate = predicate.strip(item_type).strip("_")
                        qedge.predicates.append(f"biolink:{core_of_predicate}_{item_type}_to_{item_type}")
                    log.debug(f"Considering qedge {qedge_key}'s predicates to be: {qedge.predicates}")
        # Make sure QG only uses canonical predicates
        if mode == "ARAX":
            canonical_predicates_map = eu.load_canonical_predicates_map(log)
            log.debug(f"Making sure QG only uses canonical predicates")
            for qedge in query_graph.edges.values():
                if qedge.predicates:
                    canonical_predicates = {canonical_predicates_map.get(predicate, predicate) for predicate in qedge.predicates}
                    qedge.predicates = list(canonical_predicates)
>>>>>>> 8fbf741c

        # Expand any specified edges
        if input_qedge_keys:
            query_sub_graph = self._extract_query_subgraph(input_qedge_keys, query_graph, log)
            if log.status != 'OK':
                return response
            log.debug(f"Query graph for this Expand() call is: {query_sub_graph.to_dict()}")

            # Expand the query graph edge-by-edge
            ordered_qedge_keys_to_expand = self._get_order_to_expand_qedges_in(query_sub_graph, log)
            for qedge_key in ordered_qedge_keys_to_expand:
                qedge = query_graph.edges[qedge_key]
                # Create a query graph for this edge (that uses curies found in prior steps)
                one_hop_qg = self._get_query_graph_for_edge(qedge_key, query_graph, overarching_kg, log)
                if log.status != 'OK':
                    return response

                # Figure out which KPs would be best to expand this edge with (if no KP was specified)
                if not user_specified_kp:
                    kp_selector = KPSelector(log)
                    kps_to_query = kp_selector.get_kps_for_single_hop_qg(one_hop_qg)
                    log.info(f"The KPs Expand decided to answer {qedge_key} with are: {kps_to_query}")
                else:
                    kps_to_query = {parameters["kp"]}

                # Send this query to each KP selected to answer it (in parallel)
                if len(kps_to_query) > 1:
                    num_cpus = multiprocessing.cpu_count()
                    empty_log = ARAXResponse()  # We'll have to merge processes' logs together afterwards
                    with multiprocessing.Pool(num_cpus) as pool:
                        kp_answers = pool.starmap(self._expand_edge, [[one_hop_qg, kp_to_use, input_parameters,
                                                                       mode, user_specified_kp,
                                                                       force_local, empty_log]
                                                                      for kp_to_use in kps_to_query])
                elif len(kps_to_query) == 1:
                    # Don't bother creating separate processes if we only selected one KP
                    kp_to_use = next(kp_to_use for kp_to_use in kps_to_query)
                    kp_answers = [self._expand_edge(one_hop_qg, kp_to_use, input_parameters, mode,
                                                    user_specified_kp, force_local, log)]
                else:
                    log.error(f"Expand could not find any KPs to answer {qedge_key} with.", error_code="NoResults")
                    return response

                # Post-process all the KPs' answers and merge into our overarching KG
                for answer_kg, kp_log in kp_answers:
                    if len(kps_to_query) > 1:
                        if kp_log.status != 'OK':
                            kp_log.status = 'OK'  # We don't want to halt just because one KP reported an error #1500
                        log.merge(kp_log)  # Processes can't share the main log, so we merge their individual logs here
                    if response.status != 'OK':
                        return response
                    if mode == "ARAX" and qedge.exclude and not answer_kg.is_empty():
                        self._store_kryptonite_edge_info(answer_kg, qedge_key, message.query_graph,
                                                         message.encountered_kryptonite_edges_info, response)
                    else:
                        self._merge_answer_into_message_kg(answer_kg, overarching_kg, message.query_graph, mode, response)
                    if response.status != 'OK':
                        return response

                # Do some pruning and apply kryptonite edges (only if we're not in KG2 mode)
                if mode == "ARAX":
                    self._apply_any_kryptonite_edges(overarching_kg, message.query_graph,
                                                     message.encountered_kryptonite_edges_info, response)
                    self._prune_dead_end_paths(overarching_kg, query_sub_graph, qedge, response)
                    if response.status != 'OK':
                        return response

                # Make sure we found at least SOME answers for this edge
                if not eu.qg_is_fulfilled(one_hop_qg, overarching_kg) and not qedge.exclude and not qedge.option_group_id:
                    log.warning(f"No paths were found in {kps_to_query} satisfying qedge {qedge_key}")
                    return response

        # Expand any specified nodes
        if input_qnode_keys:
            kp_to_use = parameters["kp"] if user_specified_kp else "RTX-KG2"  # Only KG2 does single-node queries
            for qnode_key in input_qnode_keys:
                answer_kg = self._expand_node(qnode_key, kp_to_use, query_graph, mode, user_specified_kp, force_local, log)
                if log.status != 'OK':
                    return response
                self._merge_answer_into_message_kg(answer_kg, overarching_kg, message.query_graph, mode, log)
                if log.status != 'OK':
                    return response

        # Convert message knowledge graph back to standard TRAPI
        message.knowledge_graph = eu.convert_qg_organized_kg_to_standard_kg(overarching_kg)

        # Override node types so that they match what was asked for in the query graph (where applicable) #987
        self._override_node_categories(message.knowledge_graph, message.query_graph)

        # Decorate all nodes with additional attributes info from KG2c (iri, description, etc.)
        if mode == "ARAX":  # Skip doing this for KG2 (until can pass minimal_metadata param)
            decorator = ARAXDecorator()
            decorator.apply(response)

        # Return the response and done
        kg = message.knowledge_graph
        log.info(f"After Expand, the KG has {len(kg.nodes)} nodes and {len(kg.edges)} edges "
                 f"({eu.get_printable_counts_by_qg_id(overarching_kg)})")

        return response

    def _expand_edge(self, edge_qg: QueryGraph, kp_to_use: str, input_parameters: Dict[str, any], mode: str,
                     user_specified_kp: bool, force_local: bool, log: ARAXResponse) -> Tuple[QGOrganizedKnowledgeGraph, ARAXResponse]:
        # This function answers a single-edge (one-hop) query using the specified knowledge provider
        qedge_key = next(qedge_key for qedge_key in edge_qg.edges)
        qedge = edge_qg.edges[qedge_key]
        log.info(f"Expanding qedge {qedge_key} using {kp_to_use}")
        answer_kg = QGOrganizedKnowledgeGraph()

        # Make sure we have all default parameters set specific to the KP we'll be using
        log.data["parameters"] = self._set_and_validate_parameters(kp_to_use, input_parameters, log)

        # Make sure at least one of the qnodes has a curie specified
        if not any(qnode for qnode in edge_qg.nodes.values() if qnode.ids):
            log.error(f"Cannot expand an edge for which neither end has any curies. (Could not find curies to use from "
                      f"a prior expand step, and neither qnode has a curie specified.)", error_code="InvalidQuery")
            return answer_kg, log
        # Make sure the specified KP is a valid option
        allowable_kps = set(self.kp_command_definitions.keys())
        if kp_to_use not in allowable_kps:
            log.error(f"Invalid knowledge provider: {kp_to_use}. Valid options are {', '.join(allowable_kps)}",
                      error_code="InvalidKP")
            return answer_kg, log

        # Route this query to the proper place depending on the KP
        try:
            if kp_to_use == 'COHD':
                from Expand.COHD_querier import COHDQuerier
                kp_querier = COHDQuerier(log)
            elif kp_to_use == 'DTD':
                from Expand.DTD_querier import DTDQuerier
                kp_querier = DTDQuerier(log)
            elif kp_to_use == 'CHP':
                from Expand.CHP_querier import CHPQuerier
                kp_querier = CHPQuerier(log)
            elif kp_to_use == 'NGD':
                from Expand.ngd_querier import NGDQuerier
                kp_querier = NGDQuerier(log)
            elif kp_to_use == 'RTX-KG2' and mode == 'RTXKG2':
                from Expand.kg2_querier import KG2Querier
                kp_querier = KG2Querier(log)
            else:
                # This is a general purpose querier for use with any KPs that we query via their TRAPI 1.0+ API
                from Expand.trapi_querier import TRAPIQuerier
                kp_querier = TRAPIQuerier(log, kp_to_use, user_specified_kp, force_local)

            # Actually answer the query using the Querier we identified above
            answer_kg = kp_querier.answer_one_hop_query(edge_qg)
        except Exception:
            tb = traceback.format_exc()
            error_type, error, _ = sys.exc_info()
            if user_specified_kp:
                log.error(f"An uncaught error was thrown while trying to Expand using {kp_to_use}. Error was: {tb}",
                          error_code=f"UncaughtError")
            else:
                log.warning(f"An uncaught error was thrown while trying to Expand using {kp_to_use}, so I couldn't "
                            f"get answers from that KP. Error was: {tb}")
            return QGOrganizedKnowledgeGraph(), log

        if log.status != 'OK':
            return answer_kg, log
        log.info(f"{kp_to_use}: Query for edge {qedge_key} completed ({eu.get_printable_counts_by_qg_id(answer_kg)})")

        # Do some post-processing (deduplicate nodes, remove self-edges..)
        if kp_to_use != 'RTX-KG2':  # KG2c is already deduplicated
            answer_kg = self._deduplicate_nodes(answer_kg, kp_to_use, log)
        if eu.qg_is_fulfilled(edge_qg, answer_kg):
            answer_kg = self._remove_self_edges(answer_kg, kp_to_use, qedge_key, qedge, log)

        return answer_kg, log

    def _expand_node(self, qnode_key: str, kp_to_use: str, query_graph: QueryGraph, mode: str, user_specified_kp: bool,
                     force_local: bool, log: ARAXResponse) -> QGOrganizedKnowledgeGraph:
        # This function expands a single node using the specified knowledge provider
        log.debug(f"Expanding node {qnode_key} using {kp_to_use}")
        qnode = query_graph.nodes[qnode_key]
        single_node_qg = QueryGraph(nodes={qnode_key: qnode}, edges=dict())
        answer_kg = QGOrganizedKnowledgeGraph()
        if log.status != 'OK':
            return answer_kg
        if not qnode.ids:
            log.error(f"Cannot expand a single query node if it doesn't have a curie", error_code="InvalidQuery")
            return answer_kg

        # Answer the query using the proper KP (only our own KP answers single-node queries)
        valid_kps_for_single_node_queries = ["RTX-KG2"]
        if kp_to_use in valid_kps_for_single_node_queries:
            if kp_to_use == 'RTX-KG2' and mode == 'RTXKG2':
                from Expand.kg2_querier import KG2Querier
                kp_querier = KG2Querier(log)
            else:
                from Expand.trapi_querier import TRAPIQuerier
                kp_querier = TRAPIQuerier(log, kp_to_use, user_specified_kp, force_local)
            answer_kg = kp_querier.answer_single_node_query(single_node_qg)
            log.info(f"Query for node {qnode_key} returned results ({eu.get_printable_counts_by_qg_id(answer_kg)})")

            if kp_to_use != 'RTX-KG2':  # KG2c is already deduplicated
                answer_kg = self._deduplicate_nodes(answer_kg, kp_to_use, log)

            return answer_kg
        else:
            log.error(f"Invalid knowledge provider: {kp_to_use}. Valid options for single-node queries are "
                      f"{', '.join(valid_kps_for_single_node_queries)}", error_code="InvalidKP")
            return answer_kg

    def _get_query_graph_for_edge(self, qedge_key: str, full_qg: QueryGraph, overarching_kg: QGOrganizedKnowledgeGraph, log: ARAXResponse) -> QueryGraph:
        # This function creates a query graph for the specified qedge, updating its qnodes' curies as needed
        edge_qg = QueryGraph(nodes=dict(), edges=dict())
        qedge = full_qg.edges[qedge_key]
        qnode_keys = [qedge.subject, qedge.object]

        # Add (a copy of) this qedge to our edge query graph
        edge_qg.edges[qedge_key] = eu.copy_qedge(qedge)

        # Update this qedge's qnodes as appropriate and add (copies of) them to the edge query graph
        required_qedge_keys = {qe_key for qe_key, qe in full_qg.edges.items() if not qe.option_group_id}
        expanded_qedge_keys = set(overarching_kg.edges_by_qg_id)
        qedge_has_already_been_expanded = qedge_key in expanded_qedge_keys
        qedge_is_required = qedge_key in required_qedge_keys
        for qnode_key in qnode_keys:
            qnode = full_qg.nodes[qnode_key]
            qnode_copy = eu.copy_qnode(qnode)
            # Feed in curies from a prior Expand() step as the curie for this qnode as necessary
            qnode_already_fulfilled = qnode_key in overarching_kg.nodes_by_qg_id
            if qnode_already_fulfilled and not qnode_copy.ids:
                existing_curies_for_this_qnode_key = list(overarching_kg.nodes_by_qg_id[qnode_key])
                if qedge_has_already_been_expanded:
                    # Feed in curies only for 'input' qnodes if we're re-expanding this edge (i.e., with another KP)
                    if self._is_input_qnode(qnode_key, qedge_key, full_qg, log):
                        qnode_copy.ids = existing_curies_for_this_qnode_key
                elif qedge_is_required:
                    # Only feed in curies to required qnodes if it was expansion of a REQUIRED qedge that grabbed them
                    qedge_keys_connected_to_qnode = eu.get_connected_qedge_keys(qnode_key, full_qg)
                    was_populated_by_required_edge = qedge_keys_connected_to_qnode.intersection(required_qedge_keys, expanded_qedge_keys)
                    if was_populated_by_required_edge:
                        qnode_copy.ids = existing_curies_for_this_qnode_key
                else:
                    qnode_copy.ids = existing_curies_for_this_qnode_key
            edge_qg.nodes[qnode_key] = qnode_copy

        # Display a summary of what the modified query graph for this edge looks like
        qnodes_with_curies = [qnode_key for qnode_key, qnode in edge_qg.nodes.items() if qnode.ids]
        qnodes_without_curies = [qnode_key for qnode_key in edge_qg.nodes if qnode_key not in qnodes_with_curies]
        input_qnode_key = qnodes_with_curies[0] if qnodes_with_curies else qnodes_without_curies[0]
        output_qnode_key = list(set(edge_qg.nodes).difference({input_qnode_key}))[0]
        input_qnode = edge_qg.nodes[input_qnode_key]
        output_qnode = edge_qg.nodes[output_qnode_key]
        input_curie_summary = self._get_qnode_curie_summary(input_qnode)
        output_curie_summary = self._get_qnode_curie_summary(output_qnode)
        log.debug(f"Modified QG for this qedge is ({input_qnode_key}:{input_qnode.categories}{input_curie_summary})-"
                  f"{qedge.predicates if qedge.predicates else ''}-({output_qnode_key}:{output_qnode.categories}{output_curie_summary})")
        return edge_qg

    @staticmethod
    def _deduplicate_nodes(answer_kg: QGOrganizedKnowledgeGraph, kp_name: str, log: ARAXResponse) -> QGOrganizedKnowledgeGraph:
        log.debug(f"{kp_name}: Deduplicating nodes")
        deduplicated_kg = QGOrganizedKnowledgeGraph(nodes={qnode_key: dict() for qnode_key in answer_kg.nodes_by_qg_id},
                                                    edges={qedge_key: dict() for qedge_key in answer_kg.edges_by_qg_id})
        curie_mappings = dict()

        # First deduplicate the nodes
        for qnode_key, nodes in answer_kg.nodes_by_qg_id.items():
            # Load preferred curie info from NodeSynonymizer
            log.debug(f"{kp_name}: Getting preferred curies for {qnode_key} nodes returned in this step")
            canonicalized_nodes = eu.get_canonical_curies_dict(list(nodes), log) if nodes else dict()
            if log.status != 'OK':
                return deduplicated_kg

            for node_key in nodes:
                # Figure out the preferred curie/name for this node
                node = nodes.get(node_key)
                canonicalized_node = canonicalized_nodes.get(node_key)
                if canonicalized_node:
                    preferred_curie = canonicalized_node.get('preferred_curie', node_key)
                    preferred_name = canonicalized_node.get('preferred_name', node.name)
                    preferred_type = canonicalized_node.get('preferred_type')
                    preferred_categories = eu.convert_to_list(preferred_type) if preferred_type else node.categories
                    curie_mappings[node_key] = preferred_curie
                else:
                    # Means the NodeSynonymizer didn't recognize this curie
                    preferred_curie = node_key
                    preferred_name = node.name
                    preferred_categories = node.categories
                    curie_mappings[node_key] = preferred_curie

                # Add this node into our deduplicated KG as necessary
                if preferred_curie not in deduplicated_kg.nodes_by_qg_id[qnode_key]:
                    node_key = preferred_curie
                    node.name = preferred_name
                    node.categories = preferred_categories
                    deduplicated_kg.add_node(node_key, node, qnode_key)

        # Then update the edges to reflect changes made to the nodes
        for qedge_key, edges in answer_kg.edges_by_qg_id.items():
            for edge_key, edge in edges.items():
                edge.subject = curie_mappings.get(edge.subject)
                edge.object = curie_mappings.get(edge.object)
                if not edge.subject or not edge.object:
                    log.error(f"{kp_name}: Could not find preferred curie mappings for edge {edge_key}'s node(s)")
                    return deduplicated_kg
                deduplicated_kg.add_edge(edge_key, edge, qedge_key)

        log.debug(f"{kp_name}: After deduplication, answer KG counts are: {eu.get_printable_counts_by_qg_id(deduplicated_kg)}")
        return deduplicated_kg

    @staticmethod
    def _extract_query_subgraph(qedge_keys_to_expand: List[str], query_graph: QueryGraph, log: ARAXResponse) -> QueryGraph:
        # This function extracts a sub-query graph containing the provided qedge IDs from a larger query graph
        sub_query_graph = QueryGraph(nodes=dict(), edges=dict())

        for qedge_key in qedge_keys_to_expand:
            # Make sure this query edge actually exists in the query graph
            if qedge_key not in query_graph.edges:
                log.error(f"An edge with ID '{qedge_key}' does not exist in Message.QueryGraph",
                          error_code="UnknownValue")
                return None
            qedge = query_graph.edges[qedge_key]

            # Make sure this qedge's qnodes actually exist in the query graph
            if not query_graph.nodes.get(qedge.subject):
                log.error(f"Qedge {qedge_key}'s subject refers to a qnode that does not exist in the query graph: "
                          f"{qedge.subject}", error_code="InvalidQEdge")
                return None
            if not query_graph.nodes.get(qedge.object):
                log.error(f"Qedge {qedge_key}'s object refers to a qnode that does not exist in the query graph: "
                          f"{qedge.object}", error_code="InvalidQEdge")
                return None

            # Add (copies of) this qedge and its two qnodes to our new query sub graph
            qedge_copy = eu.copy_qedge(qedge)
            if qedge_key not in sub_query_graph.edges:
                sub_query_graph.edges[qedge_key] = qedge_copy
            for qnode_key in [qedge_copy.subject, qedge_copy.object]:
                qnode_copy = eu.copy_qnode(query_graph.nodes[qnode_key])
                if qnode_key not in sub_query_graph.nodes:
                    sub_query_graph.nodes[qnode_key] = qnode_copy

        return sub_query_graph

    @staticmethod
    def _merge_answer_into_message_kg(answer_kg: QGOrganizedKnowledgeGraph, overarching_kg: QGOrganizedKnowledgeGraph,
                                      overarching_qg: QueryGraph, mode: str, log: ARAXResponse):
        # This function merges an answer KG (from the current edge/node expansion) into the overarching KG
        log.debug("Merging answer into Message.KnowledgeGraph")
        pinned_curies_map = defaultdict(set)
        for qnode_key, qnode in overarching_qg.nodes.items():
            if qnode.ids:
                # Get canonicalized versions of any curies in the QG, as appropriate
                curies = eu.get_canonical_curies_list(qnode.ids, log)
                for curie in curies:
                    pinned_curies_map[curie].add(qnode_key)

        for qnode_key, nodes in answer_kg.nodes_by_qg_id.items():
            for node_key, node in nodes.items():
                # Exclude nodes that correspond to a 'pinned' curie in the QG but are fulfilling a different qnode
                if mode == "ARAX" and node_key in pinned_curies_map:
                    if qnode_key in pinned_curies_map[node_key]:
                        overarching_kg.add_node(node_key, node, qnode_key)
                    else:
                        log.debug(f"Not letting node {node_key} fulfill qnode {qnode_key} because it's a pinned curie "
                                  f"for {pinned_curies_map[node_key]}")
                else:
                    overarching_kg.add_node(node_key, node, qnode_key)
        for qedge_key, edges_dict in answer_kg.edges_by_qg_id.items():
            for edge_key, edge in edges_dict.items():
                overarching_kg.add_edge(edge_key, edge, qedge_key)

    @staticmethod
    def _store_kryptonite_edge_info(kryptonite_kg: QGOrganizedKnowledgeGraph, kryptonite_qedge_key: str, qg: QueryGraph,
                                    encountered_kryptonite_edges_info: Dict[str, Dict[str, Set[str]]], log: ARAXResponse):
        """
        This function adds the IDs of nodes found by expansion of the given kryptonite ("not") edge to the global
        encountered_kryptonite_edges_info dictionary, which is organized by QG IDs. This allows Expand to "remember"
        which kryptonite edges/nodes it found previously, without adding them to the KG.
        Example of encountered_kryptonite_edges_info: {"e01": {"n00": {"MONDO:1"}, "n01": {"PR:1", "PR:2"}}}
        """
        log.debug(f"Storing info for kryptonite edges found")
        kryptonite_qedge = qg.edges[kryptonite_qedge_key]
        # First just initiate empty nested dictionaries/sets as needed
        if kryptonite_qedge_key not in encountered_kryptonite_edges_info:
            encountered_kryptonite_edges_info[kryptonite_qedge_key] = dict()
        kryptonite_nodes_dict = encountered_kryptonite_edges_info[kryptonite_qedge_key]
        if kryptonite_qedge.subject not in kryptonite_nodes_dict:
            kryptonite_nodes_dict[kryptonite_qedge.subject] = set()
        if kryptonite_qedge.object not in kryptonite_nodes_dict:
            kryptonite_nodes_dict[kryptonite_qedge.object] = set()
        # Then add the nodes we found during this kryptonite expansion into our global record
        node_keys_fulfilling_kryptonite_subject = set(kryptonite_kg.nodes_by_qg_id[kryptonite_qedge.subject])
        node_keys_fulfilling_kryptonite_object = set(kryptonite_kg.nodes_by_qg_id[kryptonite_qedge.object])
        kryptonite_nodes_dict[kryptonite_qedge.subject].update(node_keys_fulfilling_kryptonite_subject)
        kryptonite_nodes_dict[kryptonite_qedge.object].update(node_keys_fulfilling_kryptonite_object)
        log.debug(f"Stored {len(node_keys_fulfilling_kryptonite_subject)} {kryptonite_qedge.subject} nodes and "
                  f"{len(node_keys_fulfilling_kryptonite_object)} {kryptonite_qedge.object} nodes from "
                  f"{kryptonite_qedge_key} kryptonite edges")

    @staticmethod
    def _apply_any_kryptonite_edges(organized_kg: QGOrganizedKnowledgeGraph, full_query_graph: QueryGraph,
                                    encountered_kryptonite_edges_info: Dict[str, Dict[str, Set[str]]], log):
        """
        This function breaks any paths in the KG for which a "not" (exclude=True) condition has been met; the remains
        of the broken paths not used in other paths in the KG are cleaned up during later pruning of dead ends. The
        paths are broken by removing edges (vs. nodes) in order to help ensure that nodes that may also be used in
        valid paths are not accidentally removed from the KG. Optional kryptonite qedges are applied only to the option
        group they belong in; required kryptonite qedges are applied to all.
        """
        for qedge_key, edges in organized_kg.edges_by_qg_id.items():
            current_qedge = full_query_graph.edges[qedge_key]
            current_qedge_qnode_keys = {current_qedge.subject, current_qedge.object}
            # Find kryptonite qedges that share one or more qnodes in common with our current qedge
            linked_kryptonite_qedge_keys = [qe_key for qe_key, qe in full_query_graph.edges.items()
                                            if qe.exclude and {qe.subject, qe.object}.intersection(current_qedge_qnode_keys)]
            # Apply kryptonite edges only to edges within their same group (but apply required ones no matter what)
            linked_kryptonite_qedge_keys_to_apply = [qe_key for qe_key in linked_kryptonite_qedge_keys if
                                                     full_query_graph.edges[qe_key].option_group_id == current_qedge.option_group_id or
                                                     full_query_graph.edges[qe_key].option_group_id is None]
            edge_keys_to_remove = set()
            # Look for paths to blow away based on each (already expanded) kryptonite qedge in the same group
            for kryptonite_qedge_key in linked_kryptonite_qedge_keys_to_apply:
                kryptonite_qedge = full_query_graph.edges[kryptonite_qedge_key]
                if kryptonite_qedge_key in encountered_kryptonite_edges_info:
                    # Mark edges for destruction if they match the kryptonite edge for all qnodes they have in common
                    kryptonite_qedge_qnode_keys = {kryptonite_qedge.subject, kryptonite_qedge.object}
                    qnode_keys_in_common = list(current_qedge_qnode_keys.intersection(kryptonite_qedge_qnode_keys))
                    for edge_key, edge in edges.items():
                        nodes_in_common = []
                        for qnode_key in qnode_keys_in_common:
                            # Figure out whether this qnode_key corresponds to this edge's subject or object
                            other_qnode_key = current_qedge.object if qnode_key == current_qedge.subject else current_qedge.subject
                            if edge.subject in organized_kg.nodes_by_qg_id[qnode_key] and edge.object in organized_kg.nodes_by_qg_id[other_qnode_key]:
                                node_key_to_check = edge.subject
                            else:
                                node_key_to_check = edge.object
                            # Record whether this node was found by the kryptonite expansion
                            if node_key_to_check in encountered_kryptonite_edges_info[kryptonite_qedge_key][qnode_key]:
                                nodes_in_common.append(node_key_to_check)
                        if len(nodes_in_common) == len(qnode_keys_in_common):  # Can only range in size from 0 to 2
                            edge_keys_to_remove.add(edge_key)

            # Actually remove the edges we've marked for destruction
            if edge_keys_to_remove:
                log.debug(f"Blowing away {len(edge_keys_to_remove)} {qedge_key} edges because they lie on a path with a "
                          f"'not' condition met (kryptonite)")
                for edge_key in edge_keys_to_remove:
                    organized_kg.edges_by_qg_id[qedge_key].pop(edge_key)

    def _prune_dead_end_paths(self, organized_kg: QGOrganizedKnowledgeGraph, qg: QueryGraph, qedge_expanded: QEdge,
                              log: ARAXResponse):
        # This function removes any 'dead-end' paths from the KG. (Because edges are expanded one-by-one, not all edges
        # found in the last expansion will connect to edges in the next one)
        log.debug(f"Pruning any paths that are now dead ends")

        # Grab the part of the QG the most recently expanded qedge belongs to ('required' part or an option group)
        if qedge_expanded.option_group_id:
            group_qnode_keys = {qnode_key for qnode_key, qnode in qg.nodes.items() if qnode.option_group_id == qedge_expanded.option_group_id}
            sub_qg_qedge_keys = {qedge_key for qedge_key, qedge in qg.edges.items() if qedge.option_group_id == qedge_expanded.option_group_id}
            qnode_keys_used_by_group_qedges = {qnode_key for qedge_key in sub_qg_qedge_keys for qnode_key in
                                               {qg.edges[qedge_key].subject, qg.edges[qedge_key].object}}
            sub_qg_qnode_keys = group_qnode_keys.union(qnode_keys_used_by_group_qedges)
            sub_qg = QueryGraph(nodes={qnode_key: qg.nodes[qnode_key] for qnode_key in sub_qg_qnode_keys},
                                edges={qedge_key: qg.edges[qedge_key] for qedge_key in sub_qg_qedge_keys})
        else:
            sub_qg = QueryGraph(nodes={qnode_key: qnode for qnode_key, qnode in qg.nodes.items() if not qnode.option_group_id},
                                edges={qedge_key: qedge for qedge_key, qedge in qg.edges.items() if not qedge.option_group_id})

        # Create a map of which qnodes are connected to which other qnodes (only for the relevant portion of the QG)
        # Example qnode_connections_map: {'n00': {'n01'}, 'n01': {'n00', 'n02'}, 'n02': {'n01'}}
        qnode_connections_map = dict()
        for qnode_key, qnode in sub_qg.nodes.items():
            qnode_connections_map[qnode_key] = set()
            for qedge in sub_qg.edges.values():
                if qedge.subject == qnode_key or qedge.object == qnode_key:
                    other_qnode_key = qedge.object if qedge.object != qnode_key else qedge.subject
                    qnode_connections_map[qnode_key].add(other_qnode_key)

        # Create a map of which nodes each node is connected to (organized by the qnode_key they're fulfilling)
        # Example node_connections_map: {'n01': {'UMLS:1222': {'n00': {'DOID:122'}, 'n02': {'UniProtKB:22'}}}, ...}
        node_connections_map = dict()
        for current_qedge_key, edges in organized_kg.edges_by_qg_id.items():
            if current_qedge_key in sub_qg.edges:  # Only collect info for edges in the portion of the QG we're considering
                current_qedge = sub_qg.edges[current_qedge_key]
                # Initiate our node connections map with empty dictionaries for each relevant qnode key
                if current_qedge.subject not in node_connections_map:
                    node_connections_map[current_qedge.subject] = dict()
                if current_qedge.object not in node_connections_map:
                    node_connections_map[current_qedge.object] = dict()
                # Scan all edges to build up the node connections map
                for edge_key, edge in edges.items():
                    # Figure out which direction this edge fulfilled this qedge in (since we ignore edge direction)
                    if edge.subject in organized_kg.nodes_by_qg_id[current_qedge.subject] \
                            and edge.object in organized_kg.nodes_by_qg_id[current_qedge.object]:
                        self._add_node_connection_to_map(current_qedge.subject, current_qedge.object, edge, node_connections_map)
                    else:
                        self._add_node_connection_to_map(current_qedge.object, current_qedge.subject, edge, node_connections_map)

        # Iteratively remove all disconnected nodes until there are none left (for the relevant portion of the QG)
        qnode_keys_already_expanded = set(node_connections_map)
        qnode_keys_to_prune = qnode_keys_already_expanded.intersection(set(sub_qg.nodes))
        found_dead_end = True
        while found_dead_end:
            found_dead_end = False
            for qnode_key in qnode_keys_to_prune:
                qnode_keys_should_be_connected_to = qnode_connections_map[qnode_key].intersection(qnode_keys_already_expanded)
                for node_key, node_mappings_dict in node_connections_map[qnode_key].items():
                    # Check if any mappings are even entered for all qnode_keys this node should be connected to
                    if set(node_mappings_dict.keys()) != qnode_keys_should_be_connected_to:
                        if node_key in organized_kg.nodes_by_qg_id[qnode_key]:
                            del organized_kg.nodes_by_qg_id[qnode_key][node_key]
                            found_dead_end = True
                    else:
                        # Verify that at least one of the connections still exists (for each connected qnode_key)
                        for other_qnode_key, connected_node_keys in node_mappings_dict.items():
                            if not connected_node_keys.intersection(set(organized_kg.nodes_by_qg_id[other_qnode_key].keys())):
                                if node_key in organized_kg.nodes_by_qg_id[qnode_key]:
                                    del organized_kg.nodes_by_qg_id[qnode_key][node_key]
                                    found_dead_end = True

        # Then remove all orphaned edges
        edges_to_remove = []
        for qedge_key, edges in organized_kg.edges_by_qg_id.items():
            if qedge_key in sub_qg.edges:  # Only worry about edges in the portion of the QG we're considering
                qedge = qg.edges[qedge_key]
                for edge_key, edge in edges.items():
                    if not ((edge.subject in organized_kg.nodes_by_qg_id[qedge.subject] and
                            edge.object in organized_kg.nodes_by_qg_id[qedge.object]) or
                            (edge.subject in organized_kg.nodes_by_qg_id[qedge.object] and
                             edge.object in organized_kg.nodes_by_qg_id[qedge.subject])):
                        edges_to_remove.append((edge_key, qedge_key))
        for edge_key, qedge_key in edges_to_remove:
            del organized_kg.edges_by_qg_id[qedge_key][edge_key]

        # And remove all orphaned nodes (that aren't supposed to be orphans - some qnodes may be orphans by design)
        qnode_keys_used_by_qedges = {qnode_key for qedge in qg.edges.values() for qnode_key in {qedge.subject, qedge.object}}
        non_orphan_qnode_keys = set(qg.nodes).intersection(qnode_keys_used_by_qedges)
        node_keys_used_by_edges = organized_kg.get_all_node_keys_used_by_edges()
        for non_orphan_qnode_key in non_orphan_qnode_keys:
            node_keys_in_kg = set(organized_kg.nodes_by_qg_id.get(non_orphan_qnode_key, []))
            orphan_node_keys = node_keys_in_kg.difference(node_keys_used_by_edges)
            for orphan_node_key in orphan_node_keys:
                del organized_kg.nodes_by_qg_id[non_orphan_qnode_key][orphan_node_key]

        log.debug(f"After pruning, KG counts are: {eu.get_printable_counts_by_qg_id(organized_kg)}")

    @staticmethod
    def _add_node_connection_to_map(qnode_key_a: str, qnode_key_b: str, edge: Edge,
                                    node_connections_map: Dict[str, Dict[str, Dict[str, Set[str]]]]):
        # This is a helper function that's used when building a map of which nodes are connected to which
        # Example node_connections_map: {'n01': {'UMLS:1222': {'n00': {'DOID:122'}, 'n02': {'UniProtKB:22'}}}, ...}
        # Initiate entries for this edge's nodes as needed
        if edge.subject not in node_connections_map[qnode_key_a]:
            node_connections_map[qnode_key_a][edge.subject] = dict()
        if edge.object not in node_connections_map[qnode_key_b]:
            node_connections_map[qnode_key_b][edge.object] = dict()
        # Initiate empty sets for the qnode keys connected to each of the nodes as needed
        if qnode_key_b not in node_connections_map[qnode_key_a][edge.subject]:
            node_connections_map[qnode_key_a][edge.subject][qnode_key_b] = set()
        if qnode_key_a not in node_connections_map[qnode_key_b][edge.object]:
            node_connections_map[qnode_key_b][edge.object][qnode_key_a] = set()
        # Add each node to the other's connections
        node_connections_map[qnode_key_a][edge.subject][qnode_key_b].add(edge.object)
        node_connections_map[qnode_key_b][edge.object][qnode_key_a].add(edge.subject)

    def _get_order_to_expand_qedges_in(self, query_graph: QueryGraph, log: ARAXResponse) -> List[str]:
        """
        This function determines what order to expand the edges in a query graph in; it aims to start with a required,
        non-kryptonite qedge that has a qnode with a curie specified. It then looks for a qedge connected to that
        starting qedge, and so on.
        """
        qedge_keys_remaining = [qedge_key for qedge_key in query_graph.edges]
        ordered_qedge_keys = []
        while qedge_keys_remaining:
            if not ordered_qedge_keys:
                # Try to start with a required, non-kryptonite qedge that has a qnode with a curie specified
                qedge_keys_with_curie = self._get_qedges_with_curie_qnode(query_graph)
                required_curie_qedge_keys = [qedge_key for qedge_key in qedge_keys_with_curie
                                             if not query_graph.edges[qedge_key].option_group_id]
                non_kryptonite_required_curie_qedge_keys = [qedge_key for qedge_key in required_curie_qedge_keys
                                                            if not query_graph.edges[qedge_key].exclude]
                if non_kryptonite_required_curie_qedge_keys:
                    first_qedge_key = non_kryptonite_required_curie_qedge_keys[0]
                elif required_curie_qedge_keys:
                    first_qedge_key = required_curie_qedge_keys[0]
                elif qedge_keys_with_curie:
                    first_qedge_key = qedge_keys_with_curie[0]
                else:
                    first_qedge_key = qedge_keys_remaining[0]
                ordered_qedge_keys = [first_qedge_key]
                qedge_keys_remaining.remove(first_qedge_key)
            else:
                # Look for a qedge connected to the "subgraph" of qedges we've already added to our ordered list
                connected_qedge_key = self._find_qedge_connected_to_subgraph(ordered_qedge_keys, qedge_keys_remaining, query_graph)
                if connected_qedge_key:
                    ordered_qedge_keys.append(connected_qedge_key)
                    qedge_keys_remaining.remove(connected_qedge_key)
                else:
                    log.error(f"Query graph is disconnected (has more than one component)", error_code="UnsupportedQG")
                    return []
        return ordered_qedge_keys

    @staticmethod
    def _find_qedge_connected_to_subgraph(subgraph_qedge_keys: List[str], qedge_keys_to_choose_from: List[str],
                                          qg: QueryGraph) -> Optional[str]:
        qnode_keys_in_subgraph = {qnode_key for qedge_key in subgraph_qedge_keys for qnode_key in
                                  {qg.edges[qedge_key].subject, qg.edges[qedge_key].object}}
        connected_qedge_keys = [qedge_key for qedge_key in qedge_keys_to_choose_from if
                                qnode_keys_in_subgraph.intersection({qg.edges[qedge_key].subject, qg.edges[qedge_key].object})]
        required_qedge_keys = [qedge_key for qedge_key in connected_qedge_keys if not qg.edges[qedge_key].option_group_id]
        required_kryptonite_qedge_keys = [qedge_key for qedge_key in required_qedge_keys if qg.edges[qedge_key].exclude]
        optional_kryptonite_qedge_keys = [qedge_key for qedge_key in connected_qedge_keys
                                          if qg.edges[qedge_key].option_group_id and qg.edges[qedge_key].exclude]
        if required_kryptonite_qedge_keys:
            return required_kryptonite_qedge_keys[0]
        elif required_qedge_keys:
            return required_qedge_keys[0]
        elif optional_kryptonite_qedge_keys:
            return optional_kryptonite_qedge_keys[0]
        elif connected_qedge_keys:
            return connected_qedge_keys[0]
        else:
            return None

    def _is_input_qnode(self, qnode_key: str, qedge_key: str, qg: QueryGraph, log: ARAXResponse) -> bool:
        all_ordered_qedge_keys = self._get_order_to_expand_qedges_in(qg, log)
        current_qedge_index = all_ordered_qedge_keys.index(qedge_key)
        previous_qedge_key = all_ordered_qedge_keys[current_qedge_index - 1] if current_qedge_index > 0 else None
        if previous_qedge_key and qnode_key in {qg.edges[previous_qedge_key].subject,
                                                qg.edges[previous_qedge_key].object}:
            return True
        else:
            return False

    @staticmethod
    def _remove_self_edges(kg: QGOrganizedKnowledgeGraph, kp_name: str, qedge_key: str, qedge: QEdge, log: ARAXResponse) -> QGOrganizedKnowledgeGraph:
        log.debug(f"{kp_name}: Removing any self-edges from the answer KG")
        # Remove any self-edges (subject is same as object)
        edges_to_remove = []
        for edge_key, edge in kg.edges_by_qg_id[qedge_key].items():
            if edge.subject == edge.object:
                edges_to_remove.append(edge_key)
        for edge_key in edges_to_remove:
            del kg.edges_by_qg_id[qedge_key][edge_key]

        # Remove any nodes that may have been orphaned as a result of removing self-edges
        if edges_to_remove:
            node_keys_used_by_remaining_edges = {node_key for edge in kg.edges_by_qg_id[qedge_key].values()
                                                 for node_key in {edge.subject, edge.object}}
            all_node_keys = set(kg.nodes_by_qg_id[qedge.subject]).union(set(kg.nodes_by_qg_id[qedge.object]))
            orphaned_node_keys = all_node_keys.difference(node_keys_used_by_remaining_edges)
            for node_key in orphaned_node_keys:
                kg.nodes_by_qg_id[qedge.subject].pop(node_key, None)
                kg.nodes_by_qg_id[qedge.object].pop(node_key, None)

        log.debug(f"{kp_name}: After removing self-edges, answer KG counts are: {eu.get_printable_counts_by_qg_id(kg)}")
        return kg

    def _set_and_validate_parameters(self, kp: Optional[str], input_parameters: Dict[str, any], log: ARAXResponse) -> Dict[str, any]:
        parameters = {"kp": kp}
        if not kp:
            kp = "RTX-KG2"  # We'll use a standard set of parameters (like for KG2)
        for kp_parameter_name, info_dict in self.kp_command_definitions[kp]["parameters"].items():
            if info_dict["type"] == "boolean":
                parameters[kp_parameter_name] = self._convert_bool_string_to_bool(info_dict.get("default", ""))
            else:
                parameters[kp_parameter_name] = info_dict.get("default", None)

        # Override default values for any parameters passed in
        parameter_names_for_all_kps = {param for kp_documentation in self.kp_command_definitions.values() for param in
                                       kp_documentation["parameters"]}
        for param_name, value in input_parameters.items():
            if param_name and param_name not in parameters:
                kp_specific_message = f"when kp={kp}" if param_name in parameter_names_for_all_kps else "for Expand"
                log.error(f"Supplied parameter {param_name} is not permitted {kp_specific_message}",
                          error_code="InvalidParameter")
            else:
                parameters[param_name] = self._convert_bool_string_to_bool(value) if isinstance(value, str) else value

        return parameters

    @staticmethod
    def _override_node_categories(kg: KnowledgeGraph, qg: QueryGraph):
        # This method overrides KG nodes' types to match those requested in the QG, where possible (issue #987)
        for node in kg.nodes.values():
            corresponding_qnode_categories = {category for qnode_key in node.qnode_keys for category in
                                              eu.convert_to_list(qg.nodes[qnode_key].categories)}
            if corresponding_qnode_categories:
                node.categories = list(corresponding_qnode_categories)

    @staticmethod
    def _get_orphan_qnode_keys(query_graph: QueryGraph):
        qnode_keys_used_by_qedges = {qnode_key for qedge in query_graph.edges.values() for qnode_key in {qedge.subject, qedge.object}}
        all_qnode_keys = set(query_graph.nodes)
        return list(all_qnode_keys.difference(qnode_keys_used_by_qedges))

    @staticmethod
    def _get_qedges_with_curie_qnode(query_graph: QueryGraph) -> List[str]:
        return [qedge_key for qedge_key, qedge in query_graph.edges.items()
                if query_graph.nodes[qedge.subject].ids or query_graph.nodes[qedge.object].ids]

    @staticmethod
    def _find_connected_qedge(qedge_choices: List[QEdge], qedge: QEdge) -> QEdge:
        qedge_qnode_keys = {qedge.subject, qedge.object}
        connected_qedges = []
        for other_qedge in qedge_choices:
            other_qedge_qnode_keys = {other_qedge.subject, other_qedge.object}
            if qedge_qnode_keys.intersection(other_qedge_qnode_keys):
                connected_qedges.append(other_qedge)
        if connected_qedges:
            non_kryptonite_qedges = [connected_qedge for connected_qedge in connected_qedges if not connected_qedge.exclude]
            return non_kryptonite_qedges[0] if non_kryptonite_qedges else connected_qedges[0]
        else:
            return None

    @staticmethod
    def _convert_bool_string_to_bool(bool_string: str) -> Union[bool, str]:
        if bool_string.lower() in {"true", "t"}:
            return True
        elif bool_string.lower() in {"false", "f"}:
            return False
        else:
            return bool_string

    @staticmethod
    def _get_qnode_curie_summary(qnode: QNode) -> str:
        num_curies = len(qnode.ids) if qnode.ids else 0
        if num_curies == 1:
            return f" {qnode.ids}"
        elif num_curies > 1:
            return f" [{num_curies} curies]"
        else:
            return ""


def main():
    # Note that most of this is just manually doing what ARAXQuery() would normally do for you
    response = ARAXResponse()
    from actions_parser import ActionsParser
    actions_parser = ActionsParser()
    actions_list = [
        "create_message",
        "add_qnode(key=n00, curie=CHEMBL.COMPOUND:CHEMBL112)",  # acetaminophen
        "add_qnode(key=n01, category=protein, is_set=true)",
        "add_qedge(key=e00, subject=n00, object=n01)",
        "expand(edge_key=e00, kp=BTE)",
        "return(message=true, store=false)",
    ]

    # Parse the raw action_list into commands and parameters
    result = actions_parser.parse(actions_list)
    response.merge(result)
    if result.status != 'OK':
        print(response.show(level=ARAXResponse.DEBUG))
        return response
    actions = result.data['actions']

    from ARAX_messenger import ARAXMessenger
    messenger = ARAXMessenger()
    expander = ARAXExpander()
    for action in actions:
        if action['command'] == 'create_message':
            result = messenger.create_message()
            message = result.data['message']
            response.data = result.data
        elif action['command'] == 'add_qnode':
            result = messenger.add_qnode(message, action['parameters'])
        elif action['command'] == 'add_qedge':
            result = messenger.add_qedge(message, action['parameters'])
        elif action['command'] == 'expand':
            result = expander.apply(message, action['parameters'])
        elif action['command'] == 'return':
            break
        else:
            response.error(f"Unrecognized command {action['command']}", error_code="UnrecognizedCommand")
            print(response.show(level=ARAXResponse.DEBUG))
            return response

        # Merge down this result and end if we're in an error state
        response.merge(result)
        if result.status != 'OK':
            print(response.show(level=ARAXResponse.DEBUG))
            return response

    # Show the final response
    # print(json.dumps(ast.literal_eval(repr(message.knowledge_graph)),sort_keys=True,indent=2))
    print(response.show(level=ARAXResponse.DEBUG))


if __name__ == "__main__":
    main()<|MERGE_RESOLUTION|>--- conflicted
+++ resolved
@@ -150,22 +150,6 @@
                                          for equivalent_category in self.category_equivalencies.get(category, [])}
                 qnode.categories = list(set(qnode.categories).union(equivalent_categories))
                 log.debug(f"Expand will consider qnode {qnode_key}'s category to be {qnode.categories}")
-<<<<<<< HEAD
-=======
-        # Add in any predicate patches (due to biolink model version bridging)
-        for qedge_key, qedge in query_graph.edges.items():
-            if qedge.predicates:
-                predicate_local_ids = [predicate.split(":")[-1] for predicate in qedge.predicates]
-                predicates_to_convert = {predicate for predicate in predicate_local_ids if
-                                         (predicate.startswith("entity") and predicate.endswith("entity")) or
-                                         (predicate.startswith("process") and predicate.endswith("process"))}
-                if predicates_to_convert:
-                    log.debug(f"Adding old Biolink version of predicate(s) to qedge {qedge_key}")
-                    for predicate in predicates_to_convert:
-                        item_type = "entity" if predicate.startswith("entity") else "process"
-                        core_of_predicate = predicate.strip(item_type).strip("_")
-                        qedge.predicates.append(f"biolink:{core_of_predicate}_{item_type}_to_{item_type}")
-                    log.debug(f"Considering qedge {qedge_key}'s predicates to be: {qedge.predicates}")
         # Make sure QG only uses canonical predicates
         if mode == "ARAX":
             canonical_predicates_map = eu.load_canonical_predicates_map(log)
@@ -174,7 +158,6 @@
                 if qedge.predicates:
                     canonical_predicates = {canonical_predicates_map.get(predicate, predicate) for predicate in qedge.predicates}
                     qedge.predicates = list(canonical_predicates)
->>>>>>> 8fbf741c
 
         # Expand any specified edges
         if input_qedge_keys:
