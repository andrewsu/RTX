#!/bin/env python3
import sys
import os

from response import Response
import Expand.expand_utilities as eu

sys.path.append(os.path.dirname(os.path.abspath(__file__))+"/../../UI/OpenAPI/python-flask-server/")
from swagger_server.models.query_graph import QueryGraph


def eprint(*args, **kwargs): print(*args, file=sys.stderr, **kwargs)


class ARAXExpander:

    def __init__(self):
        self.response = None
        self.message = None
        self.parameters = {'edge_id': None, 'node_id': None, 'kp': None, 'enforce_directionality': None,
                           'use_synonyms': None, 'synonym_handling': None, 'continue_if_no_results': None}

    @staticmethod
    def describe_me():
        """
        Little helper function for internal use that describes the actions and what they can do
        :return:
        """
        # this is quite different than the `describe_me` in ARAX_overlay and ARAX_filter_kg due to expander being less
        # of a dispatcher (like overlay and filter_kg) and more of a single self contained class
        brief_description = """
`expand` effectively takes a query graph (QG) and reaches out to various knowledge providers (KP's) to find all bioentity subgraphs
that satisfy that QG and augments the knowledge graph (KG) with them. As currently implemented, `expand` can utilize the ARA Expander
team KG1 and KG2 Neo4j instances as well as BioThings Explorer to fulfill QG's, with functionality built in to reach out to other KP's as they are rolled out.
        """
        description_list = []
        params_dict = dict()
        params_dict['brief_description'] = brief_description
        params_dict['edge_id'] = {"a query graph edge ID or list of such IDs to expand (optional, default is to expand entire query graph)"}  # this is a workaround due to how self.parameters is utilized in this class
        params_dict['node_id'] = {"a query graph node ID to expand (optional, default is to expand entire query graph)"}
        params_dict['kp'] = {"the knowledge provider to use - current options are `ARAX/KG1`, `ARAX/KG2`, or `BTE` (optional, default is `ARAX/KG1`)"}
        params_dict['enforce_directionality'] = {"whether to obey (vs. ignore) edge directions in query graph - options are `true` or `false` (optional, default is `false`)"}
        params_dict['use_synonyms'] = {"whether to consider synonym curies for query nodes with a curie specified - options are `true` or `false` (optional, default is `true`)"}
        params_dict['synonym_handling'] = {"how to handle synonyms in the answer - options are `map_back` (default; map edges using a synonym back to the original curie) or `add_all` (add synonym nodes as they are - no mapping/merging)"}
        params_dict['continue_if_no_results'] = {"whether to continue execution if no paths are found matching the query graph - options are `true` or `false` (optional, default is `false`)"}
        description_list.append(params_dict)
        return description_list

    def apply(self, input_message, input_parameters, response=None):

        if response is None:
            response = Response()
        self.response = response
        self.message = input_message

        # Basic checks on arguments
        if not isinstance(input_parameters, dict):
            response.error("Provided parameters is not a dict", error_code="ParametersNotDict")
            return response

        # Define a complete set of allowed parameters and their defaults
        parameters = self.parameters
        parameters['kp'] = "ARAX/KG1"
        parameters['enforce_directionality'] = False
        parameters['use_synonyms'] = True
        parameters['synonym_handling'] = 'map_back'
        parameters['continue_if_no_results'] = False
        for key,value in input_parameters.items():
            if key and key not in parameters:
                response.error(f"Supplied parameter {key} is not permitted", error_code="UnknownParameter")
            else:
                if type(value) is str and value.lower() == "true":
                    value = True
                elif type(value) is str and value.lower() == "false":
                    value = False
                parameters[key] = value

        # Default to expanding the entire query graph if the user didn't specify what to expand
        if not parameters['edge_id'] and not parameters['node_id']:
            parameters['edge_id'] = [edge.id for edge in self.message.query_graph.edges]
            parameters['node_id'] = self._get_orphan_query_node_ids(self.message.query_graph)

        if response.status != 'OK':
            return response

        response.data['parameters'] = parameters
        self.parameters = parameters

        # Do the actual expansion
        response.debug(f"Applying Expand to Message with parameters {parameters}")
        input_edge_ids = eu.convert_string_or_list_to_list(parameters['edge_id'])
        input_node_ids = eu.convert_string_or_list_to_list(parameters['node_id'])
        kp_to_use = self.parameters['kp']
        continue_if_no_results = self.parameters['continue_if_no_results']

        # Convert message knowledge graph to dictionary format, for faster processing
        dict_kg = eu.convert_standard_kg_to_dict_kg(self.message.knowledge_graph)

        # Expand any specified edges
        if input_edge_ids:
            query_sub_graph = self._extract_query_subgraph(input_edge_ids, self.message.query_graph)
            if response.status != 'OK':
                return response
            self.response.debug(f"Query graph for this Expand() call is: {query_sub_graph.to_dict()}")

            # Expand the query graph edge by edge (much faster for neo4j queries, and allows easy integration with BTE)
            ordered_qedges_to_expand = self._get_order_to_expand_edges_in(query_sub_graph)
            node_usages_by_edges_map = dict()

            for qedge in ordered_qedges_to_expand:
                answer_kg, edge_node_usage_map = self._expand_edge(qedge, kp_to_use, dict_kg, continue_if_no_results, self.message.query_graph)
                if response.status != 'OK':
                    return response
                node_usages_by_edges_map[qedge.id] = edge_node_usage_map

                self._process_and_merge_answer(answer_kg, dict_kg)
                if response.status != 'OK':
                    return response

                self._prune_dead_end_paths(dict_kg, query_sub_graph, node_usages_by_edges_map)
                if response.status != 'OK':
                    return response

        # Expand any specified nodes
        if input_node_ids:
            for qnode_id in input_node_ids:
                answer_kg = self._expand_node(qnode_id, kp_to_use, continue_if_no_results, self.message.query_graph)
                if response.status != 'OK':
                    return response

                self._process_and_merge_answer(answer_kg, dict_kg)
                if response.status != 'OK':
                    return response

        # Convert message knowledge graph back to API standard format
        self.message.knowledge_graph = eu.convert_dict_kg_to_standard_kg(dict_kg)

        # Return the response and done
        kg = self.message.knowledge_graph
        response.info(f"After Expand, Message.KnowledgeGraph has {len(kg.nodes)} nodes and {len(kg.edges)} edges")
        return response

    def _extract_query_subgraph(self, qedge_ids_to_expand, query_graph):
        # This function extracts a sub-query graph containing the provided qedge IDs from a larger query graph
        sub_query_graph = QueryGraph(nodes=[], edges=[])

        for qedge_id in qedge_ids_to_expand:
            # Make sure this query edge actually exists in the query graph
            if not any(qedge.id == qedge_id for qedge in query_graph.edges):
                self.response.error(f"An edge with ID '{qedge_id}' does not exist in Message.QueryGraph",
                                    error_code="UnknownValue")
                return sub_query_graph
            qedge = next(qedge for qedge in query_graph.edges if qedge.id == qedge_id)

            # Make sure this qedge's qnodes actually exist in the query graph
            if not eu.get_query_node(query_graph, qedge.source_id):
                self.response.error(f"Qedge {qedge.id}'s source_id refers to a qnode that does not exist in the query "
                                    f"graph: {qedge.source_id}", error_code="InvalidQEdge")
                return sub_query_graph
            if not eu.get_query_node(query_graph, qedge.target_id):
                self.response.error(f"Qedge {qedge.id}'s target_id refers to a qnode that does not exist in the query "
                                    f"graph: {qedge.target_id}", error_code="InvalidQEdge")
                return sub_query_graph
            qnodes = [eu.get_query_node(query_graph, qedge.source_id),
                      eu.get_query_node(query_graph, qedge.target_id)]

            # Add (copies of) this qedge and its two qnodes to our new query sub graph
            qedge_copy = eu.copy_qedge(qedge)
            if not any(qedge.id == qedge_copy.id for qedge in sub_query_graph.edges):
                sub_query_graph.edges.append(qedge_copy)
            for qnode in qnodes:
                qnode_copy = eu.copy_qnode(qnode)
                if not any(qnode.id == qnode_copy.id for qnode in sub_query_graph.nodes):
                    sub_query_graph.nodes.append(qnode_copy)

        return sub_query_graph

    def _get_query_graph_for_edge(self, qedge, query_graph, dict_kg, use_synonyms, kp_to_use):
        # This function creates a query graph for the specified qedge, updating its qnodes' curies as needed
        edge_query_graph = QueryGraph(nodes=[], edges=[])
        qnodes = [eu.get_query_node(query_graph, qedge.source_id),
                  eu.get_query_node(query_graph, qedge.target_id)]

        # Add (a copy of) this qedge to our edge query graph
        edge_query_graph.edges.append(eu.copy_qedge(qedge))

        # Update this qedge's qnodes as appropriate and add (copies of) them to the edge query graph
        qedge_has_already_been_expanded = qedge.id in dict_kg['edges']
        for qnode in qnodes:
            qnode_copy = eu.copy_qnode(qnode)

            # Handle case where we need to feed curies from a prior Expand() step as the curie for this qnode
            qnode_already_fulfilled = qnode_copy.id in dict_kg['nodes']
            if qnode_already_fulfilled and not qnode_copy.curie and not qedge_has_already_been_expanded:
                qnode_copy.curie = list(dict_kg['nodes'][qnode_copy.id].keys())

            edge_query_graph.nodes.append(qnode_copy)

        if use_synonyms:
            edge_query_graph, = eu.add_curie_synonyms_to_query_nodes(qnodes=query_graph.nodes,
                                                                     arax_kg='KG1' if kp_to_use == 'ARAX/KG1' else 'KG2',
                                                                     log=self.response)
        return edge_query_graph

    def _expand_edge(self, qedge, kp_to_use, dict_kg, continue_if_no_results, query_graph, use_synonyms, synonym_handling):
        # This function answers a single-edge (one-hop) query using the specified knowledge provider
        self.response.info(f"Expanding edge {qedge.id} using {kp_to_use}")

<<<<<<< HEAD
=======
        edge_query_graph, qnodes_using_curies_from_prior_step = self._get_query_graph_for_edge(qedge, query_graph, dict_kg)
        if not any(qnode for qnode in edge_query_graph.nodes if qnode.curie):
            self.response.error(f"Cannot expand an edge for which neither end has any curies. (Could not find curies to"
                                f" use from a prior expand step, and neither qnode has a curie specified.)",
                                error_code="InvalidQueryGraph")
            return None, None

>>>>>>> 64543454
        valid_kps = ["ARAX/KG1", "ARAX/KG2", "BTE"]
        if kp_to_use not in valid_kps:
            self.response.error(f"Invalid knowledge provider: {kp_to_use}. Valid options are {', '.join(valid_kps)}",
                                error_code="UnknownValue")
            return None, None
        else:
            # Create a query graph for this edge (that uses synonyms and curies found in prior steps) and answer it
            edge_query_graph = self._get_query_graph_for_edge(qedge, query_graph, dict_kg, use_synonyms, kp_to_use)
            if kp_to_use == 'BTE':
                from Expand.bte_querier import BTEQuerier
                kp_querier = BTEQuerier(self.response)
            else:
                from Expand.kg_querier import KGQuerier
                kp_querier = KGQuerier(self.response, kp_to_use)
            answer_kg, edge_node_usage_map = kp_querier.answer_one_hop_query(edge_query_graph)

            # Make sure all of the QG IDs in our query have been fulfilled (unless we're continuing if no results)
            if self.response.status == 'OK' and not continue_if_no_results:
                for qnode in edge_query_graph.nodes:
                    if qnode.id not in answer_kg['nodes'] or not answer_kg['nodes'][qnode.id]:
                        self.response.error(f"Returned answer KG does not contain any results for QNode {qnode.id}",
                                            error_code="UnfulfilledQGID")
                for qedge in edge_query_graph.edges:
                    if qedge.id not in answer_kg['edges'] or not answer_kg['edges'][qedge.id]:
                        self.response.error(f"Returned answer KG does not contain any results for QEdge {qedge.id}",
                                            error_code="UnfulfilledQGID")

            # Deduplicate our answers as appropriate
            if use_synonyms and synonym_handling == 'map_back':
                # TODO: Deduplicate nodes (using preferred curie), remap edges, update edge node usage map
                pass

            return answer_kg, edge_node_usage_map

    def _expand_node(self, qnode_id, kp_to_use, continue_if_no_results, query_graph):
        # This function expands a single node using the specified knowledge provider
        self.response.debug(f"Expanding node {qnode_id} using {kp_to_use}")

        query_node = eu.get_query_node(query_graph, qnode_id)
        if self.response.status != 'OK':
            return None

        if kp_to_use == 'BTE':
            self.response.error(f"Cannot use BTE to answer single node queries", error_code="InvalidQuery")
            return None
        elif kp_to_use == 'ARAX/KG2' or kp_to_use == 'ARAX/KG1':
            from Expand.kg_querier import KGQuerier
            kg_querier = KGQuerier(self.response, kp_to_use)
            answer_kg = kg_querier.answer_single_node_query(query_node)

            # Make sure all qnodes have been fulfilled (unless we're continuing if no results)
            if self.response.status == 'OK' and not continue_if_no_results:
                if query_node.id not in answer_kg['nodes'] or not answer_kg['nodes'][query_node.id]:
                    self.response.error(f"Returned answer KG does not contain any results for QNode {query_node.id}",
                                        error_code="UnfulfilledQGID")
            return answer_kg
        else:
            self.response.error(f"Invalid knowledge provider: {kp_to_use}. Valid options are ARAX/KG1 or ARAX/KG2")
            return None

    def _process_and_merge_answer(self, answer_dict_kg, dict_kg):
        # This function merges an answer KG (from the current edge/node expansion) into the overarching KG
        self.response.debug("Merging answer into Message.KnowledgeGraph")
        for qnode_id, nodes in answer_dict_kg['nodes'].items():
            for node_key, node in nodes.items():
                eu.add_node_to_kg(dict_kg, node, qnode_id)
        for qedge_id, edges_dict in answer_dict_kg['edges'].items():
            for edge_key, edge in edges_dict.items():
                eu.add_edge_to_kg(dict_kg, edge, qedge_id)

    def _prune_dead_end_paths(self, dict_kg, full_query_graph, node_usages_by_edges_map):
        # This function removes any 'dead-end' paths from the KG. (Because edges are expanded one-by-one, not all edges
        # found in the last expansion will connect to edges in the next one)
        self.response.debug(f"Pruning any paths that are now dead ends")

        # Create a map of which qnodes are connected to which other qnodes
        # Example qnode_connections_map: {'n00': {'n01'}, 'n01': {'n00', 'n02'}, 'n02': {'n01'}}
        qnode_connections_map = dict()
        for qnode in full_query_graph.nodes:
            qnode_connections_map[qnode.id] = set()
            for qedge in full_query_graph.edges:
                if qedge.source_id == qnode.id or qedge.target_id == qnode.id:
                    connected_qnode_id = qedge.target_id if qedge.target_id != qnode.id else qedge.source_id
                    qnode_connections_map[qnode.id].add(connected_qnode_id)

        # Create a map of which nodes each node is connected to (organized by the qnode_id they're fulfilling)
        # Example node_usages_by_edges_map: {'e00': {'KG1:111221': {'n00': 'CUI:122', 'n01': 'CUI:124'}}}
        # Example node_connections_map: {'CUI:1222': {'n00': {'DOID:122'}, 'n02': {'UniProtKB:22', 'UniProtKB:333'}}}
        node_connections_map = dict()
        for qedge_id, edges_to_nodes_dict in node_usages_by_edges_map.items():
            current_qedge = next(qedge for qedge in full_query_graph.edges if qedge.id == qedge_id)
            qnode_ids = [current_qedge.source_id, current_qedge.target_id]
            for edge_id, node_usages_dict in edges_to_nodes_dict.items():
                for current_qnode_id in qnode_ids:
                    connected_qnode_id = next(qnode_id for qnode_id in qnode_ids if qnode_id != current_qnode_id)
                    current_node_id = node_usages_dict[current_qnode_id]
                    connected_node_id = node_usages_dict[connected_qnode_id]
                    if current_qnode_id not in node_connections_map:
                        node_connections_map[current_qnode_id] = dict()
                    if current_node_id not in node_connections_map[current_qnode_id]:
                        node_connections_map[current_qnode_id][current_node_id] = dict()
                    if connected_qnode_id not in node_connections_map[current_qnode_id][current_node_id]:
                        node_connections_map[current_qnode_id][current_node_id][connected_qnode_id] = set()
                    node_connections_map[current_qnode_id][current_node_id][connected_qnode_id].add(connected_node_id)

        # Iteratively remove all disconnected nodes until there are none left
        qnode_ids_already_expanded = list(node_connections_map.keys())
        found_dead_end = True
        while found_dead_end:
            found_dead_end = False
            for qnode_id in qnode_ids_already_expanded:
                qnode_ids_should_be_connected_to = qnode_connections_map[qnode_id].intersection(qnode_ids_already_expanded)
                for node_id, node_mappings_dict in node_connections_map[qnode_id].items():
                    # Check if any mappings are even entered for all qnode_ids this node should be connected to
                    if set(node_mappings_dict.keys()) != qnode_ids_should_be_connected_to:
                        if node_id in dict_kg['nodes'][qnode_id]:
                            dict_kg['nodes'][qnode_id].pop(node_id)
                            found_dead_end = True
                    else:
                        # Verify that at least one of the entered connections still exists (for each connected qnode_id)
                        for connected_qnode_id, connected_node_ids in node_mappings_dict.items():
                            if not connected_node_ids.intersection(set(dict_kg['nodes'][connected_qnode_id].keys())):
                                if node_id in dict_kg['nodes'][qnode_id]:
                                    dict_kg['nodes'][qnode_id].pop(node_id)
                                    found_dead_end = True

        # Then remove all orphaned edges
        for qedge_id, edges_dict in node_usages_by_edges_map.items():
            for edge_key, node_mappings in edges_dict.items():
                for qnode_id, used_node_id in node_mappings.items():
                    if used_node_id not in dict_kg['nodes'][qnode_id]:
                        if edge_key in dict_kg['edges'][qedge_id]:
                            dict_kg['edges'][qedge_id].pop(edge_key)

    def _get_order_to_expand_edges_in(self, query_graph):
        # This function determines what order to expand the edges in a query graph in; it attempts to start with
        # qedges that have a qnode with a specific curie, and move out from there.
        edges_remaining = [edge for edge in query_graph.edges]
        ordered_edges = []
        while edges_remaining:
            if not ordered_edges:
                # Start with an edge that has a node with a curie specified
                edge_with_curie = self._get_edge_with_curie_node(query_graph)
                first_edge = edge_with_curie if edge_with_curie else edges_remaining[0]
                ordered_edges = [first_edge]
                edges_remaining.pop(edges_remaining.index(first_edge))
            else:
                # Add connected edges in a rightward (target) direction if possible
                right_end_edge = ordered_edges[-1]
                edge_connected_to_right_end = self._find_connected_edge(edges_remaining, right_end_edge)
                if edge_connected_to_right_end:
                    ordered_edges.append(edge_connected_to_right_end)
                    edges_remaining.pop(edges_remaining.index(edge_connected_to_right_end))
                else:
                    left_end_edge = ordered_edges[0]
                    edge_connected_to_left_end = self._find_connected_edge(edges_remaining, left_end_edge)
                    if edge_connected_to_left_end:
                        ordered_edges.insert(0, edge_connected_to_left_end)
                        edges_remaining.pop(edges_remaining.index(edge_connected_to_left_end))
        return ordered_edges

    @staticmethod
    def _get_orphan_query_node_ids(query_graph):
        node_ids_used_by_edges = set()
        node_ids = set()
        for edge in query_graph.edges:
            node_ids_used_by_edges.add(edge.source_id)
            node_ids_used_by_edges.add(edge.target_id)
        for node in query_graph.nodes:
            node_ids.add(node.id)
        return list(node_ids.difference(node_ids_used_by_edges))

    @staticmethod
    def _get_edge_with_curie_node(query_graph):
        for edge in query_graph.edges:
            source_node = eu.get_query_node(query_graph, edge.source_id)
            target_node = eu.get_query_node(query_graph, edge.target_id)
            if source_node.curie or target_node.curie:
                return edge
        return None

    @staticmethod
    def _find_connected_edge(edge_list, edge):
        edge_node_ids = {edge.source_id, edge.target_id}
        for potential_connected_edge in edge_list:
            potential_connected_edge_node_ids = {potential_connected_edge.source_id, potential_connected_edge.target_id}
            if edge_node_ids.intersection(potential_connected_edge_node_ids):
                return potential_connected_edge
        return None


def main():

    # Note that most of this is just manually doing what ARAXQuery() would normally do for you
    response = Response()
    from actions_parser import ActionsParser
    actions_parser = ActionsParser()
    actions_list = [
        "create_message",
        "add_qnode(id=n00, curie=CHEMBL.COMPOUND:CHEMBL112)",  # acetaminophen
        "add_qnode(id=n01, type=protein, is_set=true)",
        "add_qedge(id=e00, source_id=n00, target_id=n01)",
        "expand(edge_id=e00, kp=BTE)",
        "return(message=true, store=false)",
    ]

    # Parse the raw action_list into commands and parameters
    result = actions_parser.parse(actions_list)
    response.merge(result)
    if result.status != 'OK':
        print(response.show(level=Response.DEBUG))
        return response
    actions = result.data['actions']

    from ARAX_messenger import ARAXMessenger
    messenger = ARAXMessenger()
    expander = ARAXExpander()
    for action in actions:
        if action['command'] == 'create_message':
            result = messenger.create_message()
            message = result.data['message']
            response.data = result.data
        elif action['command'] == 'add_qnode':
            result = messenger.add_qnode(message,action['parameters'])
        elif action['command'] == 'add_qedge':
            result = messenger.add_qedge(message,action['parameters'])
        elif action['command'] == 'expand':
            result = expander.apply(message,action['parameters'])
        elif action['command'] == 'return':
            break
        else:
            response.error(f"Unrecognized command {action['command']}", error_code="UnrecognizedCommand")
            print(response.show(level=Response.DEBUG))
            return response

        # Merge down this result and end if we're in an error state
        response.merge(result)
        if result.status != 'OK':
            print(response.show(level=Response.DEBUG))
            return response

    # Show the final response
    # print(json.dumps(ast.literal_eval(repr(message.knowledge_graph)),sort_keys=True,indent=2))
    print(response.show(level=Response.DEBUG))


if __name__ == "__main__":
    main()<|MERGE_RESOLUTION|>--- conflicted
+++ resolved
@@ -206,8 +206,6 @@
         # This function answers a single-edge (one-hop) query using the specified knowledge provider
         self.response.info(f"Expanding edge {qedge.id} using {kp_to_use}")
 
-<<<<<<< HEAD
-=======
         edge_query_graph, qnodes_using_curies_from_prior_step = self._get_query_graph_for_edge(qedge, query_graph, dict_kg)
         if not any(qnode for qnode in edge_query_graph.nodes if qnode.curie):
             self.response.error(f"Cannot expand an edge for which neither end has any curies. (Could not find curies to"
@@ -215,7 +213,6 @@
                                 error_code="InvalidQueryGraph")
             return None, None
 
->>>>>>> 64543454
         valid_kps = ["ARAX/KG1", "ARAX/KG2", "BTE"]
         if kp_to_use not in valid_kps:
             self.response.error(f"Invalid knowledge provider: {kp_to_use}. Valid options are {', '.join(valid_kps)}",
