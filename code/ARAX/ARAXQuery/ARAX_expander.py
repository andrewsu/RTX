#!/bin/env python3
import sys
import os
from typing import List, Dict, Tuple, Union

sys.path.append(os.path.dirname(os.path.abspath(__file__)))  # ARAXQuery directory
from response import Response
sys.path.append(os.path.dirname(os.path.abspath(__file__))+"/Expand/")
import expand_utilities as eu
from expand_utilities import DictKnowledgeGraph
sys.path.append(os.path.dirname(os.path.abspath(__file__))+"/../../UI/OpenAPI/python-flask-server/")
from swagger_server.models.knowledge_graph import KnowledgeGraph
from swagger_server.models.query_graph import QueryGraph
from swagger_server.models.q_edge import QEdge
from swagger_server.models.q_node import QNode


def eprint(*args, **kwargs): print(*args, file=sys.stderr, **kwargs)


class ARAXExpander:

    def __init__(self):
        self.response = None
        self.message = None
<<<<<<< HEAD
        self.edge_id_parameter_info = {
            "is_required": False,
            "examples": ["e00", "[e00, e01]"],
            "type": "string",
            "description": "A query graph edge ID or list of such IDs to expand (default is to expand entire query graph)."
        }
        self.node_id_parameter_info = {
            "is_required": False,
            "examples": ["n00", "[n00, n01]"],
            "type": "string",
            "description": "A query graph node ID or list of such IDs to expand (default is to expand entire query graph)."
        }
        self.continue_if_no_results_parameter_info = {
            "is_required": False,
            "examples": ["true", "false"],
            "enum": ["true", "false"],
            "default": "false",
            "type": "boolean",
            "description": "Whether to continue execution if no paths are found matching the query graph."
        }
        self.enforce_directionality_parameter_info = {
            "is_required": False,
            "examples": ["true", "false"],
            "enum": ["true", "false"],
            "default": "false",
            "type": "boolean",
            "description": "Whether to obey (vs. ignore) edge directions in the query graph."
        }
        self.use_synonyms_parameter_info = {
            "is_required": False,
            "examples": ["true", "false"],
            "enum": ["true", "false"],
            "default": "true",
            "type": "boolean",
            "description": "Whether to consider curie synonyms and merge synonymous nodes."
        }
        self.command_definitions = {
            "ARAX/KG1": {
                "dsl_command": "expand(kp=ARAX/KG1)",
                "description": "This command reaches out to the RTX KG1 Neo4j instance to find all bioentity subpaths "
                               "that satisfy the query graph.",
                "parameters": {
                    "edge_id": self.edge_id_parameter_info,
                    "node_id": self.node_id_parameter_info,
                    "continue_if_no_results": self.continue_if_no_results_parameter_info,
                    "enforce_directionality": self.enforce_directionality_parameter_info,
                    "use_synonyms": self.use_synonyms_parameter_info
                }
            },
            "ARAX/KG2": {
                "dsl_command": "expand(kp=ARAX/KG2)",
                "description": "This command reaches out to the RTX KG2 knowledge graph to find all bioentity subpaths "
                               "that satisfy the query graph. If use_synonyms=true, it uses the KG2canonicalized "
                               "('KG2c') Neo4j instance; otherwise, the regular KG2 Neo4j instance is used.",
                "parameters": {
                    "edge_id": self.edge_id_parameter_info,
                    "node_id": self.node_id_parameter_info,
                    "continue_if_no_results": self.continue_if_no_results_parameter_info,
                    "enforce_directionality": self.enforce_directionality_parameter_info,
                    "use_synonyms": self.use_synonyms_parameter_info
                }
            },
            "BTE": {
                "dsl_command": "expand(kp=BTE)",
                "description": "This command uses BioThings Explorer (from the Service Provider) to find all bioentity "
                               "subpaths that satisfy the query graph. Of note, all query nodes must have a type "
                               "specified for BTE queries. In addition, bi-directional queries are only partially "
                               "supported (the ARAX system knows how to ignore edge direction when deciding which "
                               "query node for a query edge will be the 'input' qnode, but BTE itself returns only "
                               "answers matching the input edge direction).",
                "parameters": {
                    "edge_id": self.edge_id_parameter_info,
                    "node_id": self.node_id_parameter_info,
                    "continue_if_no_results": self.continue_if_no_results_parameter_info,
                    "enforce_directionality": self.enforce_directionality_parameter_info,
                    "use_synonyms": self.use_synonyms_parameter_info
                }
            },
            "COHD": {
                "dsl_command": "expand(kp=COHD)",
                "description": "This command uses the Clinical Data Provider (COHD) to find all bioentity subpaths that"
                               " satisfy the query graph.",
                "parameters": {
                    "edge_id": self.edge_id_parameter_info,
                    "node_id": self.node_id_parameter_info,
                    "continue_if_no_results": self.continue_if_no_results_parameter_info,
                    "use_synonyms": self.use_synonyms_parameter_info,
                    "COHD_method": {
                        "is_required": False,
                        "examples": ["paired_concept_freq", "chi_square"],
                        "enum": ["paired_concept_freq", "observed_expected_ratio", "chi_square"],
                        "default": "paired_concept_freq",
                        "type": "string",
                        "description": "Which measure from COHD should be considered."
                    },
                    "COHD_method_percentile": {
                        "is_required": False,
                        "examples": [95, 80],
                        "min": 0,
                        "max": 100,
                        "default": 99,
                        "type": "integer",
                        "description": "What percentile to use as a cut-off/threshold for the specified COHD method."
                    }
                }
            },
            "GeneticsKP": {
                "dsl_command": "expand(kp=GeneticsKP)",
                "description": "This command reaches out to the Genetics Provider to find all bioentity subpaths that "
                               "satisfy the query graph. It currently can answer questions involving the following "
                               "node types: gene, protein, disease, phenotypic_feature, pathway. Temporarily "
                               "(while the integration is under development), it can only be used as the first hop in"
                               " a query.",
                "parameters": {
                    "edge_id": self.edge_id_parameter_info,
                    "node_id": self.node_id_parameter_info,
                    "continue_if_no_results": self.continue_if_no_results_parameter_info,
                    "use_synonyms": self.use_synonyms_parameter_info,
                    "include_integrated_score": {
                        "is_required": False,
                        "examples": ["true", "false"],
                        "enum": ["true", "false"],
                        "default": "false",
                        "type": "boolean",
                        "description": "Whether to add genetics-quantile edges (in addition to MAGMA edges) from the Genetics KP."
                    }
                }
            },
            "MolePro": {
                "dsl_command": "expand(kp=MolePro)",
                "description": "This command reaches out to MolePro (the Molecular Provider) to find all bioentity "
                               "subpaths that satisfy the query graph. It currently can answer questions involving "
                               "the following node types: gene, protein, disease, chemical_substance. Generally you"
                               "should not specify a qedge type for MolePro queries (Expand uses 'correlated_with' "
                               "by default behind the scenes.).",
                "parameters": {
                    "edge_id": self.edge_id_parameter_info,
                    "node_id": self.node_id_parameter_info,
                    "continue_if_no_results": self.continue_if_no_results_parameter_info,
                    "use_synonyms": self.use_synonyms_parameter_info,
                }
            },
            "NGD": {
                "dsl_command": "expand(kp=NGD)",
                "description": "This command uses ARAX's in-house normalized google distance (NGD) database to expand "
                               "a query graph; it returns edges between nodes with an NGD value below a certain "
                               "threshold. This threshold is currently hardcoded as 0.5, though this will be made "
                               "configurable/smarter in the future.",
                "parameters": {
                    "edge_id": self.edge_id_parameter_info,
                    "node_id": self.node_id_parameter_info,
                    "continue_if_no_results": self.continue_if_no_results_parameter_info,
                    "use_synonyms": self.use_synonyms_parameter_info
                }
            }
        }

    def describe_me(self):
=======
        self.parameters = {'edge_id': None, 'node_id': None, 'kp': None, 'enforce_directionality': None,
                           'use_synonyms': None, 'continue_if_no_results': None, 'COHD_method': None,
                           'COHD_method_percentile': None, 'include_integrated_score': None}
        self.valid_kps = {"ARAX/KG1", "ARAX/KG2", "BTE", "COHD", "GeneticsKP", "MolePro", "NGD"}

    @staticmethod
    def describe_me():
>>>>>>> f92032b5
        """
        Little helper function for internal use that describes the actions and what they can do
        :return:
        """
<<<<<<< HEAD
        return list(self.command_definitions.values())
=======
        # this is quite different than the `describe_me` in ARAX_overlay and ARAX_filter_kg due to expander being less
        # of a dispatcher (like overlay and filter_kg) and more of a single self contained class
        brief_description = """
        `expand` effectively takes a query graph (QG) and reaches out to various knowledge providers (KP's) to find 
        all bioentity subgraphs that satisfy that QG and augments the knowledge graph (KG) with them. As currently 
        implemented, `expand` can utilize the ARA Expander team KG1 and KG2 Neo4j instances as well as BioThings 
        Explorer to fulfill QG's, with functionality built in to reach out to other KP's as they are rolled out.
        """
        description_list = []
        params_dict = dict()
        params_dict['brief_description'] = brief_description
        params_dict['edge_id'] = {"a query graph edge ID or list of such IDs to expand (optional, default is to expand entire query graph)"}  # this is a workaround due to how self.parameters is utilized in this class
        params_dict['node_id'] = {"a query graph node ID to expand (optional, default is to expand entire query graph)"}
        params_dict['kp'] = {"the knowledge provider to use - current options are `ARAX/KG1`, `ARAX/KG2`, `BTE`, `COHD`, `GeneticsKP`, `MolePro`, `NGD` (optional, default is `ARAX/KG1`)"}
        params_dict['enforce_directionality'] = {"whether to obey (vs. ignore) edge directions in query graph - options are `true` or `false` (optional, default is `false`)"}
        params_dict['use_synonyms'] = {"whether to consider curie synonyms and merge synonymous nodes - options are `true` or `false` (optional, default is `true`)"}
        params_dict['continue_if_no_results'] = {"whether to continue execution if no paths are found matching the query graph - options are `true` or `false` (optional, default is `false`)"}
        params_dict['COHD_method'] = {"what method used to expand - current options are `paired_concept_freq`, `observed_expected_ratio`, `chi_square` (optional, default is `paired_concept_freq`)"}
        params_dict['COHD_method_percentile'] = {"what percentile used as a threshold for specified COHD method (optional, default is 99 (99%), range is [0, 100])"}
        params_dict['include_integrated_score'] = {"whether to add genetics-quantile edges (in addition to MAGMA edges) from the Genetics KP - options are `true` or `false` (optional, default is `false`); relevant only when `kp=GeneticsKP`"}
        description_list.append(params_dict)
        return description_list
>>>>>>> f92032b5

    def apply(self, input_message, input_parameters, response=None):

        if response is None:
            response = Response()
        self.response = response
        self.message = input_message

        # Basic checks on arguments
        if not isinstance(input_parameters, dict):
            response.error("Provided parameters is not a dict", error_code="ParametersNotDict")
            return response

        # Define a complete set of allowed parameters and their defaults
        kp = input_parameters.get("kp", "ARAX/KG1")
        parameters = {"kp": kp}
        for kp_parameter_name, info_dict in self.command_definitions[kp]["parameters"].items():
            if info_dict["type"] == "boolean":
                parameters[kp_parameter_name] = self._convert_string_to_bool_if_bool(info_dict.get("default", ""))
            else:
                parameters[kp_parameter_name] = info_dict.get("default", None)
        # Override default values for any parameters passed in
        for key, value in input_parameters.items():
            if key and key not in parameters:
                response.error(f"Supplied parameter {key} is not permitted", error_code="UnknownParameter")
            else:
                parameters[key] = self._convert_string_to_bool_if_bool(value) if isinstance(value, str) else value

        # Handle situation where 'ARAX/KG2c' is entered as the kp (technically invalid, but we won't error out)
        if parameters['kp'].upper() == "ARAX/KG2C":
            parameters['kp'] = "ARAX/KG2"
            if not parameters['use_synonyms']:
                response.warning(f"KG2c is only used when use_synonyms=true; overriding use_synonyms to True")
                parameters['use_synonyms'] = True

        # Default to expanding the entire query graph if the user didn't specify what to expand
        if not parameters['edge_id'] and not parameters['node_id']:
            parameters['edge_id'] = [edge.id for edge in self.message.query_graph.edges]
            parameters['node_id'] = self._get_orphan_query_node_ids(self.message.query_graph)

        if response.status != 'OK':
            return response

        response.data['parameters'] = parameters
        self.parameters = parameters

        # Do the actual expansion
        response.debug(f"Applying Expand to Message with parameters {parameters}")
        input_edge_ids = eu.convert_string_or_list_to_list(parameters['edge_id'])
        input_node_ids = eu.convert_string_or_list_to_list(parameters['node_id'])
        kp_to_use = self.parameters['kp']
        continue_if_no_results = self.parameters['continue_if_no_results']
        use_synonyms = self.parameters['use_synonyms']
        query_graph = self.message.query_graph
        log = self.response

        # Convert message knowledge graph to dictionary format, for faster processing
        dict_kg = eu.convert_standard_kg_to_dict_kg(self.message.knowledge_graph)

        # Expand any specified edges
        if input_edge_ids:
            query_sub_graph = self._extract_query_subgraph(input_edge_ids, query_graph, log)
            if log.status != 'OK':
                return response
            log.debug(f"Query graph for this Expand() call is: {query_sub_graph.to_dict()}")

            # Expand the query graph edge by edge (much faster for neo4j queries, and allows easy integration with BTE)
            ordered_qedges_to_expand = self._get_order_to_expand_edges_in(query_sub_graph)
            node_usages_by_edges_map = dict()

            for qedge in ordered_qedges_to_expand:
                answer_kg, edge_node_usage_map = self._expand_edge(qedge, kp_to_use, dict_kg, continue_if_no_results,
                                                                   query_graph, use_synonyms, log)
                if log.status != 'OK':
                    return response
                node_usages_by_edges_map[qedge.id] = edge_node_usage_map

                self._merge_answer_into_message_kg(answer_kg, dict_kg, log)
                if log.status != 'OK':
                    return response

                self._prune_dead_end_paths(dict_kg, query_sub_graph, node_usages_by_edges_map, log)
                if log.status != 'OK':
                    return response

        # Expand any specified nodes
        if input_node_ids:
            for qnode_id in input_node_ids:
                answer_kg = self._expand_node(qnode_id, kp_to_use, continue_if_no_results, query_graph, use_synonyms, log)
                if log.status != 'OK':
                    return response

                self._merge_answer_into_message_kg(answer_kg, dict_kg, log)
                if log.status != 'OK':
                    return response

        # Convert message knowledge graph back to API standard format
        self.message.knowledge_graph = eu.convert_dict_kg_to_standard_kg(dict_kg)

        # Override node types so that they match what was asked for in the query graph (where applicable) #987
        self._override_node_types(self.message.knowledge_graph, self.message.query_graph)
        
        # Make sure we don't have any orphan edges
        node_ids = {node.id for node in self.message.knowledge_graph.nodes}
        for edge in self.message.knowledge_graph.edges:
            if edge.source_id not in node_ids or edge.target_id not in node_ids:
                self.message.knowledge_graph.edges.remove(edge)

        # Return the response and done
        kg = self.message.knowledge_graph
        if not kg.nodes and not continue_if_no_results:
            log.error(f"No paths were found in {kp_to_use} satisfying this query graph", error_code="NoResults")
        else:
            log.info(f"After Expand, Message.KnowledgeGraph has {len(kg.nodes)} nodes and {len(kg.edges)} edges "
                     f"({eu.get_printable_counts_by_qg_id(dict_kg)})")
        return response

    def _expand_edge(self, qedge: QEdge, kp_to_use: str, dict_kg: DictKnowledgeGraph, continue_if_no_results: bool,
                     query_graph: QueryGraph, use_synonyms: bool, log: Response) -> Tuple[DictKnowledgeGraph, Dict[str, Dict[str, str]]]:
        # This function answers a single-edge (one-hop) query using the specified knowledge provider
        log.info(f"Expanding qedge {qedge.id} using {kp_to_use}")
        answer_kg = DictKnowledgeGraph()
        edge_to_nodes_map = dict()

        # Create a query graph for this edge (that uses synonyms as well as curies found in prior steps)
        edge_query_graph = self._get_query_graph_for_edge(qedge, query_graph, dict_kg, log)
        if log.status != 'OK':
            return answer_kg, edge_to_nodes_map
        if not any(qnode for qnode in edge_query_graph.nodes if qnode.curie):
            log.error(f"Cannot expand an edge for which neither end has any curies. (Could not find curies to use from "
                      f"a prior expand step, and neither qnode has a curie specified.)", error_code="InvalidQuery")
            return answer_kg, edge_to_nodes_map

        allowable_kps = set(self.command_definitions.keys())
        if kp_to_use not in allowable_kps:
            log.error(f"Invalid knowledge provider: {kp_to_use}. Valid options are {', '.join(allowable_kps)}",
                      error_code="InvalidKP")
            return answer_kg, edge_to_nodes_map
        else:
            if kp_to_use == 'BTE':
                from Expand.bte_querier import BTEQuerier
                kp_querier = BTEQuerier(log)
            elif kp_to_use == 'COHD':
                from Expand.COHD_querier import COHDQuerier
                kp_querier = COHDQuerier(log)
            elif kp_to_use == 'NGD':
                from Expand.ngd_querier import NGDQuerier
                kp_querier = NGDQuerier(log)
            elif kp_to_use == 'GeneticsKP':
                from Expand.genetics_querier import GeneticsQuerier
                kp_querier = GeneticsQuerier(log)
            elif kp_to_use == 'MolePro':
                from Expand.molepro_querier import MoleProQuerier
                kp_querier = MoleProQuerier(log)
            else:
                from Expand.kg_querier import KGQuerier
                kp_querier = KGQuerier(log, kp_to_use)
            answer_kg, edge_to_nodes_map = kp_querier.answer_one_hop_query(edge_query_graph)
            if log.status != 'OK':
                return answer_kg, edge_to_nodes_map
            log.debug(f"Query for edge {qedge.id} returned results ({eu.get_printable_counts_by_qg_id(answer_kg)})")

            # Do some post-processing (deduplicate nodes, remove self-edges..)
            if use_synonyms and kp_to_use != 'ARAX/KG2':  # KG2c is already deduplicated
                answer_kg, edge_to_nodes_map = self._deduplicate_nodes(answer_kg, edge_to_nodes_map, log)
            if eu.qg_is_fulfilled(edge_query_graph, answer_kg):
                answer_kg = self._remove_self_edges(answer_kg, edge_to_nodes_map, qedge.id, edge_query_graph.nodes, log)

            # Make sure our query has been fulfilled (unless we're continuing if no results)
            if not eu.qg_is_fulfilled(edge_query_graph, answer_kg):
                if continue_if_no_results:
                    log.warning(f"No paths were found in {kp_to_use} satisfying this query graph")
                else:
                    log.error(f"No paths were found in {kp_to_use} satisfying this query graph", error_code="NoResults")

            return answer_kg, edge_to_nodes_map

    def _expand_node(self, qnode_id: str, kp_to_use: str, continue_if_no_results: bool, query_graph: QueryGraph,
                     use_synonyms: bool, log: Response) -> DictKnowledgeGraph:
        # This function expands a single node using the specified knowledge provider
        log.debug(f"Expanding node {qnode_id} using {kp_to_use}")
        query_node = eu.get_query_node(query_graph, qnode_id)
        answer_kg = DictKnowledgeGraph()
        if log.status != 'OK':
            return answer_kg
        if not query_node.curie:
            log.error(f"Cannot expand a single query node if it doesn't have a curie", error_code="InvalidQuery")
            return answer_kg
        copy_of_qnode = eu.copy_qnode(query_node)

        # Consider both gene and protein when one is given
        if copy_of_qnode.type in ["protein", "gene"]:
            copy_of_qnode.type = ["protein", "gene"]
        log.debug(f"Modified query node is: {copy_of_qnode.to_dict()}")

        # Answer the query using the proper KP
        valid_kps_for_single_node_queries = ["ARAX/KG1", "ARAX/KG2"]
        if kp_to_use in valid_kps_for_single_node_queries:
            from Expand.kg_querier import KGQuerier
            kg_querier = KGQuerier(log, kp_to_use)
            answer_kg = kg_querier.answer_single_node_query(copy_of_qnode)
            log.info(f"Query for node {copy_of_qnode.id} returned results ({eu.get_printable_counts_by_qg_id(answer_kg)})")

            # Make sure all qnodes have been fulfilled (unless we're continuing if no results)
            if log.status == 'OK' and not continue_if_no_results:
                if copy_of_qnode.id not in answer_kg.nodes_by_qg_id or not answer_kg.nodes_by_qg_id[copy_of_qnode.id]:
                    log.error(f"Returned answer KG does not contain any results for QNode {copy_of_qnode.id}",
                              error_code="UnfulfilledQGID")
                    return answer_kg

            if use_synonyms and kp_to_use != 'ARAX/KG2':  # KG2c is already deduplicated
                answer_kg, edge_node_usage_map = self._deduplicate_nodes(dict_kg=answer_kg,
                                                                         edge_to_nodes_map={},
                                                                         log=log)
            return answer_kg
        else:
            log.error(f"Invalid knowledge provider: {kp_to_use}. Valid options for single-node queries are "
                      f"{', '.join(valid_kps_for_single_node_queries)}", error_code="InvalidKP")
            return answer_kg

    def _get_query_graph_for_edge(self, qedge: QEdge, query_graph: QueryGraph, dict_kg: DictKnowledgeGraph, log: Response) -> QueryGraph:
        # This function creates a query graph for the specified qedge, updating its qnodes' curies as needed
        edge_query_graph = QueryGraph(nodes=[], edges=[])
        qnodes = [eu.get_query_node(query_graph, qedge.source_id),
                  eu.get_query_node(query_graph, qedge.target_id)]

        # Add (a copy of) this qedge to our edge query graph
        edge_query_graph.edges.append(eu.copy_qedge(qedge))

        # Update this qedge's qnodes as appropriate and add (copies of) them to the edge query graph
        qedge_has_already_been_expanded = qedge.id in dict_kg.edges_by_qg_id
        for qnode in qnodes:
            qnode_copy = eu.copy_qnode(qnode)
            # Feed in curies from a prior Expand() step as the curie for this qnode as necessary
            qnode_already_fulfilled = qnode_copy.id in dict_kg.nodes_by_qg_id
            if qnode_already_fulfilled and not qnode_copy.curie:
                if qedge_has_already_been_expanded:
                    if self._is_input_qnode(qnode_copy, qedge):
                        qnode_copy.curie = list(dict_kg.nodes_by_qg_id[qnode_copy.id].keys())
                else:
                    qnode_copy.curie = list(dict_kg.nodes_by_qg_id[qnode_copy.id].keys())
            edge_query_graph.nodes.append(qnode_copy)

        # Consider both protein and gene if qnode's type is one of those (since KPs handle these differently)
        for qnode in edge_query_graph.nodes:
            if qnode.type in ['protein', 'gene']:
                qnode.type = ['protein', 'gene']

        # Display a summary of what the modified query graph for this edge looks like
        qnodes_with_curies = [qnode for qnode in edge_query_graph.nodes if qnode.curie]
        input_qnode = qnodes_with_curies[0] if qnodes_with_curies else edge_query_graph.nodes[0]
        output_qnode = next(qnode for qnode in edge_query_graph.nodes if qnode.id != input_qnode.id)
        input_curie_summary = self._get_qnode_curie_summary(input_qnode)
        output_curie_summary = self._get_qnode_curie_summary(output_qnode)
        log.debug(f"Modified QG for this qedge is ({input_qnode.id}:{input_qnode.type}{input_curie_summary})-"
                  f"{qedge.type if qedge.type else ''}-({output_qnode.id}:{output_qnode.type}{output_curie_summary})")
        return edge_query_graph

    @staticmethod
    def _deduplicate_nodes(dict_kg: DictKnowledgeGraph, edge_to_nodes_map: Dict[str, Dict[str, str]],
                           log: Response) -> Tuple[DictKnowledgeGraph, Dict[str, Dict[str, str]]]:
        log.debug(f"Deduplicating nodes")
        deduplicated_kg = DictKnowledgeGraph(nodes={qnode_id: dict() for qnode_id in dict_kg.nodes_by_qg_id},
                                             edges={qedge_id: dict() for qedge_id in dict_kg.edges_by_qg_id})
        updated_edge_to_nodes_map = {edge_id: dict() for edge_id in edge_to_nodes_map}
        curie_mappings = dict()

        # First deduplicate the nodes
        for qnode_id, nodes in dict_kg.nodes_by_qg_id.items():
            # Load preferred curie info from NodeSynonymizer for nodes we haven't seen before
            unmapped_node_ids = set(nodes).difference(set(curie_mappings))
            log.debug(f"Getting preferred curies for {qnode_id} nodes returned in this step")
            canonicalized_nodes = eu.get_canonical_curies_dict(list(unmapped_node_ids), log) if unmapped_node_ids else dict()
            if log.status != 'OK':
                return deduplicated_kg, updated_edge_to_nodes_map

            for node_id in unmapped_node_ids:
                # Figure out the preferred curie/name for this node
                node = nodes.get(node_id)
                canonicalized_node = canonicalized_nodes.get(node_id)
                if canonicalized_node:
                    preferred_curie = canonicalized_node.get('preferred_curie', node_id)
                    preferred_name = canonicalized_node.get('preferred_name', node.name)
                    preferred_type = eu.convert_string_or_list_to_list(canonicalized_node.get('preferred_type', node.type))
                    curie_mappings[node_id] = preferred_curie
                else:
                    # Means the NodeSynonymizer didn't recognize this curie
                    preferred_curie = node_id
                    preferred_name = node.name
                    preferred_type = node.type
                    curie_mappings[node_id] = preferred_curie

                # Add this node into our deduplicated KG as necessary # TODO: merge certain fields, like uri?
                if preferred_curie not in deduplicated_kg.nodes_by_qg_id[qnode_id]:
                    node.id = preferred_curie
                    node.name = preferred_name
                    node.type = preferred_type
                    deduplicated_kg.add_node(node, qnode_id)

        # Then update the edges to reflect changes made to the nodes
        for qedge_id, edges in dict_kg.edges_by_qg_id.items():
            for edge_id, edge in edges.items():
                edge.source_id = curie_mappings.get(edge.source_id)
                edge.target_id = curie_mappings.get(edge.target_id)
                if not edge.source_id or not edge.target_id:
                    log.error(f"Could not find preferred curie mappings for edge {edge_id}'s node(s)")
                    return deduplicated_kg, updated_edge_to_nodes_map
                deduplicated_kg.add_edge(edge, qedge_id)

                # Update the edge-to-node map for this edge (used down the line for pruning)
                for qnode_id, corresponding_node_id in edge_to_nodes_map[edge_id].items():
                    updated_edge_to_nodes_map[edge_id][qnode_id] = curie_mappings.get(corresponding_node_id)

        log.debug(f"After deduplication, answer KG counts are: {eu.get_printable_counts_by_qg_id(deduplicated_kg)}")
        return deduplicated_kg, updated_edge_to_nodes_map

    @staticmethod
    def _extract_query_subgraph(qedge_ids_to_expand: List[str], query_graph: QueryGraph, log: Response) -> QueryGraph:
        # This function extracts a sub-query graph containing the provided qedge IDs from a larger query graph
        sub_query_graph = QueryGraph(nodes=[], edges=[])

        for qedge_id in qedge_ids_to_expand:
            # Make sure this query edge actually exists in the query graph
            if not any(qedge.id == qedge_id for qedge in query_graph.edges):
                log.error(f"An edge with ID '{qedge_id}' does not exist in Message.QueryGraph",
                          error_code="UnknownValue")
                return None
            qedge = next(qedge for qedge in query_graph.edges if qedge.id == qedge_id)

            # Make sure this qedge's qnodes actually exist in the query graph
            if not eu.get_query_node(query_graph, qedge.source_id):
                log.error(f"Qedge {qedge.id}'s source_id refers to a qnode that does not exist in the query graph: "
                          f"{qedge.source_id}", error_code="InvalidQEdge")
                return None
            if not eu.get_query_node(query_graph, qedge.target_id):
                log.error(f"Qedge {qedge.id}'s target_id refers to a qnode that does not exist in the query graph: "
                          f"{qedge.target_id}", error_code="InvalidQEdge")
                return None
            qnodes = [eu.get_query_node(query_graph, qedge.source_id),
                      eu.get_query_node(query_graph, qedge.target_id)]

            # Add (copies of) this qedge and its two qnodes to our new query sub graph
            qedge_copy = eu.copy_qedge(qedge)
            if not any(qedge.id == qedge_copy.id for qedge in sub_query_graph.edges):
                sub_query_graph.edges.append(qedge_copy)
            for qnode in qnodes:
                qnode_copy = eu.copy_qnode(qnode)
                if not any(qnode.id == qnode_copy.id for qnode in sub_query_graph.nodes):
                    sub_query_graph.nodes.append(qnode_copy)

        return sub_query_graph

    @staticmethod
    def _merge_answer_into_message_kg(answer_dict_kg: DictKnowledgeGraph, dict_kg: DictKnowledgeGraph, log: Response):
        # This function merges an answer KG (from the current edge/node expansion) into the overarching KG
        log.debug("Merging answer into Message.KnowledgeGraph")
        for qnode_id, nodes in answer_dict_kg.nodes_by_qg_id.items():
            for node_key, node in nodes.items():
                dict_kg.add_node(node, qnode_id)
        for qedge_id, edges_dict in answer_dict_kg.edges_by_qg_id.items():
            for edge_key, edge in edges_dict.items():
                dict_kg.add_edge(edge, qedge_id)

    @staticmethod
    def _prune_dead_end_paths(dict_kg: DictKnowledgeGraph, full_query_graph: QueryGraph,
                              node_usages_by_edges_map: Dict[str, Dict[str, Dict[str, str]]], log: Response):
        # This function removes any 'dead-end' paths from the KG. (Because edges are expanded one-by-one, not all edges
        # found in the last expansion will connect to edges in the next one)
        log.debug(f"Pruning any paths that are now dead ends")

        # Create a map of which qnodes are connected to which other qnodes
        # Example qnode_connections_map: {'n00': {'n01'}, 'n01': {'n00', 'n02'}, 'n02': {'n01'}}
        qnode_connections_map = dict()
        for qnode in full_query_graph.nodes:
            qnode_connections_map[qnode.id] = set()
            for qedge in full_query_graph.edges:
                if qedge.source_id == qnode.id or qedge.target_id == qnode.id:
                    connected_qnode_id = qedge.target_id if qedge.target_id != qnode.id else qedge.source_id
                    qnode_connections_map[qnode.id].add(connected_qnode_id)

        # Create a map of which nodes each node is connected to (organized by the qnode_id they're fulfilling)
        # Example node_usages_by_edges_map: {'e00': {'KG1:111221': {'n00': 'UMLS:122', 'n01': 'UMLS:124'}}}
        # Example node_connections_map: {'UMLS:1222': {'n00': {'DOID:122'}, 'n02': {'UniProtKB:22', 'UniProtKB:333'}}}
        node_connections_map = dict()
        for qedge_id, edges_to_nodes_dict in node_usages_by_edges_map.items():
            current_qedge = next(qedge for qedge in full_query_graph.edges if qedge.id == qedge_id)
            qnode_ids = [current_qedge.source_id, current_qedge.target_id]
            for edge_id, node_usages_dict in edges_to_nodes_dict.items():
                for current_qnode_id in qnode_ids:
                    connected_qnode_id = next(qnode_id for qnode_id in qnode_ids if qnode_id != current_qnode_id)
                    current_node_id = node_usages_dict[current_qnode_id]
                    connected_node_id = node_usages_dict[connected_qnode_id]
                    if current_qnode_id not in node_connections_map:
                        node_connections_map[current_qnode_id] = dict()
                    if current_node_id not in node_connections_map[current_qnode_id]:
                        node_connections_map[current_qnode_id][current_node_id] = dict()
                    if connected_qnode_id not in node_connections_map[current_qnode_id][current_node_id]:
                        node_connections_map[current_qnode_id][current_node_id][connected_qnode_id] = set()
                    node_connections_map[current_qnode_id][current_node_id][connected_qnode_id].add(connected_node_id)

        # Iteratively remove all disconnected nodes until there are none left
        qnode_ids_already_expanded = list(node_connections_map.keys())
        found_dead_end = True
        while found_dead_end:
            found_dead_end = False
            for qnode_id in qnode_ids_already_expanded:
                qnode_ids_should_be_connected_to = qnode_connections_map[qnode_id].intersection(qnode_ids_already_expanded)
                for node_id, node_mappings_dict in node_connections_map[qnode_id].items():
                    # Check if any mappings are even entered for all qnode_ids this node should be connected to
                    if set(node_mappings_dict.keys()) != qnode_ids_should_be_connected_to:
                        if node_id in dict_kg.nodes_by_qg_id[qnode_id]:
                            dict_kg.nodes_by_qg_id[qnode_id].pop(node_id)
                            found_dead_end = True
                    else:
                        # Verify that at least one of the entered connections still exists (for each connected qnode_id)
                        for connected_qnode_id, connected_node_ids in node_mappings_dict.items():
                            if not connected_node_ids.intersection(set(dict_kg.nodes_by_qg_id[connected_qnode_id].keys())):
                                if node_id in dict_kg.nodes_by_qg_id[qnode_id]:
                                    dict_kg.nodes_by_qg_id[qnode_id].pop(node_id)
                                    found_dead_end = True

        # Then remove all orphaned edges
        for qedge_id, edges_dict in node_usages_by_edges_map.items():
            for edge_key, node_mappings in edges_dict.items():
                for qnode_id, used_node_id in node_mappings.items():
                    if used_node_id not in dict_kg.nodes_by_qg_id[qnode_id]:
                        if edge_key in dict_kg.edges_by_qg_id[qedge_id]:
                            dict_kg.edges_by_qg_id[qedge_id].pop(edge_key)

    def _get_order_to_expand_edges_in(self, query_graph: QueryGraph) -> List[QEdge]:
        # This function determines what order to expand the edges in a query graph in; it attempts to start with
        # qedges that have a qnode with a specific curie, and move out from there.
        edges_remaining = [edge for edge in query_graph.edges]
        ordered_edges = []
        while edges_remaining:
            if not ordered_edges:
                # Start with an edge that has a node with a curie specified
                edge_with_curie = self._get_edge_with_curie_node(query_graph)
                first_edge = edge_with_curie if edge_with_curie else edges_remaining[0]
                ordered_edges = [first_edge]
                edges_remaining.pop(edges_remaining.index(first_edge))
            else:
                # Add connected edges in a rightward (target) direction if possible
                right_end_edge = ordered_edges[-1]
                edge_connected_to_right_end = self._find_connected_qedge(edges_remaining, right_end_edge)
                if edge_connected_to_right_end:
                    ordered_edges.append(edge_connected_to_right_end)
                    edges_remaining.pop(edges_remaining.index(edge_connected_to_right_end))
                else:
                    left_end_edge = ordered_edges[0]
                    edge_connected_to_left_end = self._find_connected_qedge(edges_remaining, left_end_edge)
                    if edge_connected_to_left_end:
                        ordered_edges.insert(0, edge_connected_to_left_end)
                        edges_remaining.pop(edges_remaining.index(edge_connected_to_left_end))
        return ordered_edges

    def _is_input_qnode(self, qnode: QNode, qedge: QEdge) -> bool:
        all_ordered_qedges = self._get_order_to_expand_edges_in(self.message.query_graph)
        current_qedge_index = all_ordered_qedges.index(qedge)
        previous_qedge = all_ordered_qedges[current_qedge_index - 1] if current_qedge_index > 0 else None
        if previous_qedge and qnode.id in {previous_qedge.source_id, previous_qedge.target_id}:
            return True
        else:
            return False

    @staticmethod
    def _remove_self_edges(kg: DictKnowledgeGraph, edge_to_nodes_map: Dict[str, Dict[str, str]], qedge_id: QEdge,
                           qnodes: List[QNode], log: Response) -> DictKnowledgeGraph:
        log.debug(f"Removing any self-edges from the answer KG")
        # Remove any self-edges
        edges_to_remove = []
        for edge_key, edge in kg.edges_by_qg_id[qedge_id].items():
            if edge.source_id == edge.target_id:
                edges_to_remove.append(edge_key)
        for edge_id in edges_to_remove:
            kg.edges_by_qg_id[qedge_id].pop(edge_id)

        # Remove any nodes that may have been orphaned as a result of removing self-edges
        for qnode in qnodes:
            node_ids_used_by_edges_for_this_qnode_id = set()
            for edge in kg.edges_by_qg_id[qedge_id].values():
                node_ids_used_by_edges_for_this_qnode_id.add(edge_to_nodes_map[edge.id][qnode.id])
            orphan_node_ids_for_this_qnode_id = set(kg.nodes_by_qg_id[qnode.id].keys()).difference(node_ids_used_by_edges_for_this_qnode_id)
            for node_id in orphan_node_ids_for_this_qnode_id:
                kg.nodes_by_qg_id[qnode.id].pop(node_id)

        log.debug(f"After removing self-edges, answer KG counts are: {eu.get_printable_counts_by_qg_id(kg)}")
        return kg

    @staticmethod
    def _override_node_types(kg: KnowledgeGraph, qg: QueryGraph):
        # This method overrides KG nodes' types to match those requested in the QG, where possible (issue #987)
        qnode_id_to_type_map = {qnode.id: qnode.type for qnode in qg.nodes}
        for node in kg.nodes:
            corresponding_qnode_types = {qnode_id_to_type_map.get(qnode_id) for qnode_id in node.qnode_ids}
            non_none_types = [node_type for node_type in corresponding_qnode_types if node_type]
            if non_none_types:
                node.type = non_none_types

    @staticmethod
    def _get_orphan_query_node_ids(query_graph: QueryGraph):
        node_ids_used_by_edges = set()
        node_ids = set()
        for edge in query_graph.edges:
            node_ids_used_by_edges.add(edge.source_id)
            node_ids_used_by_edges.add(edge.target_id)
        for node in query_graph.nodes:
            node_ids.add(node.id)
        return list(node_ids.difference(node_ids_used_by_edges))

    @staticmethod
    def _get_edge_with_curie_node(query_graph: QueryGraph):
        for edge in query_graph.edges:
            source_qnode = eu.get_query_node(query_graph, edge.source_id)
            target_qnode = eu.get_query_node(query_graph, edge.target_id)
            if source_qnode.curie or target_qnode.curie:
                return edge
        return None

    @staticmethod
    def _find_connected_qedge(edge_list: List[QEdge], edge: QEdge) -> QEdge:
        edge_node_ids = {edge.source_id, edge.target_id}
        for potential_connected_edge in edge_list:
            potential_connected_edge_node_ids = {potential_connected_edge.source_id, potential_connected_edge.target_id}
            if edge_node_ids.intersection(potential_connected_edge_node_ids):
                return potential_connected_edge
        return None

    @staticmethod
    def _convert_string_to_bool_if_bool(bool_string: str) -> Union[bool, str]:
        if bool_string.lower() in {"true", "t"}:
            return True
        elif bool_string.lower() in {"false", "f"}:
            return False
        else:
            return bool_string

    @staticmethod
    def _get_number_of_curies(qnode: QNode) -> int:
        if qnode.curie and isinstance(qnode.curie, list):
            return len(qnode.curie)
        elif qnode.curie and isinstance(qnode.curie, str):
            return 1
        else:
            return 0

    def _get_qnode_curie_summary(self, qnode: QNode) -> str:
        num_curies = self._get_number_of_curies(qnode)
        if num_curies == 1:
            return f" {qnode.curie if isinstance(qnode.curie, str) else qnode.curie[0]}"
        elif num_curies > 1:
            return f" [{num_curies} curies]"
        else:
            return ""


def main():
    # Note that most of this is just manually doing what ARAXQuery() would normally do for you
    response = Response()
    from actions_parser import ActionsParser
    actions_parser = ActionsParser()
    actions_list = [
        "create_message",
        "add_qnode(id=n00, curie=CHEMBL.COMPOUND:CHEMBL112)",  # acetaminophen
        "add_qnode(id=n01, type=protein, is_set=true)",
        "add_qedge(id=e00, source_id=n00, target_id=n01)",
        "expand(edge_id=e00, kp=BTE)",
        "return(message=true, store=false)",
    ]

    # Parse the raw action_list into commands and parameters
    result = actions_parser.parse(actions_list)
    response.merge(result)
    if result.status != 'OK':
        print(response.show(level=Response.DEBUG))
        return response
    actions = result.data['actions']

    from ARAX_messenger import ARAXMessenger
    messenger = ARAXMessenger()
    expander = ARAXExpander()
    for action in actions:
        if action['command'] == 'create_message':
            result = messenger.create_message()
            message = result.data['message']
            response.data = result.data
        elif action['command'] == 'add_qnode':
            result = messenger.add_qnode(message, action['parameters'])
        elif action['command'] == 'add_qedge':
            result = messenger.add_qedge(message, action['parameters'])
        elif action['command'] == 'expand':
            result = expander.apply(message, action['parameters'])
        elif action['command'] == 'return':
            break
        else:
            response.error(f"Unrecognized command {action['command']}", error_code="UnrecognizedCommand")
            print(response.show(level=Response.DEBUG))
            return response

        # Merge down this result and end if we're in an error state
        response.merge(result)
        if result.status != 'OK':
            print(response.show(level=Response.DEBUG))
            return response

    # Show the final response
    # print(json.dumps(ast.literal_eval(repr(message.knowledge_graph)),sort_keys=True,indent=2))
    print(response.show(level=Response.DEBUG))


if __name__ == "__main__":
    main()<|MERGE_RESOLUTION|>--- conflicted
+++ resolved
@@ -23,7 +23,6 @@
     def __init__(self):
         self.response = None
         self.message = None
-<<<<<<< HEAD
         self.edge_id_parameter_info = {
             "is_required": False,
             "examples": ["e00", "[e00, e01]"],
@@ -182,45 +181,11 @@
         }
 
     def describe_me(self):
-=======
-        self.parameters = {'edge_id': None, 'node_id': None, 'kp': None, 'enforce_directionality': None,
-                           'use_synonyms': None, 'continue_if_no_results': None, 'COHD_method': None,
-                           'COHD_method_percentile': None, 'include_integrated_score': None}
-        self.valid_kps = {"ARAX/KG1", "ARAX/KG2", "BTE", "COHD", "GeneticsKP", "MolePro", "NGD"}
-
-    @staticmethod
-    def describe_me():
->>>>>>> f92032b5
         """
         Little helper function for internal use that describes the actions and what they can do
         :return:
         """
-<<<<<<< HEAD
         return list(self.command_definitions.values())
-=======
-        # this is quite different than the `describe_me` in ARAX_overlay and ARAX_filter_kg due to expander being less
-        # of a dispatcher (like overlay and filter_kg) and more of a single self contained class
-        brief_description = """
-        `expand` effectively takes a query graph (QG) and reaches out to various knowledge providers (KP's) to find 
-        all bioentity subgraphs that satisfy that QG and augments the knowledge graph (KG) with them. As currently 
-        implemented, `expand` can utilize the ARA Expander team KG1 and KG2 Neo4j instances as well as BioThings 
-        Explorer to fulfill QG's, with functionality built in to reach out to other KP's as they are rolled out.
-        """
-        description_list = []
-        params_dict = dict()
-        params_dict['brief_description'] = brief_description
-        params_dict['edge_id'] = {"a query graph edge ID or list of such IDs to expand (optional, default is to expand entire query graph)"}  # this is a workaround due to how self.parameters is utilized in this class
-        params_dict['node_id'] = {"a query graph node ID to expand (optional, default is to expand entire query graph)"}
-        params_dict['kp'] = {"the knowledge provider to use - current options are `ARAX/KG1`, `ARAX/KG2`, `BTE`, `COHD`, `GeneticsKP`, `MolePro`, `NGD` (optional, default is `ARAX/KG1`)"}
-        params_dict['enforce_directionality'] = {"whether to obey (vs. ignore) edge directions in query graph - options are `true` or `false` (optional, default is `false`)"}
-        params_dict['use_synonyms'] = {"whether to consider curie synonyms and merge synonymous nodes - options are `true` or `false` (optional, default is `true`)"}
-        params_dict['continue_if_no_results'] = {"whether to continue execution if no paths are found matching the query graph - options are `true` or `false` (optional, default is `false`)"}
-        params_dict['COHD_method'] = {"what method used to expand - current options are `paired_concept_freq`, `observed_expected_ratio`, `chi_square` (optional, default is `paired_concept_freq`)"}
-        params_dict['COHD_method_percentile'] = {"what percentile used as a threshold for specified COHD method (optional, default is 99 (99%), range is [0, 100])"}
-        params_dict['include_integrated_score'] = {"whether to add genetics-quantile edges (in addition to MAGMA edges) from the Genetics KP - options are `true` or `false` (optional, default is `false`); relevant only when `kp=GeneticsKP`"}
-        description_list.append(params_dict)
-        return description_list
->>>>>>> f92032b5
 
     def apply(self, input_message, input_parameters, response=None):
 
