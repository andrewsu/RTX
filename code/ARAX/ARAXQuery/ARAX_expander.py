--- conflicted
+++ resolved
@@ -179,11 +179,7 @@
                       f"a prior expand step, and neither qnode has a curie specified.)", error_code="InvalidQuery")
             return answer_kg, edge_to_nodes_map
 
-<<<<<<< HEAD
-        valid_kps = ["ARAX/KG1", "ARAX/KG2", "BTE", "COHD"]
-=======
-        valid_kps = ["ARAX/KG1", "ARAX/KG2", "BTE", "NGD"]
->>>>>>> 429d4526
+        valid_kps = ["ARAX/KG1", "ARAX/KG2", "BTE", "COHD", "NGD"]
         if kp_to_use not in valid_kps:
             log.error(f"Invalid knowledge provider: {kp_to_use}. Valid options are {', '.join(valid_kps)}",
                       error_code="InvalidKP")
@@ -192,15 +188,12 @@
             if kp_to_use == 'BTE':
                 from Expand.bte_querier import BTEQuerier
                 kp_querier = BTEQuerier(log)
-<<<<<<< HEAD
             elif kp_to_use == 'COHD':
                 from Expand.COHD_querier import COHDQuerier
                 kp_querier = COHDQuerier(log)
-=======
             elif kp_to_use == 'NGD':
                 from Expand.ngd_querier import NGDQuerier
                 kp_querier = NGDQuerier(log)
->>>>>>> 429d4526
             else:
                 from Expand.kg_querier import KGQuerier
                 kp_querier = KGQuerier(log, kp_to_use)
