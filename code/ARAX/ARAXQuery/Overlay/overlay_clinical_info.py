--- conflicted
+++ resolved
@@ -155,14 +155,9 @@
                     # sum up all frequencies  #TODO check with COHD people to see if this is kosher
                     frequency = default
                     for (omop1, omop2) in itertools.product(source_OMOPs, target_OMOPs):
-<<<<<<< HEAD
-                        freq_data = COHD.get_paired_concept_freq(omop1, omop2, 3)  # use the hierarchical dataset
-                        if freq_data and 'concept_frequency' in freq_data:
-=======
                         freq_data_list = self.cohdIndex.get_paired_concept_freq(omop1, omop2, 3) # use the hierarchical dataset
                         if len(freq_data_list) != 0:
                             freq_data = freq_data_list[0]
->>>>>>> 6cdf7d47
                             temp_value = freq_data['concept_frequency']
                             if temp_value > frequency:
                                 frequency = temp_value
