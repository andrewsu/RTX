--- conflicted
+++ resolved
@@ -387,12 +387,8 @@
 
                 edge_attribute_list =  [
                     EdgeAttribute(attribute_type_id="EDAM:data_1669", original_attribute_name="fisher_exact_test_p-value", value=str(value[1]), value_url=None),
-<<<<<<< HEAD
                     EdgeAttribute(original_attribute_name="virtual_relation_label", value=value[0], attribute_type_id="biolink:Unknown"),
-                    EdgeAttribute(original_attribute_name="is_defined_by", value="ARAX", attribute_type_id="biolink:Unknown"),
-=======
                     #EdgeAttribute(original_attribute_name="is_defined_by", value="ARAX", attribute_type_id="biolink:Unknown"),
->>>>>>> b197f47f
                     EdgeAttribute(original_attribute_name="defined_datetime", value=datetime.now().strftime("%Y-%m-%d %H:%M:%S"), attribute_type_id="metatype:Datetime"),
                     EdgeAttribute(original_attribute_name="provided_by", value="infores:arax", attribute_type_id="biolink:aggregator_knowledge_source", attribute_source="infores:arax", value_type_id="biolink:InformationResource"),
                     EdgeAttribute(original_attribute_name=None, value=True, attribute_type_id="biolink:computed_value", attribute_source="infores:arax-reasoner-ara", value_type_id="metatype:Boolean", value_url=None, description="This edge is a container for a computed value between two nodes that is not directly attachable to other edges.")
