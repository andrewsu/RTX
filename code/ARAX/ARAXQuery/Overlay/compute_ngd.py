# This class will overlay the normalized google distance on a message (all edges)
#!/bin/env python3
import functools
import json
import math
import subprocess
import sys
import os
import sqlite3
import traceback
import numpy as np
import itertools
from datetime import datetime
from typing import List, Dict, Set, Tuple

# relative imports
sys.path.append(os.path.dirname(os.path.abspath(__file__))+"/../OpenAPI/python-flask-server/")
from swagger_server.models.edge_attribute import EdgeAttribute
from swagger_server.models.edge import Edge
from swagger_server.models.q_edge import QEdge
from swagger_server.models.query_graph import QueryGraph
from swagger_server.models.knowledge_graph import KnowledgeGraph
from swagger_server.models.message import Message
sys.path.append(os.path.dirname(os.path.abspath(__file__))+"/../../reasoningtool/kg-construction/")
import NormGoogleDistance
sys.path.append(os.path.dirname(os.path.abspath(__file__))+"/../NodeSynonymizer/")
from node_synonymizer import NodeSynonymizer
sys.path.append(os.path.dirname(os.path.abspath(__file__))+"/../")  # ARAXQuery directory
from ARAX_resultify import ARAXResultify


class ComputeNGD:

    #### Constructor
    def __init__(self, response, message, parameters):
        self.response = response
        self.message = message
        self.parameters = parameters
        self.global_iter = 0
        self.ngd_database_name = "curie_to_pmids.sqlite"
        self.connection, self.cursor = self._setup_ngd_database()
        self.kg_nodes_by_qg_id = self._get_node_ids_by_qg_id(self.message.knowledge_graph)
        self.kg_edges_by_qg_id = self._get_edge_ids_by_qg_id(self.message.knowledge_graph)
        self.kg_nodes_dict = {node.id: node for node in self.message.knowledge_graph.nodes}
        self.curie_to_pmids_map = dict()
        self.ngd_normalizer = 2.2e+7 * 20  # From PubMed home page there are 27 million articles; avg 20 MeSH terms per article
        self.NGD = NormGoogleDistance.NormGoogleDistance()  # should I be importing here, or before the class? Feel like Eric said avoid global vars...

    def compute_ngd(self):
        """
        Iterate over all the edges in the knowledge graph, compute the normalized google distance and stick that info
        on the edge_attributes
        :default: The default value to set for NGD if it returns a nan
        :return: response
        """
        if self.response.status != 'OK':  # Catches any errors that may have been logged during initialization
            self._close_database()
            return self.response
        parameters = self.parameters
        self.response.debug(f"Computing NGD")
        self.response.info(f"Computing the normalized Google distance: weighting edges based on source/target node "
                           f"co-occurrence frequency in PubMed abstracts")

        self.response.info("Converting CURIE identifiers to human readable names")
        node_curie_to_name = dict()
        try:
            for node in self.message.knowledge_graph.nodes:
                node_curie_to_name[node.id] = node.name
        except:
            tb = traceback.format_exc()
            error_type, error, _ = sys.exc_info()
            self.response.error(f"Something went wrong when converting names")
            self.response.error(tb, error_code=error_type.__name__)

        name = "normalized_google_distance"
        type = "EDAM:data_2526"
        value = self.parameters['default_value']
        url = "https://arax.rtx.ai/api/rtx/v1/ui/#/PubmedMeshNgd"

        # if you want to add virtual edges, identify the source/targets, decorate the edges, add them to the KG, and then add one to the QG corresponding to them
        if 'virtual_relation_label' in parameters:
            # Figure out which node pairs to compute NGD between
            source_qnode_id = parameters['source_qnode_id']
            target_qnode_id = parameters['target_qnode_id']
            node_pairs_to_evaluate = self._get_node_pairs_to_evaluate(source_qnode_id, target_qnode_id)
            # Grab PMID lists for all involved nodes
            involved_curies = {curie for node_pair in node_pairs_to_evaluate for curie in node_pair}
            canonicalized_curie_lookup = self._get_canonical_curies_map(list(involved_curies))
            self.load_curie_to_pmids_data(canonicalized_curie_lookup.values())
            added_flag = False  # check to see if any edges where added
            num_computed_total = 0
            num_computed_slow = 0
            self.response.debug(f"Looping through {len(node_pairs_to_evaluate)} node pairs and calculating NGD values")
            # iterate over all pairs of these nodes, add the virtual edge, decorate with the correct attribute
            for (source_curie, target_curie) in node_pairs_to_evaluate:
                # create the edge attribute if it can be
                source_name = self.kg_nodes_dict[source_curie].name
                target_name = self.kg_nodes_dict[target_curie].name
                num_computed_total += 1
                canonical_source_curie = canonicalized_curie_lookup.get(source_curie, source_curie)
                canonical_target_curie = canonicalized_curie_lookup.get(target_curie, target_curie)
                ngd_value = self.calculate_ngd_fast(canonical_source_curie, canonical_target_curie)
                if ngd_value is None:
                    ngd_value = self.NGD.get_ngd_for_all([source_curie, target_curie], [source_name, target_name])
                    self.response.debug(f"Had to use eUtils to compute NGD between {source_name} "
                                        f"({canonical_source_curie}) and {target_name} ({canonical_target_curie}). "
                                        f"Value is: {ngd_value}")
                    num_computed_slow += 1
                if np.isfinite(ngd_value):  # if ngd is finite, that's ok, otherwise, stay with default
                    value = ngd_value
                edge_attribute = EdgeAttribute(type=type, name=name, value=str(value), url=url)  # populate the NGD edge attribute
                if edge_attribute:
                    added_flag = True
                    # make the edge, add the attribute

                    # edge properties
                    now = datetime.now()
                    edge_type = "has_normalized_google_distance_with"
                    qedge_ids = [parameters['virtual_relation_label']]
                    relation = parameters['virtual_relation_label']
                    is_defined_by = "ARAX"
                    defined_datetime = now.strftime("%Y-%m-%d %H:%M:%S")
                    provided_by = "ARAX"
                    confidence = None
                    weight = None  # TODO: could make the actual value of the attribute
                    source_id = source_curie
                    target_id = target_curie

                    # now actually add the virtual edges in
                    id = f"{relation}_{self.global_iter}"
                    self.global_iter += 1
                    edge = Edge(id=id, type=edge_type, relation=relation, source_id=source_id,
                                target_id=target_id,
                                is_defined_by=is_defined_by, defined_datetime=defined_datetime,
                                provided_by=provided_by,
                                confidence=confidence, weight=weight, edge_attributes=[edge_attribute], qedge_ids=qedge_ids)
                    self.message.knowledge_graph.edges.append(edge)

            # Now add a q_edge the query_graph since I've added an extra edge to the KG
            if added_flag:
                #edge_type = parameters['virtual_edge_type']
                edge_type = "has_normalized_google_distance_with"
                relation = parameters['virtual_relation_label']
                q_edge = QEdge(id=relation, type=edge_type, relation=relation,
                               source_id=parameters['source_qnode_id'], target_id=parameters[
                        'target_qnode_id'])
                self.message.query_graph.edges.append(q_edge)

            self.response.info(f"NGD values successfully added to edges")
            num_computed_fast = num_computed_total - num_computed_slow
<<<<<<< HEAD
            percent_computed_fast = round((num_computed_fast / num_computed_total) * 100) if num_computed_total else 100
=======
            try:
                percent_computed_fast = round((num_computed_fast / num_computed_total) * 100)
            except:
                percent_computed_fast = np.inf
>>>>>>> fbef74f1
            self.response.debug(f"Used fastNGD for {percent_computed_fast}% of edges "
                                f"({num_computed_fast} of {num_computed_total})")
        else:  # you want to add it for each edge in the KG
            # iterate over KG edges, add the information
            try:
                # Map all nodes to their canonicalized curies in one batch (need canonical IDs for the local NGD system)
                canonicalized_curie_map = self._get_canonical_curies_map([node.id for node in self.message.knowledge_graph.nodes])
                self.load_curie_to_pmids_data(canonicalized_curie_map.values())
                num_computed_total = 0
                num_computed_slow = 0
                self.response.debug(f"Looping through edges and calculating NGD values")
                for edge in self.message.knowledge_graph.edges:
                    # Make sure the edge_attributes are not None
                    if not edge.edge_attributes:
                        edge.edge_attributes = []  # should be an array, but why not a list?
                    # now go and actually get the NGD
                    source_curie = edge.source_id
                    target_curie = edge.target_id
                    source_name = node_curie_to_name[source_curie]
                    target_name = node_curie_to_name[target_curie]
                    num_computed_total += 1
                    canonical_source_curie = canonicalized_curie_map.get(source_curie, source_curie)
                    canonical_target_curie = canonicalized_curie_map.get(target_curie, target_curie)
                    ngd_value = self.calculate_ngd_fast(canonical_source_curie, canonical_target_curie)
                    if ngd_value is None:
                        ngd_value = self.NGD.get_ngd_for_all([source_curie, target_curie], [source_name, target_name])
                        self.response.debug(f"Had to use eUtils to compute NGD between {source_name} "
                                            f"({canonical_source_curie}) and {target_name} ({canonical_target_curie}). "
                                            f"Value is: {ngd_value}")
                        num_computed_slow += 1
                    if np.isfinite(ngd_value):  # if ngd is finite, that's ok, otherwise, stay with default
                        value = ngd_value
                    ngd_edge_attribute = EdgeAttribute(type=type, name=name, value=str(value), url=url)  # populate the NGD edge attribute
                    edge.edge_attributes.append(ngd_edge_attribute)  # append it to the list of attributes
            except:
                tb = traceback.format_exc()
                error_type, error, _ = sys.exc_info()
                self.response.error(tb, error_code=error_type.__name__)
                self.response.error(f"Something went wrong adding the NGD edge attributes")
            else:
                self.response.info(f"NGD values successfully added to edges")
                num_computed_fast = num_computed_total - num_computed_slow
                percent_computed_fast = round((num_computed_fast / num_computed_total) * 100) if num_computed_total else 100
                self.response.debug(f"Used fastNGD for {percent_computed_fast}% of edges "
                                    f"({num_computed_fast} of {num_computed_total})")
            self._close_database()
            return self.response

    def load_curie_to_pmids_data(self, canonicalized_curies):
        self.response.debug(f"Extracting PMID lists from sqlite database for relevant nodes")
        curies = list(set(canonicalized_curies))
        chunk_size = 20000
        num_chunks = len(curies) // chunk_size if len(curies) % chunk_size == 0 else (len(curies) // chunk_size) + 1
        start_index = 0
        stop_index = chunk_size
        for num in range(num_chunks):
            chunk = curies[start_index:stop_index] if stop_index <= len(curies) else curies[start_index:]
            curie_list_str = ", ".join([f"'{curie}'" for curie in chunk])
            self.cursor.execute(f"SELECT * FROM curie_to_pmids WHERE curie in ({curie_list_str})")
            rows = self.cursor.fetchall()
            for row in rows:
                self.curie_to_pmids_map[row[0]] = json.loads(row[1])  # PMID list is stored as JSON string in sqlite db
            start_index += chunk_size
            stop_index += chunk_size

    def calculate_ngd_fast(self, source_curie, target_curie):
        if source_curie in self.curie_to_pmids_map and target_curie in self.curie_to_pmids_map:
            pubmed_ids_for_curies = [self.curie_to_pmids_map.get(source_curie),
                                     self.curie_to_pmids_map.get(target_curie)]
            counts_res = self._compute_marginal_and_joint_counts(pubmed_ids_for_curies)
            return self._compute_multiway_ngd_from_counts(*counts_res)
        else:
            return None

    @staticmethod
    def _compute_marginal_and_joint_counts(concept_pubmed_ids: List[List[int]]) -> list:
        return [list(map(lambda pmid_list: len(set(pmid_list)), concept_pubmed_ids)),
                len(functools.reduce(lambda pmids_intersec_cumul, pmids_next:
                                     set(pmids_next).intersection(pmids_intersec_cumul),
                                     concept_pubmed_ids))]

    def _compute_multiway_ngd_from_counts(self, marginal_counts: List[int],
                                          joint_count: int) -> float:
        # Make sure that things are within the right domain for the logs
        # Should also make sure things are not negative, but I'll just do this with a ValueError
        if None in marginal_counts:
            return math.nan
        elif 0 in marginal_counts or 0. in marginal_counts:
            return math.nan
        elif joint_count == 0 or joint_count == 0.:
            return math.nan
        else:
            try:
                return (max([math.log(count) for count in marginal_counts]) - math.log(joint_count)) / \
                   (math.log(self.ngd_normalizer) - min([math.log(count) for count in marginal_counts]))
            except ValueError:
                return math.nan

    def _get_canonical_curies_map(self, curies):
        self.response.debug(f"Canonicalizing curies of relevant nodes using NodeSynonymizer")
        synonymizer = NodeSynonymizer()
        try:
            canonicalized_node_info = synonymizer.get_canonical_curies(curies)
        except Exception:
            tb = traceback.format_exc()
            error_type, error, _ = sys.exc_info()
            self.response.error(f"Encountered a problem using NodeSynonymizer: {tb}", error_code=error_type.__name__)
            return {}
        else:
            canonical_curies_map = dict()
            for input_curie, node_info in canonicalized_node_info.items():
                if node_info:
                    canonical_curies_map[input_curie] = node_info.get('preferred_curie', input_curie)
                else:
                    canonical_curies_map[input_curie] = input_curie
            return canonical_curies_map

    def _setup_ngd_database(self):
        # Download the ngd database if there isn't already a local copy or if a newer version is available
        db_path_local = f"{os.path.dirname(os.path.abspath(__file__))}/ngd/{self.ngd_database_name}"
        db_path_remote = f"/home/ubuntu/databases_for_download/{self.ngd_database_name}"
        if not os.path.exists(f"{db_path_local}"):
            self.response.debug(f"Downloading fast NGD database because no copy exists... (will take a few minutes)")
            os.system(f"scp rtxconfig@arax.rtx.ai:{db_path_remote} {db_path_local}")
        else:
            last_modified_local = int(os.path.getmtime(db_path_local))
            last_modified_remote_byte_str = subprocess.check_output(f"ssh rtxconfig@arax.rtx.ai 'stat -c %Y {db_path_remote}'", shell=True)
            last_modified_remote = int(str(last_modified_remote_byte_str, 'utf-8'))
            if last_modified_local < last_modified_remote:
                self.response.debug(f"Downloading new version of fast NGD database... (will take a few minutes)")
                os.system(f"scp rtxconfig@arax.rtx.ai:{db_path_remote} {db_path_local}")
            else:
                self.response.debug(f"Confirmed local NGD database is current")
        # Set up a connection to the database so it's ready for use
        try:
            connection = sqlite3.connect(db_path_local)
            cursor = connection.cursor()
        except Exception:
            self.response.error(f"Encountered an error connecting to ngd sqlite database", error_code="DatabaseSetupIssue")
            return None, None
        else:
            return connection, cursor

    def _close_database(self):
        if self.cursor:
            self.cursor.close()
        if self.connection:
            self.connection.close()

    @staticmethod
    def _get_node_ids_by_qg_id(knowledge_graph: KnowledgeGraph) -> Dict[str, Set[str]]:
        node_ids_by_qg_id = dict()
        if knowledge_graph.nodes:
            for node in knowledge_graph.nodes:
                for qnode_id in node.qnode_ids:
                    if qnode_id not in node_ids_by_qg_id:
                        node_ids_by_qg_id[qnode_id] = set()
                    node_ids_by_qg_id[qnode_id].add(node.id)
        return node_ids_by_qg_id

    @staticmethod
    def _get_edge_ids_by_qg_id(knowledge_graph: KnowledgeGraph) -> Dict[str, Set[str]]:
        edge_ids_by_qg_id = dict()
        if knowledge_graph.edges:
            for edge in knowledge_graph.edges:
                for qedge_id in edge.qedge_ids:
                    if qedge_id not in edge_ids_by_qg_id:
                        edge_ids_by_qg_id[qedge_id] = set()
                    edge_ids_by_qg_id[qedge_id].add(edge.id)
        return edge_ids_by_qg_id

    def _get_node_pairs_to_evaluate(self, source_qnode_id: str, target_qnode_id: str) -> Set[Tuple[str, str]]:
        self.response.debug(f"Narrowing down {source_qnode_id}--{target_qnode_id} node pairs to compute NGD between")
        # Grab the portion of the QG already 'expanded' (aka, present in the KG)
        qnode_ids_in_kg = set(self.kg_nodes_by_qg_id)
        qedge_ids_in_kg = set(self.kg_edges_by_qg_id)
        sub_query_graph = QueryGraph(nodes=[qnode for qnode in self.message.query_graph.nodes if qnode.id in qnode_ids_in_kg],
                                     edges=[qedge for qedge in self.message.query_graph.edges if qedge.id in qedge_ids_in_kg])

        # Compute results using Resultify so we can see which nodes appear in the same results
        sub_message = Message()
        sub_message.query_graph = sub_query_graph
        sub_message.knowledge_graph = KnowledgeGraph(nodes=self.message.knowledge_graph.nodes.copy(),
                                                     edges=self.message.knowledge_graph.edges.copy())
        resultifier = ARAXResultify()
        resultify_response = resultifier.apply(sub_message, {})

        # Extract node pairs of interest from the results we got
        if resultify_response.status == 'OK':
            node_pairs = set()
            for result in sub_message.results:
                source_curies_in_this_result = {node_binding.kg_id for node_binding in result.node_bindings if node_binding.qg_id == source_qnode_id}
                target_curies_in_this_result = {node_binding.kg_id for node_binding in result.node_bindings if node_binding.qg_id == target_qnode_id}
                pairs_in_this_result = set(itertools.product(source_curies_in_this_result, target_curies_in_this_result))
                node_pairs = node_pairs.union(pairs_in_this_result)
            self.response.debug(f"Identified {len(node_pairs)} node pairs to compute NGD between (with help of resultify)")
            return node_pairs
        else:
            # Back up to using the old method of all combinations of source/target nodes
            self.response.warning(f"Failed to narrow down node pairs to compute NGD between; defaulting to all possible combinations")
            return set(itertools.product(self.kg_nodes_by_qg_id[source_qnode_id],
                                         self.kg_nodes_by_qg_id[target_qnode_id]))<|MERGE_RESOLUTION|>--- conflicted
+++ resolved
@@ -148,14 +148,7 @@
 
             self.response.info(f"NGD values successfully added to edges")
             num_computed_fast = num_computed_total - num_computed_slow
-<<<<<<< HEAD
-            percent_computed_fast = round((num_computed_fast / num_computed_total) * 100) if num_computed_total else 100
-=======
-            try:
-                percent_computed_fast = round((num_computed_fast / num_computed_total) * 100)
-            except:
-                percent_computed_fast = np.inf
->>>>>>> fbef74f1
+            percent_computed_fast = round((num_computed_fast / num_computed_total) * 100) if num_computed_total else np.inf
             self.response.debug(f"Used fastNGD for {percent_computed_fast}% of edges "
                                 f"({num_computed_fast} of {num_computed_total})")
         else:  # you want to add it for each edge in the KG
