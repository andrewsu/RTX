import os
import pandas as pd
import numpy as np
import sqlite3
try:
    from sklearn.externals import joblib
except:
    try:
        from sklearn.utils import _joblib as joblib
    except:
        import joblib


class predictor():

    def __init__(self, model_file=os.path.dirname(os.path.abspath(__file__))+'LogModel.pkl'):
        self.model = joblib.load(model_file)
        self.graph_cur = None
        self.X = None

    def prob(self, X):
        """
        Predicts the probability of feature vectors being of each class

        :param X: a 2-D numpy array containing the feature vectors
        """
        return self.model.predict_proba(X)

    def predict(self, X):
        """
        Predicts the classes for a numpy array of feature vectors

        :param X: a 2-D numpy array containing the feature vectors
        """
        return self.model.predict(X)

    def get_feature(self, curie_name):
        """
        Retrieve the feature of given curie id from database

        :param curie_name: a curie name
        return a feature list
        """
        if not isinstance(curie_name, str):
            print(f"ERROR: The 'curie_name' has to be a str")
            return None

        row = self.graph_cur.execute(f"select * from GRAPH where curie='{curie_name}'")
        res = row.fetchone()
        if res is None:
<<<<<<< HEAD
            # print(f"No curie named '{curie_name}' was found from database")
=======
            #print(f"No curie named '{curie_name}' was found from database")  # TODO: Ask Chunyu if he really needs this print command in here
>>>>>>> 0d8eb9ef
            return None
        res = list(res)
        res.pop(0)
        return res

    def import_file(self, file, graph_database=os.path.dirname(os.path.abspath(__file__))+'/retrain_data/GRAPH.sqlite'):
        """
        Imports all necisary files to take curie ids and extract their feature vectors.

        :param file: A string containing the filename or path of a csv containing the source and target curie ids to make predictions on (If set to None will just import the graph and map files)
        :param graph_database: A string containing the filename or path of the sqlite file containing the feature vectors for each node
        """
        #graph = pd.read_csv(graph_file, sep=' ', skiprows=1, header=None, index_col=None)
        #self.graph = graph.sort_values(0).reset_index(drop=True)
        conn = sqlite3.connect(graph_database)
        self.graph_cur = conn.cursor()

        if file is not None:
            data = pd.read_csv(file, index_col=None)

            map_dict = {}
            X_list = []
            drop_list = []
            for row in range(len(data)):
                source_curie = data['source'][row]
                target_curie = data['target'][row]
                source_feature = self.get_feature(source_curie)
                target_feature = self.get_feature(target_curie)

                if source_feature is not None and target_feature is not None:
                    X_list += [[a * b for a, b in zip(source_feature, target_feature)]]  # use 'Hadamard product' method instead of 'Concatenate' method
                    #X_list += [list(self.graph.iloc[source_id, 1:]) + list(self.graph.iloc[target_id, 1:])]
                else:
                    drop_list += [row]

            self.X = np.array(X_list)
            self.data = data.drop(data.index[drop_list]).reset_index(drop=True)
            self.dropped_data = data.iloc[drop_list].reset_index(drop=True)

    def prob_file(self):
        """
        Generate probabilities of the classes of the imported data
        """
        if self.X is None:
            print('Error: Must first run predictor.import_file(<filename>) before calling this method')
            return None
        else:
            return self.prob(self.X)

    def predict_file(self):
        """
        Predicts the classes of the imported data
        """
        if self.X is None:
            print('Error: Must first run predictor.import_file(<filename>) before calling this method')
            return None
        else:
            return self.predict(self.X)

    def build_pred_df(self):
        """
        Builds a dataframe containing the curies used for prediction and both the predicted class and the probability of that class sorted by probability
        """
        probs = self.prob_file()
        preds = self.predict_file()
        df = self.data.copy()
        df['treat_prob'] = [prob[1] for prob in probs]
        df['prediction'] = preds
        df = df.sort_values('treat_prob', ascending=False).reset_index(drop=True)
        return df

    def build_pred_df_all(self):
        """
        Builds a dataframe containing the curies used for prediction and both the predicted class and the probability of that class sorted by probability and appends the curies for which no match was found for
        """
        probs = self.prob_file()
        preds = self.predict_file()
        df = pd.concat([self.data, self.dropped_data])
        df['treat_prob'] = [prob[1] for prob in probs] + [np.nan] * len(self.dropped_data)
        df['prediction'] = list(preds) + [np.nan] * len(self.dropped_data)
        df = df.sort_values('treat_prob', ascending=False).reset_index(drop=True)
        return df

    def predict_single(self, source_curie, target_curie):
        """
        Predicts the class of a single pair of source and target curie ids

        :param source_curie: A string containg the curie id of the source node
        :param target_curie: A string containg the curie id of the target node
        """
        if self.graph_cur is None:
            self.import_file(None)

        source_feature = self.get_feature(source_curie)
        target_feature = self.get_feature(target_curie)
        if source_feature is not None and target_feature is not None:
            X = np.array([[a*b for a,b in zip(source_feature, target_feature)]]) # use 'Hadamard product' method instead of 'Concatenate' method
            #X = np.array([list(self.graph.iloc[source_id, 1:]) + list(self.graph.iloc[target_id, 1:])])
            return self.predict(X)
        elif source_feature is not None:
            pass
            # print(target_curie + ' was not in the largest connected component of graph.')
        elif target_feature is not None:
            pass
            # print(source_curie + ' was not in the largest connected component of graph.')
        else:
            # print(source_curie + ' and ' + target_curie + ' were not in the largest connected component of graph.')
            pass
        return None

    def predict_all(self, source_target_curie_list):
        """
        Predicts the class of multiple pairs of source and target curie ids

        :source_target_curie_list: A list containing a bunch of tuples which contain the curie ids of the source and target nodes
        """
        if self.graph_cur is None:
            self.import_file(None)

        if isinstance(source_target_curie_list, list):

            X_list = []
            for (equiv_source_curie, equiv_target_curie) in source_target_curie_list:

                source_feature = self.get_feature(equiv_source_curie)
                target_feature = self.get_feature(equiv_target_curie)

                if source_feature is not None and target_feature is not None:
                    X_list += [[a * b for a, b in zip(source_feature, target_feature)]]
                else:
                    continue

            if len(X_list) != 0:
                X = np.array(X_list)
                return list(self.predict(X))
            else:
                return None
        else:

            return None

    def prob_single(self, source_curie, target_curie):
        """
        Generates the probability of a single pair of source and target curie ids being classified as the positive class

        :param source_curie: A string containg the curie id of the source node
        :param target_curie: A string containg the curie id of the target node
        """

        if self.graph_cur is None:
            self.import_file(None)

        source_feature = self.get_feature(source_curie)
        target_feature = self.get_feature(target_curie)
        if source_feature is not None and target_feature is not None:
            X = np.array([[a * b for a, b in zip(source_feature, target_feature)]])  # use 'Hadamard product' method instead of 'Concatenate' method
            # X = np.array([list(self.graph.iloc[source_id, 1:]) + list(self.graph.iloc[target_id, 1:])])
            return self.prob(X)[:, 1]
        elif source_feature is not None:
            # print(target_curie + ' was not in the largest connected component of graph.')
            pass
        elif target_feature is not None:
            # print(source_curie + ' was not in the largest connected component of graph.')
            pass
        else:
            # print(source_curie + ' and ' + target_curie + ' were not in the largest connected component of graph.')
            pass
        return None

    def prob_all(self, source_target_curie_list):
        """
        Generates the probability of multiple pairs of source and target curie ids being classified as the positive class

        :source_target_curie_list: A list containing a bunch of tuples which contain the curie ids of the source and target nodes
        """
        if self.graph_cur is None:
            self.import_file(None)

        if isinstance(source_target_curie_list, list):

            X_list = []
            for (equiv_source_curie, equiv_target_curie) in source_target_curie_list:

                source_feature = self.get_feature(equiv_source_curie)
                target_feature = self.get_feature(equiv_target_curie)

                if source_feature is not None and target_feature is not None:
                    X_list += [[a * b for a, b in zip(source_feature, target_feature)]]
                else:
                    continue
            if len(X_list)!=0:
                X = np.array(X_list)
                return list(self.prob(X)[:, 1])
            else:
                return None
        else:
            return None

    def test(self):
        self.import_file('test_set.csv')
        print('df w/o nodes not in largest connected component:')
        print('------------------------------------------------')
        df = self.build_pred_df()
        print(df)
        print('\n\n')
        print('df with nodes not in largest connected component:')
        print('-------------------------------------------------')
        df_all = self.build_pred_df_all()
        print(df_all)

    def single_test(self):
        # Naproxen and Osteoarthritis:
        print(self.predict_single('ChEMBL:154', 'DOID:8398'))
        # Naproxen and Osteoarthritis w/ HP id:
        print(self.predict_single('ChEMBL:154', 'HP:0002758'))
        # Heparin (blood thinner) and Epistaxis (nosebleed):
        print(self.predict_single('ChEMBL:1909300', 'HP:0000421'))
        # Testing not in lcc message:
        print(self.predict_single(':D', 'DOID:8398'))
        print(self.predict_single('ChEMBL:154', ':D'))
        print(self.predict_single(':D', ':D'))
        print('-------------------------------------------')
        print(self.prob_single('ChEMBL:154', 'DOID:8398'))
        print(self.prob_single('ChEMBL:154', 'HP:0002758'))
        print(self.prob_single('ChEMBL:1909300', 'HP:0000421'))
        print(self.prob_single(':D', 'DOID:8398'))
        print(self.prob_single('ChEMBL:154', ':D'))
        print(self.prob_single(':D', ':D'))

<|MERGE_RESOLUTION|>--- conflicted
+++ resolved
@@ -48,11 +48,7 @@
         row = self.graph_cur.execute(f"select * from GRAPH where curie='{curie_name}'")
         res = row.fetchone()
         if res is None:
-<<<<<<< HEAD
-            # print(f"No curie named '{curie_name}' was found from database")
-=======
-            #print(f"No curie named '{curie_name}' was found from database")  # TODO: Ask Chunyu if he really needs this print command in here
->>>>>>> 0d8eb9ef
+u           # print(f"No curie named '{curie_name}' was found from database")
             return None
         res = list(res)
         res.pop(0)
