#!/bin/env python3
import ast
import copy
import os
import sqlite3
import sys
<<<<<<< HEAD
from collections import defaultdict
from typing import List, Dict, Optional, Tuple
=======
from typing import List, Dict, Set, Optional
>>>>>>> a5d9845c

import ujson

sys.path.append(os.path.dirname(os.path.abspath(__file__)))  # ARAXQuery directory
from ARAX_response import ARAXResponse
sys.path.append(os.path.dirname(os.path.abspath(__file__))+"/../../")  # code directory
from RTXConfiguration import RTXConfiguration
sys.path.append(os.path.dirname(os.path.abspath(__file__))+"/../../UI/OpenAPI/python-flask-server/")
from openapi_server.models.attribute import Attribute
sys.path.append(os.path.dirname(os.path.abspath(__file__))+"/Expand/")
import expand_utilities as eu


def eprint(*args, **kwargs): print(*args, file=sys.stderr, **kwargs)


class ARAXDecorator:

    def __init__(self):
        self.core_node_properties = {"id", "name", "category"}  # These don't belong in TRAPI Attributes
<<<<<<< HEAD
        self.arax_infores_curie = eu.get_translator_infores_curie("ARAX")
        self.kg2_infores_curie = eu.get_translator_infores_curie("RTX-KG2")
=======
        self.attribute_shells = {
            "iri": Attribute(attribute_type_id="biolink:IriType",
                             value_type_id="metatype:Uri"),
            "description": Attribute(attribute_type_id="biolink:description",
                                     value_type_id="metatype:String"),
            "all_categories": Attribute(attribute_type_id="biolink:category",
                                        value_type_id="metatype:Uriorcurie",
                                        description="Categories of all nodes in this synonym set in RTX-KG2."),
            "all_names": Attribute(attribute_type_id="biolink:synonym",
                                   value_type_id="metatype:String",
                                   description="Names of all nodes in this synonym set in RTX-KG2."),
            "equivalent_curies": Attribute(attribute_type_id="biolink:xref",
                                           value_type_id="metatype:Nodeidentifier",
                                           description="Identifiers of all nodes in this synonym set in RTX-KG2."),
            "publications": Attribute(attribute_type_id="biolink:publications",
                                      value_type_id="biolink:Uriorcurie"),
            "publications_info": Attribute(attribute_type_id="bts:sentence",
                                           value_type_id=None),
            "kg2_ids": Attribute(attribute_type_id="biolink:original_edge_information",
                                 value_type_id="metatype:String",
                                 description="The original RTX-KG2pre edges corresponding to this edge prior to any "
                                             "synonymization or remapping. Listed in "
                                             "(subject)--(relation)--(object)--(source) format.")
        }
>>>>>>> a5d9845c

    def decorate_nodes(self, response: ARAXResponse) -> ARAXResponse:
        message = response.envelope.message
        response.debug(f"Decorating nodes with metadata from KG2c")

        # Get connected to the local KG2c sqlite database
        connection, cursor = self._connect_to_kg2c_sqlite()

        # Extract the KG2c nodes from sqlite
        response.debug(f"Looking up corresponding KG2c nodes in sqlite")
        node_keys = set(node_key.replace("'", "''") for node_key in message.knowledge_graph.nodes)  # Escape quotes
        node_keys_str = "','".join(node_keys)  # SQL wants ('node1', 'node2') format for string lists
        sql_query = f"SELECT N.node " \
                    f"FROM nodes AS N " \
                    f"WHERE N.id IN ('{node_keys_str}')"
        cursor.execute(sql_query)
        rows = cursor.fetchall()
        cursor.close()
        connection.close()

        # Decorate nodes in the KG with info in these KG2c nodes
        response.debug(f"Adding attributes to nodes in the KG")
        for row in rows:
            kg2c_node_as_dict = ujson.loads(row[0])
            node_id = kg2c_node_as_dict["id"]
<<<<<<< HEAD
            kg2c_node_attributes = self._create_trapi_node_attributes(kg2c_node_as_dict)
=======
            kg2c_node_attributes = self._create_trapi_attributes(kg2c_node_as_dict, response)
>>>>>>> a5d9845c
            trapi_node = message.knowledge_graph.nodes[node_id]
            existing_attribute_triples = {eu.get_attribute_triple(attribute) for attribute in trapi_node.attributes} if trapi_node.attributes else set()
            novel_attributes = [attribute for attribute in kg2c_node_attributes
                                if eu.get_attribute_triple(attribute) not in existing_attribute_triples]
            if trapi_node.attributes:
                trapi_node.attributes += novel_attributes
            else:
                trapi_node.attributes = novel_attributes

        return response

<<<<<<< HEAD
    def decorate_edges(self, response: ARAXResponse, kind: Optional[str] = "RTX-KG2") -> ARAXResponse:
        """
        Decorates edges with publication sentences and any other available EPC info.
        kind: The kind of edges to decorate, either: "NGD" or "RTX-KG2". For NGD edges, publications info attributes
        are added. For RTX-KG2 edges, attributes for all EPC properties are added.
        """
        kg = response.envelope.message.knowledge_graph
        response.debug(f"Decorating edges with EPC info from KG2c")
        supported_kinds = {"RTX-KG2", "NGD"}
        if kind not in supported_kinds:
            response.error(f"Supported values for ARAXDecorator.decorate_edges()'s 'kind' parameter are: "
                           f"{supported_kinds}")
            return response

        # Figure out which edges we need to decorate
        if kind == "RTX-KG2":
            edge_keys_to_decorate = {edge_id for edge_id, edge in kg.edges.items()
                                     if edge.attributes and any(attribute.value == self.kg2_infores_curie and
                                                                attribute.attribute_type_id == "biolink:aggregator_knowledge_source"
                                                                for attribute in edge.attributes)}
        else:
            edge_keys_to_decorate = {edge_id for edge_id, edge in kg.edges.items()
                                     if edge.predicate == "biolink:has_normalized_google_distance_with"}
        if not edge_keys_to_decorate:
            response.debug(f"Could not identify any {kind} edges to decorate")
        else:
            response.debug(f"Identified {len(edge_keys_to_decorate)} edges to decorate")

        # Determine the search keys for these edges that we need to look up in sqlite
        search_key_to_edge_keys_map = defaultdict(set)
        if kind == "NGD":  # For now only NGD/overlay will use this mode
            for edge_key in edge_keys_to_decorate:
                edge = kg.edges[edge_key]
                search_key = f"{edge.subject}--{edge.object}"
                search_key_to_edge_keys_map[search_key].add(edge_key)
            search_key_column = "node_pair"
        else:  # This is the mode used for decorating KG2 edges (or other KPs' edges)
            for edge_key in edge_keys_to_decorate:
                edge = kg.edges[edge_key]
                search_key = f"{edge.subject}--{edge.predicate}--{edge.object}"
                search_key_to_edge_keys_map[search_key].add(edge_key)
            search_key_column = "triple"

        # Extract the proper entries from sqlite
        connection, cursor = self._connect_to_kg2c_sqlite()
        response.debug(f"Looking up EPC edge info in KG2c sqlite")
        search_keys_set = set(search_key.replace("'", "''") for search_key in set(search_key_to_edge_keys_map))  # Escape quotes
        search_keys_str = "','".join(search_keys_set)  # SQL wants ('node1', 'node2') format for string lists
        sql_query = f"SELECT E.{search_key_column}, E.edge " \
                    f"FROM edges AS E " \
                    f"WHERE E.{search_key_column} IN ('{search_keys_str}')"
        cursor.execute(sql_query)
        rows = cursor.fetchall()
        cursor.close()
        connection.close()
        response.debug(f"Got {len(rows)} rows back from KG2c sqlite")

        # Decorate edges in the KG with info extracted from sqlite
        response.debug(f"Adding attributes to edges in the KG")
        search_key_to_kg2c_edges_map = defaultdict(list)
        for row in rows:
            search_key_to_kg2c_edges_map[row[0]].append(ujson.loads(row[1]))
        for search_key, kg2c_edges in search_key_to_kg2c_edges_map.items():
            joined_publications = set()
            joined_publications_info = dict()
            joined_kg2_ids = set()
            joined_knowledge_sources = set()
            for kg2c_edge in kg2c_edges:
                joined_publications.update(set(kg2c_edge.get("publications", [])))
                joined_publications_info.update(kg2c_edge.get("publications_info", dict()))
                joined_kg2_ids.update(set(kg2c_edge.get("kg2_ids", [])))
                joined_knowledge_sources.update(set(kg2c_edge.get("knowledge_source", [])))
            # Add the joined attributes to each of the edges with the given search key
            corresponding_bare_edge_keys = search_key_to_edge_keys_map[search_key]
            for edge_key in corresponding_bare_edge_keys:
                bare_edge = kg.edges[edge_key]
                # Add publications info (done for both "NGD" and "RTX-KG2" modes)
                if joined_publications_info:
                    publications_attribute = Attribute(attribute_type_id="biolink:supporting_publication_info",
                                                       value_type_id="biolink:Publication",
                                                       value=joined_publications_info,
                                                       attribute_source=list(joined_knowledge_sources)[0] if len(joined_knowledge_sources) == 1 else None)
                    if not bare_edge.attributes:
                        bare_edge.attributes = []
                    bare_edge.attributes.append(publications_attribute)
                if kind == "RTX-KG2":
                    if not bare_edge.attributes:
                        bare_edge.attributes = []
                    if joined_publications:
                        publications_attribute = Attribute(attribute_type_id="biolink:has_supporting_publications",
                                                           value_type_id="biolink:Publication",
                                                           value=list(joined_publications),
                                                           attribute_source=list(joined_knowledge_sources)[0] if len(joined_knowledge_sources) == 1 else None)
                        bare_edge.attributes.append(publications_attribute)
                    kg2_ids_attribute = Attribute(attribute_type_id="biolink:original_edge_information",
                                                  value_type_id="biolink:Unknown",
                                                  value=list(joined_kg2_ids),
                                                  description="The original edges corresponding to this edge prior to "
                                                              "any synonymization or remapping. Listed in "
                                                              "(subject)--(relation)--(object)--(source) format.",
                                                  attribute_source=self.kg2_infores_curie)
                    bare_edge.attributes.append(kg2_ids_attribute)

        return response

    def _create_trapi_node_attributes(self, kg2c_dict_node: Dict[str, any]) -> List[Attribute]:
=======
    def create_attribute(self, attribute_short_name: str, value: any, attribute_source: Optional[str] = None,
                         log: Optional[ARAXResponse] = ARAXResponse()) -> Attribute:
        if attribute_short_name not in self.attribute_shells:
            log.error(f"{attribute_short_name} is not a recognized short name for an attribute. Options are: "
                      f"{set(self.attribute_shells)}", error_code="UnrecognizedInput")
        attribute = copy.deepcopy(self.attribute_shells[attribute_short_name])
        attribute.value = value
        if isinstance(value, str) and value.startswith("http"):
            attribute.value_url = value
        if attribute_source:
            attribute.attribute_source = attribute_source
        return attribute

    def _create_trapi_attributes(self, kg2c_dict_node: Dict[str, any], response: ARAXResponse) -> List[Attribute]:
>>>>>>> a5d9845c
        new_attributes = []
        for property_name in set(kg2c_dict_node).difference(self.core_node_properties).difference({"expanded_categories"}):
            property_value = kg2c_dict_node.get(property_name)
            if property_value:
                # Extract any booleans that are stored within strings
                if type(property_value) is str:
                    if property_value.lower() == "true" or property_value.lower() == "false":
                        property_value = ast.literal_eval(property_value)
                trapi_attribute = self.create_attribute(property_name, property_value, log=response)
                # Also store this value in Attribute.value_url if it's a URL

                new_attributes.append(trapi_attribute)
        return new_attributes

    @staticmethod
    def _connect_to_kg2c_sqlite() -> Tuple[sqlite3.Connection, sqlite3.Cursor]:
        path_list = os.path.realpath(__file__).split(os.path.sep)
        rtx_index = path_list.index("RTX")
        rtxc = RTXConfiguration()
        sqlite_dir_path = os.path.sep.join([*path_list[:(rtx_index + 1)], 'code', 'ARAX', 'KnowledgeSources', 'KG2c'])
        sqlite_name = rtxc.kg2c_sqlite_path.split('/')[-1]
        sqlite_file_path = f"{sqlite_dir_path}{os.path.sep}{sqlite_name}"
        connection = sqlite3.connect(sqlite_file_path)
        cursor = connection.cursor()
        return connection, cursor


<|MERGE_RESOLUTION|>--- conflicted
+++ resolved
@@ -1,15 +1,10 @@
 #!/bin/env python3
-import ast
 import copy
 import os
 import sqlite3
 import sys
-<<<<<<< HEAD
 from collections import defaultdict
 from typing import List, Dict, Optional, Tuple
-=======
-from typing import List, Dict, Set, Optional
->>>>>>> a5d9845c
 
 import ujson
 
@@ -29,11 +24,9 @@
 class ARAXDecorator:
 
     def __init__(self):
-        self.core_node_properties = {"id", "name", "category"}  # These don't belong in TRAPI Attributes
-<<<<<<< HEAD
-        self.arax_infores_curie = eu.get_translator_infores_curie("ARAX")
-        self.kg2_infores_curie = eu.get_translator_infores_curie("RTX-KG2")
-=======
+        self.node_attributes = ["iri", "description", "all_categories", "all_names", "equivalent_curies",
+                                "publications"]
+        self.edge_attributes = ["knowledge_source", "publications", "publications_info", "kg2_ids"]
         self.attribute_shells = {
             "iri": Attribute(attribute_type_id="biolink:IriType",
                              value_type_id="metatype:Uri"),
@@ -58,7 +51,8 @@
                                              "synonymization or remapping. Listed in "
                                              "(subject)--(relation)--(object)--(source) format.")
         }
->>>>>>> a5d9845c
+        self.array_delimiter_char = "ǂ"
+        self.kg2_infores_curie = eu.get_translator_infores_curie("RTX-KG2")
 
     def decorate_nodes(self, response: ARAXResponse) -> ARAXResponse:
         message = response.envelope.message
@@ -69,9 +63,10 @@
 
         # Extract the KG2c nodes from sqlite
         response.debug(f"Looking up corresponding KG2c nodes in sqlite")
+        node_cols_str = ", ".join([f"N.{property_name}" for property_name in self.node_attributes])
         node_keys = set(node_key.replace("'", "''") for node_key in message.knowledge_graph.nodes)  # Escape quotes
         node_keys_str = "','".join(node_keys)  # SQL wants ('node1', 'node2') format for string lists
-        sql_query = f"SELECT N.node " \
+        sql_query = f"SELECT N.id, {node_cols_str} " \
                     f"FROM nodes AS N " \
                     f"WHERE N.id IN ('{node_keys_str}')"
         cursor.execute(sql_query)
@@ -82,15 +77,19 @@
         # Decorate nodes in the KG with info in these KG2c nodes
         response.debug(f"Adding attributes to nodes in the KG")
         for row in rows:
-            kg2c_node_as_dict = ujson.loads(row[0])
-            node_id = kg2c_node_as_dict["id"]
-<<<<<<< HEAD
-            kg2c_node_attributes = self._create_trapi_node_attributes(kg2c_node_as_dict)
-=======
-            kg2c_node_attributes = self._create_trapi_attributes(kg2c_node_as_dict, response)
->>>>>>> a5d9845c
+            # First create the attributes for this KG2c node
+            node_id = row[0]
             trapi_node = message.knowledge_graph.nodes[node_id]
-            existing_attribute_triples = {eu.get_attribute_triple(attribute) for attribute in trapi_node.attributes} if trapi_node.attributes else set()
+            kg2c_node_attributes = []
+            for property_name in self.node_attributes:
+                col_index = self.node_attributes.index(property_name)
+                raw_value = row[col_index]
+                value = self._load_into_list(raw_value) if self.array_delimiter_char in raw_value else raw_value
+                kg2c_node_attributes.append(self.create_attribute(property_name, value))
+
+            # Then decorate the TRAPI node with those attributes it doesn't already have
+            existing_attribute_triples = {eu.get_attribute_triple(attribute)
+                                          for attribute in trapi_node.attributes} if trapi_node.attributes else set()
             novel_attributes = [attribute for attribute in kg2c_node_attributes
                                 if eu.get_attribute_triple(attribute) not in existing_attribute_triples]
             if trapi_node.attributes:
@@ -100,7 +99,6 @@
 
         return response
 
-<<<<<<< HEAD
     def decorate_edges(self, response: ARAXResponse, kind: Optional[str] = "RTX-KG2") -> ARAXResponse:
         """
         Decorates edges with publication sentences and any other available EPC info.
@@ -149,7 +147,7 @@
         response.debug(f"Looking up EPC edge info in KG2c sqlite")
         search_keys_set = set(search_key.replace("'", "''") for search_key in set(search_key_to_edge_keys_map))  # Escape quotes
         search_keys_str = "','".join(search_keys_set)  # SQL wants ('node1', 'node2') format for string lists
-        sql_query = f"SELECT E.{search_key_column}, E.edge " \
+        sql_query = f"SELECT E.{search_key_column}, E.publications, E.publications_info, E.kg2_ids, E.knowledge_source " \
                     f"FROM edges AS E " \
                     f"WHERE E.{search_key_column} IN ('{search_keys_str}')"
         cursor.execute(sql_query)
@@ -158,56 +156,47 @@
         connection.close()
         response.debug(f"Got {len(rows)} rows back from KG2c sqlite")
 
-        # Decorate edges in the KG with info extracted from sqlite
         response.debug(f"Adding attributes to edges in the KG")
-        search_key_to_kg2c_edges_map = defaultdict(list)
+        # Create a helper lookup map for easy access to returned rows
+        search_key_to_kg2c_edge_tuples_map = defaultdict(list)
         for row in rows:
-            search_key_to_kg2c_edges_map[row[0]].append(ujson.loads(row[1]))
-        for search_key, kg2c_edges in search_key_to_kg2c_edges_map.items():
+            search_key = row[0]
+            search_key_to_kg2c_edge_tuples_map[search_key].append(row)
+
+        # Join the property values found for all edges matching the given search key
+        for search_key, kg2c_edge_tuples in search_key_to_kg2c_edge_tuples_map.items():
             joined_publications = set()
-            joined_publications_info = dict()
+            joined_publications_info = set()
             joined_kg2_ids = set()
             joined_knowledge_sources = set()
-            for kg2c_edge in kg2c_edges:
-                joined_publications.update(set(kg2c_edge.get("publications", [])))
-                joined_publications_info.update(kg2c_edge.get("publications_info", dict()))
-                joined_kg2_ids.update(set(kg2c_edge.get("kg2_ids", [])))
-                joined_knowledge_sources.update(set(kg2c_edge.get("knowledge_source", [])))
+            for kg2c_edge_tuple in kg2c_edge_tuples:
+                joined_publications.update(set(self._load_into_list(kg2c_edge_tuple[1])))
+                joined_publications_info.update(self._load_into_dict(kg2c_edge_tuple[2]))
+                joined_kg2_ids.update(set(self._load_into_list(kg2c_edge_tuple[3])))
+                joined_knowledge_sources.update(set(self._load_into_list(kg2c_edge_tuple[4])))
+            knowledge_source = list(joined_knowledge_sources)[0] if len(joined_knowledge_sources) == 1 else None
+
             # Add the joined attributes to each of the edges with the given search key
             corresponding_bare_edge_keys = search_key_to_edge_keys_map[search_key]
             for edge_key in corresponding_bare_edge_keys:
                 bare_edge = kg.edges[edge_key]
-                # Add publications info (done for both "NGD" and "RTX-KG2" modes)
-                if joined_publications_info:
-                    publications_attribute = Attribute(attribute_type_id="biolink:supporting_publication_info",
-                                                       value_type_id="biolink:Publication",
-                                                       value=joined_publications_info,
-                                                       attribute_source=list(joined_knowledge_sources)[0] if len(joined_knowledge_sources) == 1 else None)
-                    if not bare_edge.attributes:
-                        bare_edge.attributes = []
-                    bare_edge.attributes.append(publications_attribute)
+                # Add KG2 edge-specific attributes
                 if kind == "RTX-KG2":
                     if not bare_edge.attributes:
                         bare_edge.attributes = []
+                    bare_edge.attributes.append(self.create_attribute("kg2_ids", list(joined_kg2_ids)))
                     if joined_publications:
-                        publications_attribute = Attribute(attribute_type_id="biolink:has_supporting_publications",
-                                                           value_type_id="biolink:Publication",
-                                                           value=list(joined_publications),
-                                                           attribute_source=list(joined_knowledge_sources)[0] if len(joined_knowledge_sources) == 1 else None)
-                        bare_edge.attributes.append(publications_attribute)
-                    kg2_ids_attribute = Attribute(attribute_type_id="biolink:original_edge_information",
-                                                  value_type_id="biolink:Unknown",
-                                                  value=list(joined_kg2_ids),
-                                                  description="The original edges corresponding to this edge prior to "
-                                                              "any synonymization or remapping. Listed in "
-                                                              "(subject)--(relation)--(object)--(source) format.",
-                                                  attribute_source=self.kg2_infores_curie)
-                    bare_edge.attributes.append(kg2_ids_attribute)
+                        bare_edge.attributes.append(self.create_attribute("publications", list(joined_publications),
+                                                                          attribute_source=knowledge_source))
+                # Add attributes that belong on both KG2 and NGD edges
+                if joined_publications_info:
+                    if not bare_edge.attributes:
+                        bare_edge.attributes = []
+                    bare_edge.attributes.append(self.create_attribute("publications_info", joined_publications_info,
+                                                                      attribute_source=knowledge_source))
 
         return response
 
-    def _create_trapi_node_attributes(self, kg2c_dict_node: Dict[str, any]) -> List[Attribute]:
-=======
     def create_attribute(self, attribute_short_name: str, value: any, attribute_source: Optional[str] = None,
                          log: Optional[ARAXResponse] = ARAXResponse()) -> Attribute:
         if attribute_short_name not in self.attribute_shells:
@@ -215,27 +204,12 @@
                       f"{set(self.attribute_shells)}", error_code="UnrecognizedInput")
         attribute = copy.deepcopy(self.attribute_shells[attribute_short_name])
         attribute.value = value
-        if isinstance(value, str) and value.startswith("http"):
-            attribute.value_url = value
+        if isinstance(value, str):
+            if value.startswith("http"):
+                attribute.value_url = value
         if attribute_source:
             attribute.attribute_source = attribute_source
         return attribute
-
-    def _create_trapi_attributes(self, kg2c_dict_node: Dict[str, any], response: ARAXResponse) -> List[Attribute]:
->>>>>>> a5d9845c
-        new_attributes = []
-        for property_name in set(kg2c_dict_node).difference(self.core_node_properties).difference({"expanded_categories"}):
-            property_value = kg2c_dict_node.get(property_name)
-            if property_value:
-                # Extract any booleans that are stored within strings
-                if type(property_value) is str:
-                    if property_value.lower() == "true" or property_value.lower() == "false":
-                        property_value = ast.literal_eval(property_value)
-                trapi_attribute = self.create_attribute(property_name, property_value, log=response)
-                # Also store this value in Attribute.value_url if it's a URL
-
-                new_attributes.append(trapi_attribute)
-        return new_attributes
 
     @staticmethod
     def _connect_to_kg2c_sqlite() -> Tuple[sqlite3.Connection, sqlite3.Cursor]:
@@ -249,4 +223,9 @@
         cursor = connection.cursor()
         return connection, cursor
 
-
+    def _load_into_list(self, string_encoded_list: str) -> List[str]:
+        return string_encoded_list.split(f"{self.array_delimiter_char}")
+
+    @staticmethod
+    def _load_into_dict(json_string: str) -> Dict[str, any]:
+        return ujson.loads(json_string)