import sys
def eprint(*args, **kwargs): print(*args, file=sys.stderr, **kwargs)

import os
import json
import ast
import re
import numpy as np
from response import Response
import traceback
from collections import Counter

class ARAXFilterKG:

    #### Constructor
    def __init__(self):
        self.response = None
        self.message = None
        self.parameters = None
        self.allowable_actions = {
            'remove_edges_by_type',
            'remove_edges_by_attribute',
            'remove_edges_by_property',
            'remove_nodes_by_type',
            'remove_nodes_by_property',
            'remove_orphaned_nodes',
        }
        self.report_stats = True  # Set this to False when ready to go to production, this is only for debugging purposes

    def report_response_stats(self, response):
        """
        Little helper function that will report the KG, QG, and results stats to the debug in the process of executing actions. Basically to help diagnose problems
        """
        message = self.message
        if self.report_stats:
            # report number of nodes and edges, and their type in the QG
            if hasattr(message, 'query_graph') and message.query_graph:
                response.debug(f"Query graph is {message.query_graph}")
            if hasattr(message, 'knowledge_graph') and message.knowledge_graph and hasattr(message.knowledge_graph, 'nodes') and message.knowledge_graph.nodes and hasattr(message.knowledge_graph, 'edges') and message.knowledge_graph.edges:
                response.debug(f"Number of nodes in KG is {len(message.knowledge_graph.nodes)}")
                response.debug(f"Number of nodes in KG by type is {Counter([x.type[0] for x in message.knowledge_graph.nodes])}")  # type is a list, just get the first one
                #response.debug(f"Number of nodes in KG by with attributes are {Counter([x.type for x in message.knowledge_graph.nodes])}")  # don't really need to worry about this now
                response.debug(f"Number of edges in KG is {len(message.knowledge_graph.edges)}")
                response.debug(f"Number of edges in KG by type is {Counter([x.type for x in message.knowledge_graph.edges])}")
                response.debug(f"Number of edges in KG with attributes is {len([x for x in message.knowledge_graph.edges if x.edge_attributes])}")
                # Collect attribute names, could do this with list comprehension, but this is so much more readable
                attribute_names = []
                for x in message.knowledge_graph.edges:
                    if x.edge_attributes:
                        for attr in x.edge_attributes:
                            attribute_names.append(attr.name)
                response.debug(f"Number of edges in KG by attribute {Counter(attribute_names)}")
        return response

    def describe_me(self):
        """
        Little helper function for internal use that describes the actions and what they can do
        :return:
        """
        description_list = []
        for action in self.allowable_actions:
            description_list.append(getattr(self, '_' + self.__class__.__name__ + '__' + action)(describe=True))
        return description_list

    # Write a little helper function to test parameters
    def check_params(self, allowable_parameters):
        """
        Checks to see if the input parameters are allowed
        :param input_parameters: input parameters supplied to ARAXOverlay.apply()
        :param allowable_parameters: the allowable parameters
        :return: None
        """
        for key, item in self.parameters.items():
            if key not in allowable_parameters:
                self.response.error(
                    f"Supplied parameter {key} is not permitted. Allowable parameters are: {list(allowable_parameters.keys())}",
                    error_code="UnknownParameter")
            elif item not in allowable_parameters[key]:
                if any([type(x) == float for x in allowable_parameters[key]]):  # if it's a float, just accept it as it is
                    return
                else:  # otherwise, it's really not an allowable parameter
                    self.response.error(
                        f"Supplied value {item} is not permitted. In action {allowable_parameters['action']}, allowable values to {key} are: {list(allowable_parameters[key])}",
                        error_code="UnknownValue")

    #### Top level decision maker for applying filters
    def apply(self, input_message, input_parameters):

        #### Define a default response
        response = Response()
        self.response = response
        self.message = input_message

        #### Basic checks on arguments
        if not isinstance(input_parameters, dict):
            response.error("Provided parameters is not a dict", error_code="ParametersNotDict")
            return response

        # list of actions that have so far been created for ARAX_overlay
        allowable_actions = self.allowable_actions

        # check to see if an action is actually provided
        if 'action' not in input_parameters:
            response.error(f"Must supply an action. Allowable actions are: action={allowable_actions}", error_code="MissingAction")
        elif input_parameters['action'] not in allowable_actions:
            response.error(f"Supplied action {input_parameters['action']} is not permitted. Allowable actions are: {allowable_actions}", error_code="UnknownAction")

        #### Return if any of the parameters generated an error (showing not just the first one)
        if response.status != 'OK':
            return response

        # populate the parameters dict
        parameters = dict()
        for key, value in input_parameters.items():
            parameters[key] = value

        #### Store these final parameters for convenience
        response.data['parameters'] = parameters
        self.parameters = parameters

        # convert the action string to a function call (so I don't need a ton of if statements
        getattr(self, '_' + self.__class__.__name__ + '__' + parameters['action'])()  # thank you https://stackoverflow.com/questions/11649848/call-methods-by-string

        response.debug(f"Applying Overlay to Message with parameters {parameters}")  # TODO: re-write this to be more specific about the actual action

        #### Return the response and done
        if self.report_stats:  # helper to report information in debug if class self.report_stats = True
            response = self.report_response_stats(response)
        return response

    def __remove_edges_by_type(self, describe=False):
        """
        Removes edges from the KG.
        Allowable parameters: {'edge_type': str, 
                                'edge_property': str,
                                'direction': {'above', 'below'}}
        :return:
        """
        message = self.message
        parameters = self.parameters
        # make a list of the allowable parameters (keys), and their possible values (values). Note that the action and corresponding name will always be in the allowable parameters
        if message and parameters and hasattr(message, 'query_graph') and hasattr(message.query_graph, 'edges'):
            allowable_parameters = {'action': {'remove_edges_by_type'},
                                    'edge_type': set([x.type for x in self.message.knowledge_graph.edges]),
                                    'remove_connected_nodes': {'true', 'false', 'True', 'False', 't', 'f', 'T', 'F'},
<<<<<<< HEAD
                                    'qnode_id':set([t for x in self.message.knowledge_graph.nodes if x.qnode_id is not None for t in x.qnode_id])
=======
                                    'qnode_id': set([t for x in self.message.knowledge_graph.nodes if x.qnode_ids is not None for t in x.qnode_ids])
>>>>>>> f1d1562e
                                }
        else:
            allowable_parameters = {'action': {'remove_edges_by_type'},
                                    'edge_type': {'an edge type'},
                                    'remove_connected_nodes': {'true', 'false', 'True', 'False', 't', 'f', 'T', 'F'},
                                    'qnode_id':{'a specific query node id to remove'}
                                }

        # A little function to describe what this thing does
        if describe:
            brief_description = """
`remove_edges_by_type` removes edges from the knowledge graph (KG) based on a given edge type.
Use cases include:
             
* removing all edges that have `edge_type=contraindicated_for`. 
* if virtual edges have been introduced with `overlay()` DSL commands, this action can remove all of them.
* etc.
            
You have the option to either remove all connected nodes to such edges (via `remove_connected_nodes=t`), or
else, only remove a single source/target node based on a query node id (via `remove_connected_nodes=t, qnode_id=<a query node id.>`
            
This can be applied to an arbitrary knowledge graph as possible edge types are computed dynamically (i.e. not just those created/recognized by the ARA Expander team).
"""
            allowable_parameters['brief_description'] = brief_description
            return allowable_parameters

        # Make sure only allowable parameters and values have been passed
        self.check_params(allowable_parameters)
        # return if bad parameters have been passed
        if self.response.status != 'OK':
            return self.response

        edge_params = self.parameters
        if 'remove_connected_nodes' in edge_params:
            value = edge_params['remove_connected_nodes']
            if value in {'true', 'True', 't', 'T'}:
                edge_params['remove_connected_nodes'] = True
            elif value in {'false', 'False', 'f', 'F'}:
                edge_params['remove_connected_nodes'] = False
            else:
                self.response.error(f"Supplied value {value} is not permitted. In parameter remove_connected_nodes, allowable values are: {list(allowable_parameters['remove_connected_nodes'])}",
                    error_code="UnknownValue")
        else:
            edge_params['remove_connected_nodes'] = False

        # now do the call out to NGD
        from Filter_KG.remove_edges import RemoveEdges
        RE = RemoveEdges(self.response, self.message, edge_params)
        response = RE.remove_edges_by_type()
        return response

    def __remove_edges_by_property(self, describe=False):
        """
        Removes edges from the KG.
        Allowable parameters: {'edge_type': str, 
                                'edge_property': str,
                                'direction': {'above', 'below'}}
        :return:
        """
        message = self.message
        parameters = self.parameters

        # make a list of the allowable parameters (keys), and their possible values (values). Note that the action and corresponding name will always be in the allowable parameters
        if message and parameters and hasattr(message, 'query_graph') and hasattr(message.query_graph, 'edges'):
            # check if all required parameters are provided
            if 'edge_property' not in parameters.keys():
                self.response.error(f"The parameter edge_property must be provided to remove edges by propery, allowable parameters include: {set([key for x in self.message.knowledge_graph.edges for key, val in x.to_dict().items() if type(val) == str])}")
            if self.response.status != 'OK':
                return self.response
            known_values = set()
            if 'edge_property' in parameters:
                for edge in message.knowledge_graph.edges:
                    if hasattr(edge, parameters['edge_property']):
                        value = edge.to_dict()[parameters['edge_property']]
                        if type(value) == str:
                            known_values.add(value)
            allowable_parameters = {'action': {'remove_edges_by_property'},
                                    'edge_property': set([key for x in self.message.knowledge_graph.edges for key, val in x.to_dict().items() if type(val) == str]),
                                    'property_value': known_values,
                                    'remove_connected_nodes': {'true', 'false', 'True', 'False', 't', 'f', 'T', 'F'},
<<<<<<< HEAD
                                    'qnode_id':set([t for x in self.message.knowledge_graph.nodes if x.qnode_id is not None for t in x.qnode_id])
=======
                                    'qnode_id':set([t for x in self.message.knowledge_graph.nodes if x.qnode_ids is not None for t in x.qnode_ids])
>>>>>>> f1d1562e
                                }
        else:
            allowable_parameters = {'action': {'remove_edges_by_property'},
                                    'edge_property': {'an edge property'},
                                    'property_value':{'a value for the edge property'},
                                    'remove_connected_nodes': {'true', 'false', 'True', 'False', 't', 'f', 'T', 'F'},
                                    'qnode_id':{'a specific query node id to remove'}
                                }

        # A little function to describe what this thing does
        if describe:
            brief_description = """
`remove_edges_by_property` removes edges from the knowledge graph (KG) based on a given edge property.
Use cases include:
                
* removing all edges that were provided by a certain knowledge provider (KP) via `edge_property=provided, property_value=Pharos` to remove all edges provided by the KP Pharos.
* removing all edges that connect to a certain node via `edge_property=source_id, property_value=DOID:8398`
* removing all edges with a certain relation via `edge_property=relation, property_value=upregulates`
* removing all edges provided by another ARA via `edge_property=is_defined_by, property_value=ARAX/RTX`
* etc. etc.
                
You have the option to either remove all connected nodes to such edges (via `remove_connected_nodes=t`), or
else, only remove a single source/target node based on a query node id (via `remove_connected_nodes=t, qnode_id=<a query node id.>`
                
This can be applied to an arbitrary knowledge graph as possible edge properties are computed dynamically (i.e. not just those created/recognized by the ARA Expander team).
"""
            allowable_parameters['brief_description'] = brief_description
            return allowable_parameters

        # Make sure only allowable parameters and values have been passed
        self.check_params(allowable_parameters)
        # return if bad parameters have been passed
        if self.response.status != 'OK':
            return self.response

        edge_params = self.parameters
        if 'remove_connected_nodes' in edge_params:
            value = edge_params['remove_connected_nodes']
            if value in {'true', 'True', 't', 'T'}:
                edge_params['remove_connected_nodes'] = True
            elif value in {'false', 'False', 'f', 'F'}:
                edge_params['remove_connected_nodes'] = False
            else:
                self.response.error(f"Supplied value {value} is not permitted. In parameter remove_connected_nodes, allowable values are: {list(allowable_parameters['remove_connected_nodes'])}",
                    error_code="UnknownValue")
        else:
            edge_params['remove_connected_nodes'] = False

        if 'edge_property' not in edge_params:
            self.response.error(
                f"Edge property must be provided, allowable properties are: {list(allowable_parameters['edge_property'])}",
                error_code="UnknownValue")
        if 'property_value' not in edge_params:
            self.response.error(
                f"Property value must be provided, allowable values are: {list(allowable_parameters['property_value'])}",
                error_code="UnknownValue")
        if self.response.status != 'OK':
            return self.response

        # now do the call out to NGD
        from Filter_KG.remove_edges import RemoveEdges
        RE = RemoveEdges(self.response, self.message, edge_params)
        response = RE.remove_edges_by_property()
        return response

    def __remove_edges_by_attribute(self, describe=False):
        """
        Removes edges from the KG.
        Allowable parameters: {'edge_type': str, 
                                'edge_attribute': str,
                                'direction': {'above', 'below'}}
        :return:
        """
        message = self.message
        parameters = self.parameters
        # make a list of the allowable parameters (keys), and their possible values (values). Note that the action and corresponding name will always be in the allowable parameters
        if message and parameters and hasattr(message, 'knowledge_graph') and hasattr(message.knowledge_graph, 'edges'):
            known_attributes = set()
            for edge in message.knowledge_graph.edges:
                if hasattr(edge, 'edge_attributes'):
                    if edge.edge_attributes:
                        for attribute in edge.edge_attributes:
                            known_attributes.add(attribute.name)
            # print(known_attributes)
            allowable_parameters = {'action': {'remove_edges_by_attribute'},
                                    'edge_attribute': known_attributes,
                                    'direction': {'above', 'below'},
                                    'threshold': {float()},
                                    'remove_connected_nodes': {'true', 'false', 'True', 'False', 't', 'f', 'T', 'F'},
<<<<<<< HEAD
                                    'qnode_id':set([t for x in self.message.knowledge_graph.nodes if x.qnode_id is not None for t in x.qnode_id])
=======
                                    'qnode_id':set([t for x in self.message.knowledge_graph.nodes if x.qnode_ids is not None for t in x.qnode_ids])
>>>>>>> f1d1562e
                                    }
        else:
            allowable_parameters = {'action': {'remove_edges_by_attribute'},
                                    'edge_attribute': {'an edge attribute name'},
                                    'direction': {'above', 'below'},
                                    'threshold': {'a floating point number'},
                                    'remove_connected_nodes': {'true', 'false', 'True', 'False', 't', 'f', 'T', 'F'},
                                    'qnode_id':{'a specific query node id to remove'}
                                    }

        # A little function to describe what this thing does
        if describe:
            brief_description = """
`remove_edges_by_attribute` removes edges from the knowledge graph (KG) based on a a certain edge attribute.
Edge attributes are a list of additional attributes for an edge.
This action interacts particularly well with `overlay()` as `overlay()` frequently adds additional edge attributes.
Use cases include:

* removing all edges that have a normalized google distance above/below a certain value `edge_attribute=ngd, direction=above, threshold=0.85` (i.e. remove edges that aren't represented well in the literature)
* removing all edges that Jaccard index above/below a certain value `edge_attribute=jaccard_index, direction=below, threshold=0.2` (i.e. all edges that have less than 20% of intermediate nodes in common)
* removing all edges with clinical information satisfying some condition `edge_attribute=chi_square, direction=above, threshold=.005` (i.e. all edges that have a chi square p-value above .005)
* etc. etc.
                
You have the option to either remove all connected nodes to such edges (via `remove_connected_nodes=t`), or
else, only remove a single source/target node based on a query node id (via `remove_connected_nodes=t, qnode_id=<a query node id.>`
                
This can be applied to an arbitrary knowledge graph as possible edge attributes are computed dynamically (i.e. not just those created/recognized by the ARA Expander team).
"""
            allowable_parameters['brief_description'] = brief_description
            return allowable_parameters

        edge_params = self.parameters

        # try to convert the threshold to a float
        try:
            edge_params['threshold'] = float(edge_params['threshold'])
        except:
            tb = traceback.format_exc()
            error_type, error, _ = sys.exc_info()
            self.response.error(tb, error_code=error_type.__name__)
            self.response.error(f"parameter 'threshold' must be a float")
        if self.response.status != 'OK':
            return self.response

        # Make sure only allowable parameters and values have been passed
        self.check_params(allowable_parameters)
        # return if bad parameters have been passed
        if self.response.status != 'OK':
            return self.response

        if 'remove_connected_nodes' in edge_params:
            value = edge_params['remove_connected_nodes']
            if value in {'true', 'True', 't', 'T'}:
                edge_params['remove_connected_nodes'] = True
            elif value in {'false', 'False', 'f', 'F'}:
                edge_params['remove_connected_nodes'] = False
            else:
                self.response.error(
                    f"Supplied value {value} is not permitted. In parameter remove_connected_nodes, allowable values are: {list(allowable_parameters['remove_connected_nodes'])}",
                    error_code="UnknownValue")
        else:
            edge_params['remove_connected_nodes'] = False

        if 'direction' not in edge_params:
            self.response.error(
                f"Direction must be provided, allowable directions are: {list(allowable_parameters['direction'])}",
                error_code="UnknownValue")
        if 'edge_attribute' not in edge_params:
            self.response.error(
                f"Edge attribute must be provided, allowable attributes are: {list(allowable_parameters['edge_attribute'])}",
                error_code="UnknownValue")
        if self.response.status != 'OK':
            return self.response

        # now do the call out to NGD
        from Filter_KG.remove_edges import RemoveEdges
        RE = RemoveEdges(self.response, self.message, edge_params)
        response = RE.remove_edges_by_attribute()
        return response

    def __remove_nodes_by_type(self, describe=False):
        """
        Removes nodes from the KG.
        Allowable parameters: {'node_type': str, 
                                'node_property': str,
                                'direction': {'above', 'below'}}
        :return:
        """
        message = self.message
        parameters = self.parameters
        # make a list of the allowable parameters (keys), and their possible values (values). Note that the action and corresponding name will always be in the allowable parameters
        if message and parameters and hasattr(message, 'query_graph') and hasattr(message.query_graph, 'nodes'):
            allowable_parameters = {'action': {'remove_nodes_by_type'},
                                    'node_type': set([t for x in self.message.knowledge_graph.nodes for t in x.type])
                                   }
        else:
            allowable_parameters = {'action': {'remove_nodes_by_type'}, 
                                'node_type': {'a node type'}}

        # A little function to describe what this thing does
        if describe:
            brief_description = """
`remove_node_by_type` removes nodes from the knowledge graph (KG) based on a given node type.
Use cases include:
* removing all nodes that have `node_type=protein`.
* removing all nodes that have `node_type=chemical_substance`.
* etc.
This can be applied to an arbitrary knowledge graph as possible node types are computed dynamically (i.e. not just those created/recognized by the ARA Expander team).
"""
            allowable_parameters['brief_description'] = brief_description
            return allowable_parameters

        # Make sure only allowable parameters and values have been passed
        self.check_params(allowable_parameters)
        # return if bad parameters have been passed
        if self.response.status != 'OK':
            return self.response

        node_params = self.parameters

        # now do the call out to NGD
        from Filter_KG.remove_nodes import RemoveNodes
        RN = RemoveNodes(self.response, self.message, node_params)
        response = RN.remove_nodes_by_type()
        return response

    def __remove_nodes_by_property(self, describe=False):
        """
        Removes nodes from the KG.
        Allowable parameters: {'node_type': str, 
                                'node_property': str,
                                'direction': {'above', 'below'}}
        :return:
        """
        message = self.message
        parameters = self.parameters

        # make a list of the allowable parameters (keys), and their possible values (values). Note that the action and corresponding name will always be in the allowable parameters
        if message and parameters and hasattr(message, 'query_graph') and hasattr(message.query_graph, 'nodes'):
            # check if all required parameters are provided
            if 'node_property' not in parameters.keys():
                self.response.error(f"The parameter node_property must be provided to remove nodes by propery, allowable parameters include: {set([key for x in self.message.knowledge_graph.nodes for key, val in x.to_dict().items() if type(val) == str])}")
            if self.response.status != 'OK':
                return self.response
            known_values = set()
            if 'node_property' in parameters:
                for node in message.knowledge_graph.nodes:
                    if hasattr(node, parameters['node_property']):
                        value = node.to_dict()[parameters['node_property']]
                        if type(value) == str:
                            known_values.add(value)
            allowable_parameters = {'action': {'remove_nodes_by_property'},
                                    'node_property': set([key for x in self.message.knowledge_graph.nodes for key, val in x.to_dict().items() if type(val) == str]),
                                    'property_value': known_values
                                }
        else:
            allowable_parameters = {'action': {'remove_nodes_by_property'},
                                    'node_property': {'an node property'},
                                    'property_value':{'a value for the node property'}
                                }

        # A little function to describe what this thing does
        if describe:
            brief_description = """
`remove_nodes_by_property` removes nodes from the knowledge graph (KG) based on a given node property.
Use cases include:
                
* removing all nodes that were provided by a certain knowledge provider (KP) via `node_property=provided, property_value=Pharos` to remove all nodes provided by the KP Pharos.
* removing all nodes provided by another ARA via `node_property=is_defined_by, property_value=ARAX/RTX`
* etc. etc.
                
This can be applied to an arbitrary knowledge graph as possible node properties are computed dynamically (i.e. not just those created/recognized by the ARA Expander team).
"""
            allowable_parameters['brief_description'] = brief_description
            return allowable_parameters

        # Make sure only allowable parameters and values have been passed
        self.check_params(allowable_parameters)
        # return if bad parameters have been passed
        if self.response.status != 'OK':
            return self.response

        node_params = self.parameters

        if 'node_property' not in node_params:
            self.response.error(
                f"node property must be provided, allowable properties are: {list(allowable_parameters['node_property'])}",
                error_code="UnknownValue")
        if 'property_value' not in node_params:
            self.response.error(
                f"Property value must be provided, allowable values are: {list(allowable_parameters['property_value'])}",
                error_code="UnknownValue")
        if self.response.status != 'OK':
            return self.response

        # now do the call out to NGD
        from Filter_KG.remove_nodes import RemoveNodes
        RN = RemoveNodes(self.response, self.message, node_params)
        response = RN.remove_nodes_by_property()
        return response

    def __remove_orphaned_nodes(self, describe=False):
        """
        Removes orphaned nodes from the KG nodes from the KG.
        Allowable parameters: {'node_type': str,
                                'node_property': str,}
        :return:
        """
        message = self.message
        parameters = self.parameters
        # make a list of the allowable parameters (keys), and their possible values (values). Note that the action and corresponding name will always be in the allowable parameters
        if message and parameters and hasattr(message, 'query_graph') and hasattr(message.query_graph, 'nodes'):
            allowable_parameters = {'action': {'remove_orphaned_nodes'},
                                    'node_type': set(
                                        [t for x in self.message.knowledge_graph.nodes for t in x.type])
                                    }
        else:
            allowable_parameters = {'action': {'remove_orphaned_nodes'},
                                    'node_type': {'a node type (optional)'}}

        # A little function to describe what this thing does
        if describe:
            brief_description = """
`remove_orphaned_nodes` removes nodes from the knowledge graph (KG) that are not connected via any edges.
Specifying a `node_type` will restrict this to only remove orphaned nodes of a certain type
This can be applied to an arbitrary knowledge graph as possible node types are computed dynamically (i.e. not just those created/recognized by the ARA Expander team).
"""
            allowable_parameters['brief_description'] = brief_description
            return allowable_parameters

        # Make sure only allowable parameters and values have been passed
        self.check_params(allowable_parameters)
        # return if bad parameters have been passed
        if self.response.status != 'OK':
            return self.response

        node_params = self.parameters

        # now do the call out to NGD
        from Filter_KG.remove_nodes import RemoveNodes
        RN = RemoveNodes(self.response, self.message, node_params)
        response = RN.remove_orphaned_nodes()
        return response

##########################################################################################
def main():
    ### Note that most of this is just manually doing what ARAXQuery() would normally do for you

    #### Create a response object
    response = Response()

    #### Create an ActionsParser object
    from actions_parser import ActionsParser
    actions_parser = ActionsParser()

    #### Set a simple list of actions
    # actions_list = [
    #    "overlay(compute_confidence_scores=true)",
    #    "return(message=true,store=false)"
    # ]

    actions_list = [
        #"filter_kg(action=remove_edges_by_type, edge_type=physically_interacts_with, remove_connected_nodes=false)",
        #"filter_kg(action=remove_edges_by_type, edge_type=physically_interacts_with, remove_connected_nodes=something)",
        #"filter(action=remove_nodes_by_type, node_type=protein)",
        #"overlay(action=compute_ngd)",
        #"filter(action=remove_edges_by_attribute, edge_attribute=ngd, threshold=.63, direction=below, remove_connected_nodes=t)",
        #"filter(action=remove_edges_by_attribute, edge_attribute=ngd, threshold=.6, remove_connected_nodes=False)",
        "filter(action=remove_orphaned_nodes)",
        "return(message=true,store=false)"
    ]

    #### Parse the action_list and print the result
    result = actions_parser.parse(actions_list)
    response.merge(result)
    if result.status != 'OK':
        print(response.show(level=Response.DEBUG))
        return response
    actions = result.data['actions']

    #### Read message #2 from the database. This should be the acetaminophen proteins query result message
    sys.path.append(os.path.dirname(os.path.abspath(__file__)) + "/../../UI/Feedback")
    from RTXFeedback import RTXFeedback
    araxdb = RTXFeedback()

    #message_dict = araxdb.getMessage(2)  # acetaminophen2proteins graph
    # message_dict = araxdb.getMessage(13)  # ibuprofen -> proteins -> disease # work computer
    # message_dict = araxdb.getMessage(14)  # pleuropneumonia -> phenotypic_feature # work computer
    # message_dict = araxdb.getMessage(16)  # atherosclerosis -> phenotypic_feature  # work computer
    # message_dict = araxdb.getMessage(5)  # atherosclerosis -> phenotypic_feature  # home computer
    # message_dict = araxdb.getMessage(10)
    message_dict = araxdb.getMessage(40)

    #### The stored message comes back as a dict. Transform it to objects
    from ARAX_messenger import ARAXMessenger
    message = ARAXMessenger().from_dict(message_dict)
    # print(json.dumps(ast.literal_eval(repr(message)),sort_keys=True,indent=2))

    #### Create an overlay object and use it to apply action[0] from the list
    #filterkg = ARAXFilterKG()
    #result = filterkg.apply(message, actions[0]['parameters'])
    #response.merge(result)

    # Apply overlay so you get an edge attribute to work with, then apply the filter
    #from ARAX_overlay import ARAXOverlay
    #overlay = ARAXOverlay()
    #result = overlay.apply(message, actions[0]['parameters'])
    #response.merge(result)
    # then apply the filter
    filterkg = ARAXFilterKG()
    result = filterkg.apply(message, actions[0]['parameters'])
    response.merge(result)

    # if result.status != 'OK':
    #    print(response.show(level=Response.DEBUG))
    #    return response
    # response.data = result.data

    #### If successful, show the result
    # print(response.show(level=Response.DEBUG))
    # response.data['message_stats'] = { 'n_results': message.n_results, 'id': message.id,
    #    'reasoner_id': message.reasoner_id, 'tool_version': message.tool_version }
    # response.data['message_stats']['confidence_scores'] = []
    # for result in message.results:
    #    response.data['message_stats']['confidence_scores'].append(result.confidence)

    # print(json.dumps(ast.literal_eval(repr(response.data['parameters'])),sort_keys=True,indent=2))
    # print(json.dumps(ast.literal_eval(repr(response.data['message_stats'])),sort_keys=True,indent=2))
    # a comment on the end so you can better see the network on github

    # look at the response
    # print(response.show(level=Response.DEBUG))
    # print(response.show())
    # print("Still executed")

    # look at the edges
    # print(json.dumps(ast.literal_eval(repr(message.knowledge_graph.edges)),sort_keys=True,indent=2))
    # print(json.dumps(ast.literal_eval(repr(message.knowledge_graph.nodes)), sort_keys=True, indent=2))
    # print(json.dumps(ast.literal_eval(repr(message)), sort_keys=True, indent=2))
    # print(response.show(level=Response.DEBUG))

    # just print off the values
    # print(json.dumps(ast.literal_eval(repr(message.knowledge_graph.edges)), sort_keys=True, indent=2))
    # for edge in message.knowledge_graph.edges:
    #    if hasattr(edge, 'edge_attributes') and edge.edge_attributes and len(edge.edge_attributes) >= 1:
    #        print(edge.edge_attributes.pop().value)
    print(json.dumps(ast.literal_eval(repr(message.knowledge_graph.edges)), sort_keys=True, indent=2))
    print(response.show(level=Response.DEBUG))
    vals = []
    for node in message.knowledge_graph.nodes:
        print(node.id)
    print(len(message.knowledge_graph.nodes))
    for edge in message.knowledge_graph.edges:
        if hasattr(edge, 'edge_attributes') and edge.edge_attributes and len(edge.edge_attributes) >= 1:
            vals.append(edge.edge_attributes.pop().value)
    print(sorted(vals))


if __name__ == "__main__": main()<|MERGE_RESOLUTION|>--- conflicted
+++ resolved
@@ -143,11 +143,7 @@
             allowable_parameters = {'action': {'remove_edges_by_type'},
                                     'edge_type': set([x.type for x in self.message.knowledge_graph.edges]),
                                     'remove_connected_nodes': {'true', 'false', 'True', 'False', 't', 'f', 'T', 'F'},
-<<<<<<< HEAD
-                                    'qnode_id':set([t for x in self.message.knowledge_graph.nodes if x.qnode_id is not None for t in x.qnode_id])
-=======
                                     'qnode_id': set([t for x in self.message.knowledge_graph.nodes if x.qnode_ids is not None for t in x.qnode_ids])
->>>>>>> f1d1562e
                                 }
         else:
             allowable_parameters = {'action': {'remove_edges_by_type'},
@@ -228,11 +224,7 @@
                                     'edge_property': set([key for x in self.message.knowledge_graph.edges for key, val in x.to_dict().items() if type(val) == str]),
                                     'property_value': known_values,
                                     'remove_connected_nodes': {'true', 'false', 'True', 'False', 't', 'f', 'T', 'F'},
-<<<<<<< HEAD
-                                    'qnode_id':set([t for x in self.message.knowledge_graph.nodes if x.qnode_id is not None for t in x.qnode_id])
-=======
                                     'qnode_id':set([t for x in self.message.knowledge_graph.nodes if x.qnode_ids is not None for t in x.qnode_ids])
->>>>>>> f1d1562e
                                 }
         else:
             allowable_parameters = {'action': {'remove_edges_by_property'},
@@ -322,11 +314,7 @@
                                     'direction': {'above', 'below'},
                                     'threshold': {float()},
                                     'remove_connected_nodes': {'true', 'false', 'True', 'False', 't', 'f', 'T', 'F'},
-<<<<<<< HEAD
-                                    'qnode_id':set([t for x in self.message.knowledge_graph.nodes if x.qnode_id is not None for t in x.qnode_id])
-=======
                                     'qnode_id':set([t for x in self.message.knowledge_graph.nodes if x.qnode_ids is not None for t in x.qnode_ids])
->>>>>>> f1d1562e
                                     }
         else:
             allowable_parameters = {'action': {'remove_edges_by_attribute'},
