#!/bin/env python3
import sys
def eprint(*args, **kwargs): print(*args, file=sys.stderr, **kwargs)

import os
import json
import ast
import re
import numpy as np
from response import Response
from collections import Counter
import traceback

class ARAXOverlay:

    #### Constructor
    def __init__(self):
        self.response = None
        self.message = None
        self.parameters = None
        self.allowable_actions = {
            'compute_ngd',
            'overlay_clinical_info',
            'compute_jaccard',
            'add_node_pmids',
            'predict_drug_treats_disease',
            'fisher_exact_test'
        }
        self.report_stats = True

    def report_response_stats(self, response):
        """
        Little helper function that will report the KG, QG, and results stats to the debug in the process of executing actions. Basically to help diagnose problems
        """
        message = self.message
        if self.report_stats:
            # report number of nodes and edges, and their type in the QG
            if hasattr(message, 'query_graph') and message.query_graph:
                response.debug(f"Query graph is {message.query_graph}")
            if hasattr(message, 'knowledge_graph') and message.knowledge_graph and hasattr(message.knowledge_graph, 'nodes') and message.knowledge_graph.nodes and hasattr(message.knowledge_graph, 'edges') and message.knowledge_graph.edges:
                response.debug(f"Number of nodes in KG is {len(message.knowledge_graph.nodes)}")
                # This works for KG1 and KG2
                response.debug(f"Number of nodes in KG by type is {Counter([x.type[0] for x in message.knowledge_graph.nodes])}")  # type is a list, just get the first one
                # don't really need to worry about this now
                #response.debug(f"Number of nodes in KG by with attributes are {Counter([x.type for x in message.knowledge_graph.nodes])}")
                response.debug(f"Number of edges in KG is {len(message.knowledge_graph.edges)}")
                response.debug(f"Number of edges in KG by type is {Counter([x.type for x in message.knowledge_graph.edges])}")
                response.debug(f"Number of edges in KG with attributes is {len([x for x in message.knowledge_graph.edges if x.edge_attributes])}")
                # Collect attribute names, could do this with list comprehension, but this is so much more readable
                attribute_names = []
                for x in message.knowledge_graph.edges:
                    if x.edge_attributes:
                        for attr in x.edge_attributes:
                            attribute_names.append(attr.name)
                response.debug(f"Number of edges in KG by attribute {Counter(attribute_names)}")
        return response

    def describe_me(self):
        """
        Little helper function for internal use that describes the actions and what they can do
        :return:
        """
        description_list = []
        for action in self.allowable_actions:
            description_list.append(getattr(self, '_' + self.__class__.__name__ + '__' + action)(describe=True))
        return description_list


    # Write a little helper function to test parameters
    def check_params(self, allowable_parameters):
        """
        Checks to see if the input parameters are allowed
        :param input_parameters: input parameters supplied to ARAXOverlay.apply()
        :param allowable_parameters: the allowable parameters
        :return: None
        """
        for key, item in self.parameters.items():
            if key not in allowable_parameters:
                self.response.error(
                    f"Supplied parameter {key} is not permitted. Allowable parameters are: {list(allowable_parameters.keys())}",
                    error_code="UnknownParameter")
            elif item not in allowable_parameters[key]:
                if any([type(x) == float for x in allowable_parameters[key]]) or any([type(x) == int for x in allowable_parameters[key]]):  # if it's a float or int, just accept it as it is
                    return
                elif key == "virtual_relation_label" and type(item) == str:
                    return
                else:  # otherwise, it's really not an allowable parameter
                    self.response.error(
                        f"Supplied value {item} is not permitted. In action {allowable_parameters['action']}, allowable values to {key} are: {list(allowable_parameters[key])}",
                        error_code="UnknownValue")

    # helper function to check if all virtual edge parameters have been properly provided
    def check_virtual_edge_params(self, allowable_parameters):
        parameters = self.parameters
        if any([x in ['virtual_relation_label', 'source_qnode_id', 'target_qnode_id'] for x in parameters.keys()]):
            if not all([x in parameters.keys() for x in ['virtual_relation_label', 'source_qnode_id', 'target_qnode_id']]):
                self.response.error(f"If any of of the following parameters are provided ['virtual_relation_label', 'source_qnode_id', 'target_qnode_id'], all must be provided. Allowable parameters include: {allowable_parameters}")
            elif parameters['source_qnode_id'] not in allowable_parameters['source_qnode_id']:
                self.response.error(f"source_qnode_id value is not valid. Valid values are: {allowable_parameters['source_qnode_id']}")
            elif parameters['target_qnode_id'] not in allowable_parameters['target_qnode_id']:
                self.response.error(f"target_qnode_id value is not valid. Valid values are: {allowable_parameters['target_qnode_id']}")


    #### Top level decision maker for applying filters
    def apply(self, input_message, input_parameters, response=None):

        #### Define a default response
        if response is None:
            response = Response()
        self.response = response
        self.message = input_message

        #### Basic checks on arguments
        if not isinstance(input_parameters, dict):
            response.error("Provided parameters is not a dict", error_code="ParametersNotDict")
            return response

        # list of actions that have so far been created for ARAX_overlay
        allowable_actions = self.allowable_actions

        # check to see if an action is actually provided
        if 'action' not in input_parameters:
            response.error(f"Must supply an action. Allowable actions are: action={allowable_actions}", error_code="MissingAction")
        elif input_parameters['action'] not in allowable_actions:
            response.error(f"Supplied action {input_parameters['action']} is not permitted. Allowable actions are: {allowable_actions}", error_code="UnknownAction")

        #### Return if any of the parameters generated an error (showing not just the first one)
        if response.status != 'OK':
            return response

        # populate the parameters dict
        parameters = dict()
        for key, value in input_parameters.items():
            parameters[key] = value

        #### Store these final parameters for convenience
        response.data['parameters'] = parameters
        self.parameters = parameters

        # convert the action string to a function call (so I don't need a ton of if statements
        getattr(self, '_' + self.__class__.__name__ + '__' + parameters['action'])()  # thank you https://stackoverflow.com/questions/11649848/call-methods-by-string

        response.debug(f"Applying Overlay to Message with parameters {parameters}")  # TODO: re-write this to be more specific about the actual action

        # TODO: add_pubmed_ids
        # TODO: compute_confidence_scores
        # TODO: finish COHD
        # TODO: Jaccard

        #### Return the response and done
        if self.report_stats:  # helper to report information in debug if class self.report_stats = True
            response = self.report_response_stats(response)
        return response

    def __compute_ngd(self, describe=False):
        """
        Computes normalized google distance between two nodes connected by an edge in the knowledge graph
        and adds that as an edge attribute.
        Allowable parameters: {default_value: {'0', 'inf'}}
        :return:
        """
        message = self.message
        parameters = self.parameters
        # make a list of the allowable parameters (keys), and their possible values (values). Note that the action and corresponding name will always be in the allowable parameters
        #allowable_parameters = {'action': {'compute_ngd'}, 'default_value': {'0', 'inf'}}
        if message and parameters and hasattr(message, 'query_graph') and hasattr(message.query_graph, 'edges'):
            allowable_parameters = {'action': {'compute_ngd'}, 'default_value': {'0', 'inf'}, 'virtual_relation_label': {self.parameters['virtual_relation_label'] if 'virtual_relation_label' in self.parameters else None},
                                    'source_qnode_id': set([x.id for x in self.message.query_graph.nodes]),
                                    'target_qnode_id': set([x.id for x in self.message.query_graph.nodes])
                                    }
        else:
            allowable_parameters = {'action': {'compute_ngd'}, 'default_value': {'0', 'inf'}, 'virtual_relation_label': {'any string label identifying the virtual edge label (optional, otherwise applied to all existing edges in the KG)'},
                                    'source_qnode_id': {'a specific source query node id (optional, otherwise applied to all edges)'},
                                    'target_qnode_id': {'a specific target query node id (optional, otherwise applied to all edges)'}
                                    }

        # A little function to describe what this thing does
        if describe:
            brief_description = """
`compute_ngd` computes a metric (called the normalized Google distance) based on edge soure/target node co-occurrence in abstracts of all PubMed articles.
This information is then included as an edge attribute with the name `normalized_google_distance`.
You have the choice of applying this to all edges in the knowledge graph, or only between specified source/target qnode id's. If the later, virtual edges are added with the type specified by `virtual_relation_label`.

Use cases include:

* focusing in on edges that are well represented in the literature
* focusing in on edges that are under-represented in the literature

This can be applied to an arbitrary knowledge graph as possible edge types are computed dynamically (i.e. not just those created/recognized by the ARA Expander team).
"""
            allowable_parameters['brief_description'] = brief_description
            return allowable_parameters

        # Make sure only allowable parameters and values have been passed
        self.check_params(allowable_parameters)
        # return if bad parameters have been passed
        if self.response.status != 'OK':
            return self.response

        # set the default value if it's not already done
        if 'default_value' not in parameters:
            parameters['default_value'] = np.inf
        else:
            if parameters['default_value'] == '0':
                parameters['default_value'] = '0'
            else:
                parameters['default_value'] = float("-inf")

        # Check if all virtual edge params have been provided properly
        self.check_virtual_edge_params(allowable_parameters)
        if self.response.status != 'OK':
            return self.response

        # now do the call out to NGD
        from Overlay.compute_ngd import ComputeNGD
        NGD = ComputeNGD(self.response, self.message, parameters)
        response = NGD.compute_ngd()
        return response

    def __overlay_clinical_info(self, describe=False):  # TODO: put the default paramas and all that other goodness in
        """
        This function will apply the action overlay_clinical_info.
        Allowable parameters are:
        :return: a response
        """
        message = self.message
        parameters = self.parameters

        # make a list of the allowable parameters (keys), and their possible values (values). Note that the action and corresponding name will always be in the allowable parameters
        if message and parameters and hasattr(message, 'query_graph') and hasattr(message.query_graph, 'edges'):
            allowable_parameters = {'action': {'overlay_clinical_info'},
                                    'paired_concept_frequency': {'true', 'false'},
                                    'observed_expected_ratio': {'true', 'false'},
                                    'chi_square': {'true', 'false'},
                                    'virtual_relation_label': {self.parameters['virtual_relation_label'] if 'virtual_relation_label' in self.parameters else None},
                                    'source_qnode_id': set([x.id for x in self.message.query_graph.nodes]),
                                    'target_qnode_id': set([x.id for x in self.message.query_graph.nodes])
                                    }
        else:
            allowable_parameters = {'action': {'overlay_clinical_info'},
                                    'paired_concept_frequency': {'true', 'false'},
                                    'observed_expected_ratio': {'true', 'false'},
                                    'chi_square': {'true', 'false'},
                                    'virtual_relation_label': {'any string label used to identify the virtual edge (optional, otherwise information is added as an attribute to all existing edges in the KG)'},
                                    'source_qnode_id': {'a specific source query node id (optional, otherwise applied to all edges)'},
                                    'target_qnode_id': {'a specific target query node id (optional, otherwise applied to all edges)'}
                                    }

        # A little function to describe what this thing does
        if describe:
            brief_description = """
`overlay_clinical_info` overlay edges with information obtained from the knowledge provider (KP) Columbia Open Health Data (COHD).
This KP has a number of different functionalities, such as `paired_concept_frequency`, `observed_expected_ratio`, etc. which are mutually exclusive DSL parameters.
All information is derived from a 5 year hierarchical dataset: Counts for each concept include patients from descendant concepts. 
This includes clinical data from 2013-2017 and includes 1,731,858 different patients.
This information is then included as an edge attribute.
You have the choice of applying this to all edges in the knowledge graph, or only between specified source/target qnode id's. If the later, virtual edges are added with the relation specified by `virtual_relation_label`.
These virtual edges have the following types:

* `paired_concept_frequency` has the virtual edge type `has_paired_concept_frequency_with`
* `observed_expected_ratio` has the virtual edge type `has_observed_expected_ratio_with`
* `chi_square` has the virtual edge type `has_chi_square_with`

Note that this DSL command has quite a bit of functionality, so a brief description of the DSL parameters is given here:

* `paired_concept_frequency`: If set to `true`, retrieves observed clinical frequencies of a pair of concepts indicated by edge source and target nodes and adds these values as edge attributes.
* `observed_expected_ratio`: If set to `true`, returns the natural logarithm of the ratio between the observed count and expected count of edge source and target nodes. Expected count is calculated from the single concept frequencies and assuming independence between the concepts. This information is added as an edge attribute.
* `chi_square`: If set to `true`, returns the chi-square statistic and p-value between pairs of concepts indicated by edge source/target nodes and adds these values as edge attributes. The expected frequencies for the chi-square analysis are calculated based on the single concept frequencies and assuming independence between concepts. P-value is calculated with 1 DOF.
* `virtual_edge_type`: Overlays the requested information on virtual edges (ones that don't exist in the query graph).

This can be applied to an arbitrary knowledge graph as possible edge types are computed dynamically (i.e. not just those created/recognized by the ARA Expander team).
"""
            allowable_parameters['brief_description'] = brief_description
            return allowable_parameters


        # Make sure only allowable parameters and values have been passed
        self.check_params(allowable_parameters)
        # return if bad parameters have been passed
        if self.response.status != 'OK':
            return self.response

        #check if conflicting parameters have been provided
        mutually_exclusive_params = {'paired_concept_frequency', 'observed_expected_ratio', 'chi_square'}
        if np.sum([x in mutually_exclusive_params for x in parameters]) > 1:
            self.response.error(f"The parameters {mutually_exclusive_params} are mutually exclusive. Please provide only one for each call to overlay(action=overlay_clinical_info)")
        if self.response.status != 'OK':
            return self.response

        # Check if all virtual edge params have been provided properly
        self.check_virtual_edge_params(allowable_parameters)
        if self.response.status != 'OK':
            return self.response

        # TODO: make sure that not more than one other kind of action has been asked for since COHD has a lot of functionality #606
        # TODO: make sure conflicting defaults aren't called either, partially completed
        # TODO: until then, just pass the parameters as is

        default_params = parameters  # here is where you can set default values

        from Overlay.overlay_clinical_info import OverlayClinicalInfo
        OCI = OverlayClinicalInfo(self.response, self.message, default_params)
        response = OCI.decorate()  # TODO: refactor this so it's basically another apply() like function # 606
        return response

    def __add_node_pmids(self, describe=False):
        """
        Computes normalized google distance between two nodes connected by an edge in the knowledge graph
        and adds that as an edge attribute.
        Allowable parameters: {max_num: {'all', 'any integer'}}
        :return:
        """
        message = self.message
        parameters = self.parameters
        # make a list of the allowable parameters (keys), and their possible values (values). Note that the action and corresponding name will always be in the allowable parameters
        #allowable_parameters = {'action': {'add_node_pmids'}, 'max_num': {'all', int()}}

        if message and parameters and hasattr(message, 'query_graph') and hasattr(message.query_graph, 'nodes'):
            allowable_parameters = {'action': {'add_node_pmids'}, 'max_num': {'all', int()}}
        else:
            allowable_parameters = {'action': {'add_node_pmids'}, 'max_num': {'all','any integer'}}

        # A little function to describe what this thing does
        if describe:
            brief_description = """
`add_node_pmids` adds PubMed PMID's as node attributes to each node in the knowledge graph.
This information is obtained from mapping node identifiers to MeSH terms and obtaining which PubMed articles have this MeSH term
either labeling in the metadata or has the MeSH term occurring in the abstract of the article.

This can be applied to an arbitrary knowledge graph as possible edge types are computed dynamically (i.e. not just those created/recognized by the ARA Expander team).
"""
            allowable_parameters['brief_description'] = brief_description
            return allowable_parameters


        # Make sure only allowable parameters and values have been passed
        self.check_params(allowable_parameters)
        # return if bad parameters have been passed
        if self.response.status != 'OK':
            return self.response

        # Set the default parameters
        pass_params = {'max_num': 100}  # here is where you can set default values

        # parse the input parameters to be the data types I need them to be
        for key, value in self.parameters.items():
            if key == 'max_num':
                if value == 'all':
                    pass_params[key] = None
                else:
                    try:
                        pass_params[key] = int(value)
                    except:
                        tb = traceback.format_exc()
                        error_type, error, _ = sys.exc_info()
                        self.response.error(tb, error_code=error_type.__name__)
                        self.response.error(f"parameter 'max_num' must be an integer")
        if self.response.status != 'OK':
            return self.response

        # now do the call out to NGD
        from Overlay.add_node_pmids import AddNodePMIDS
        ANP = AddNodePMIDS(self.response, self.message, pass_params)
        response = ANP.add_node_pmids()
        return response

    def __compute_jaccard(self, describe=False):
        """
        Computes the jaccard distance: starting_node -> {set of intermediate nodes} -> {set of end nodes}.
        for each end node x, looks at (number of intermediate nodes connected to x) / (total number of intermediate nodes).
        Basically, which of the end nodes is connected to many of the intermediate nodes. Adds an edge to the KG with the
        jaccard value, source, and target info as an edge attribute .
        Allowable parameters:
        :return:
        """
        message = self.message
        parameters = self.parameters
        # need two different ones of these since the allowable parameters will depend on the id's that they used
        # TODO: the start_node_id CANNOT be a set
        if message and parameters and hasattr(message, 'query_graph') and hasattr(message.query_graph, 'nodes'):
            allowable_parameters = {'action': {'compute_jaccard'},
                                'start_node_id': set([x.id for x in self.message.query_graph.nodes]),
                                'intermediate_node_id': set([x.id for x in self.message.query_graph.nodes]),
                                'end_node_id': set([x.id for x in self.message.query_graph.nodes]),
                                'virtual_relation_label': {self.parameters['virtual_relation_label'] if 'virtual_relation_label' in self.parameters else "any_string"}
                                }
        else:
            allowable_parameters = {'action': {'compute_jaccard'},
                                    'start_node_id': {"a node id (required)"},
                                    'intermediate_node_id': {"a query node id (required)"},
                                    'end_node_id': {"a query node id (required)"},
                                    'virtual_relation_label': {"any string label (required) that will be used to identify the virtual edge added"}
                                    }
        # print(allowable_parameters)
        # A little function to describe what this thing does
        if describe:
            brief_description = """
<<<<<<< HEAD
`compute_jaccard` creates virtual edges and adds an edge attribute containing the following information:
The jaccard similarity measures how many `intermediate_node_id`'s are shared in common between each `start_node_id` and `target_qnode_id`.
=======
`compute_jaccard` creates virtual edges and adds an edge attribute (with the property name `jaccard_index`) containing the following information:
The jaccard similarity measures how many `intermediate_node_id`'s are shared in common between each `start_node_id` and `target_node_id`.
>>>>>>> a84b69b4
This is used for purposes such as "find me all drugs (`start_node_id`) that have many proteins (`intermediate_node_id`) in common with this disease (`end_node_id`)."
This can be used for downstream filtering to concentrate on relevant bioentities.

This can be applied to an arbitrary knowledge graph as possible edge types are computed dynamically (i.e. not just those created/recognized by the ARA Expander team).
"""
            allowable_parameters['brief_description'] = brief_description
            return allowable_parameters

        # Make sure only allowable parameters and values have been passed
        self.check_params(allowable_parameters)
        # return if bad parameters have been passed
        if self.response.status != 'OK':
            return self.response

        # No default parameters to set

        # in the above allowable_parameters, we've already checked if the node id's exist, so no need to check them

        # now do the call out to NGD
        from Overlay.compute_jaccard import ComputeJaccard
        JAC = ComputeJaccard(self.response, self.message, self.parameters)
        response = JAC.compute_jaccard()
        return response

    def __predict_drug_treats_disease(self, describe=False):
        """
        Utilizes a machine learning model to predict if a given chemical_substance treats a disease or phenotypic_feature
        Allowable parameters:
        :return:
        """
        message = self.message
        parameters = self.parameters
        # make a list of the allowable parameters (keys), and their possible values (values). Note that the action and corresponding name will always be in the allowable parameters
        if message and parameters and hasattr(message, 'query_graph') and hasattr(message.query_graph, 'edges'):
            allowable_parameters = {'action': {'predict_drug_treats_disease'}, 'virtual_relation_label': {self.parameters['virtual_relation_label'] if 'virtual_edge_type' in self.parameters else None},
                                    'source_qnode_id': set([x.id for x in self.message.query_graph.nodes if x.type == "chemical_substance"]),
                                    'target_qnode_id': set([x.id for x in self.message.query_graph.nodes if (x.type == "disease" or x.type == "phenotypic_feature")])
                                    }
        else:
            allowable_parameters = {'action': {'predict_drug_treats_disease'}, 'virtual_relation_label': {'optional: any string label that identifies the virtual edges added (otherwise applied to all drug->disease and drug->phenotypic_feature edges)'},
                                    'source_qnode_id': {'optional: a specific source query node id corresponding to a disease query node (otherwise applied to all drug->disease and drug->phenotypic_feature edges)'},
                                    'target_qnode_id': {'optional: a specific target query node id corresponding to a disease or phenotypic_feature query node (otherwise applied to all drug->disease and drug->phenotypic_feature edges)'}
                                    }

        # A little function to describe what this thing does
        if describe:
            brief_description = """
`predict_drug_treats_disease` utilizes a machine learning model (trained on KP ARAX/KG1) to assign a probability that a given drug/chemical_substanct treats a disease/phenotypic feature.
For more information about how this model was trained and how it performs, please see [this publication](https://doi.org/10.1101/765305).
The drug-disease treatment prediction probability is included as an edge attribute (with the attribute name `probability_treats`).
You have the choice of applying this to all appropriate edges in the knowledge graph, or only between specified source/target qnode id's (make sure one is a chemical_substance, and the other is a disease or phenotypic_feature). 
If the later, virtual edges are added with the relation specified by `virtual_edge_type` and the type `probably_treats`.
Use cases include:

* Overlay drug the probability of any drug in your knowledge graph treating any disease via `overlay(action=predict_drug_treats_disease)`
* For specific drugs and diseases/phenotypes in your graph, add the probability that the drug treats them with something like `overlay(action=predict_drug_treats_disease, source_qnode_id=n02, target_qnode_id=n00, virtual_relation_label=P1)`
* Subsequently remove low-probability treating drugs with `overlay(action=predict_drug_treats_disease)` followed by `filter_kg(action=remove_edges_by_attribute, edge_attribute=probability_drug_treats, direction=below, threshold=.6, remove_connected_nodes=t, qnode_id=n02)`

This can be applied to an arbitrary knowledge graph as possible edge types are computed dynamically (i.e. not just those created/recognized by the ARA Expander team).
"""
            allowable_parameters['brief_description'] = brief_description
            return allowable_parameters

        # Make sure only allowable parameters and values have been passed
        self.check_params(allowable_parameters)
        # return if bad parameters have been passed
        if self.response.status != 'OK':
            return self.response
        # Check if all virtual edge params have been provided properly
        self.check_virtual_edge_params(allowable_parameters)
        if self.response.status != 'OK':
            return self.response

        # now do the call out to NGD
        from Overlay.predict_drug_treats_disease import PredictDrugTreatsDisease
        PDTD = PredictDrugTreatsDisease(self.response, self.message, parameters)
        response = PDTD.predict_drug_treats_disease()
        return response

    def __fisher_exact_test(self, describe=False):

        """
        Computes the the Fisher's Exact Test p-value of the connection between a list of given nodes with specified query id (source_qnode_id eg. 'n01') to their adjacent nodes with specified query id (e.g. target_qnode_id 'n02') in message knowledge graph.
        Allowable parameters:
            :param source_qnode_id: (required) a specific QNode id (you used in add_qnode() in DSL) of source nodes in message KG eg. "n00"
            :param virtual_relation_label: (required) any string to label the relation and query edge id of virtual edge with fisher's exact test p-value eg. 'FET'
            :param target_qnode_id: (required) a specific QNode id (you used in add_qnode() in DSL) of target nodes in message KG. This will specify which node in KG to consider for calculating the Fisher Exact Test, eg. "n01"
            :param rel_edge_id: (optional) a specific QEdge id (you used in add_qedge() in DSL) of edges connected to both source nodes and target nodes in message KG. eg. "e01"
            :param top_n: (optional) an int indicating the top number of the most significant adjacent nodes to return (otherwise all results returned) eg. 10
            :param cutoff: (optional) a float indicating the p-value cutoff to return the results (otherwise all results returned) eg. 0.05
        :return: response
        """

        message = self.message
        parameters = self.parameters
        # make a list of the allowable parameters (keys), and their possible values (values). Note that the action and corresponding name will always be in the allowable parameters
        # allowable_parameters = {'action': {'fisher_exact_test'}, 'query_node_label': {...}, 'compare_node_label':{...}}

        if message and parameters and hasattr(message, 'query_graph') and hasattr(message.query_graph, 'nodes') and hasattr(message.query_graph, 'edges'):
            allowable_source_qnode_id = set([node.qnode_id for node in message.knowledge_graph.nodes])
            allowable_target_qnode_id = set([node.qnode_id for node in message.knowledge_graph.nodes])
            allowwable_rel_edge_id = list(set([edge.qedge_id for edge in message.knowledge_graph.edges]))
            allowwable_rel_edge_id.append(None)
            # # FIXME: need to generate this from some source as per #780
            # allowable_target_node_type = [None,'metabolite','biological_process','chemical_substance','microRNA','protein',
            #                      'anatomical_entity','pathway','cellular_component','phenotypic_feature','disease','molecular_function']
            # allowable_target_edge_type = [None,'physically_interacts_with','subclass_of','involved_in','affects','capable_of',
            #                      'contraindicated_for','indicated_for','regulates','expressed_in','gene_associated_with_condition',
            #                      'has_phenotype','gene_mutations_contribute_to','participates_in','has_part']

            allowable_parameters = {'action': {'fisher_exact_test'},
                                    'source_qnode_id': allowable_source_qnode_id,
                                    'virtual_relation_label': str(),
                                    'target_qnode_id': allowable_target_qnode_id,
                                    'rel_edge_id': allowwable_rel_edge_id,
                                    'top_n': [None,int()],
                                    'cutoff': [None,float()]
                                    }
        else:
            allowable_parameters = {'action': {'fisher_exact_test'},
                                    'source_qnode_id': {"a specific QNode id of source nodes in message KG (required), eg. 'n00'"},
                                    'virtual_relation_label': {"any string to label the relation and query edge id of virtual edge with fisher's exact test p-value (required) eg. 'FET'"},
                                    'target_qnode_id': {"a specific QNode id of target nodes in message KG. This will specify which node in KG to consider for calculating the Fisher Exact Test (required), eg. 'n01'"},
                                    'rel_edge_id': {"a specific QEdge id of edges connected to both source nodes and target nodes in message KG (optional, otherwise all edges connected to both source nodes and target nodes in message KG are considered), eg. 'e01'"},
                                    'top_n': {"an int indicating the top number (the smallest) of p-values to return (optional,otherwise all results returned), eg. 10"},
                                    'cutoff': {"a float indicating the p-value cutoff to return the results (optional, otherwise all results returned), eg. 0.05"}
                                    }

        # A little function to describe what this thing does
        if describe:
            brief_description = """
`fisher_exact_test` computes the the Fisher's Exact Test p-values of the connection between a list of given nodes with specified query id (source_qnode_id eg. 'n01') to their adjacent nodes with specified query id (e.g. target_qnode_id 'n02') in message knowledge graph. 
and adds them as the edge attribute of the virtual edge which is then added to the query graph and knowledge graph.
It can also allow to filter out the user-defined insignificance of connections based on a specified p-value cutoff or return the top n smallest p-value of connections and add their corresponding virtual edge to the knowledge graph.

This can be applied to an arbitrary knowledge graph as possible edge types are computed dynamically (i.e. not just those created/recognized by the ARA Expander team).

Use cases include:

* Given an input list (or a single) bioentities with specified query id in message KG, find connected bioentities with certian query id in message KG that are most "representative" of the input list of bioentities
* Find biological pathways that are enriched for an input list of proteins with specified query id in message KG
* Make long query graph expansions in a targeted fashion to reduce the combinatorial explosion experienced with long query graphs 

This p-value is calculated from fisher's exact test based on the contingency table with following format:
    |                                  | in query node list | not in query node list | row total |
    | connect to certain adjacent node |         a          |           b            |   a+b     |
    | not connect to adjacent node     |         c          |           d            |   c+d     |
    |         column total             |        a+c         |          b+d           |  a+b+c+d  |
    
The p-value is calculated by applying fisher_exact method of scipy.stats module in scipy package to the contingency table.
The code is as follows:
 _, pvalue = stats.fisher_exact([[a, b], [c, d]])

"""
            allowable_parameters['brief_description'] = brief_description
            return allowable_parameters

        # Make sure only allowable parameters and values have been passed
        self.check_params(allowable_parameters)
        # return if bad parameters have been passed
        if self.response.status != 'OK':
            return self.response

        # now do the call out to FTEST
        from Overlay.fisher_exact_test import ComputeFTEST
        FTEST = ComputeFTEST(self.response, self.message, self.parameters)
        response = FTEST.fisher_exact_test()
        return response

##########################################################################################
def main():
    print("start ARAX_overlay")
    #### Note that most of this is just manually doing what ARAXQuery() would normally do for you

    #### Create a response object
    response = Response()

    #### Create an ActionsParser object
    from actions_parser import ActionsParser
    actions_parser = ActionsParser()

    #### Set a simple list of actions
    #actions_list = [
    #    "overlay(compute_confidence_scores=true)",
    #    "return(message=true,store=false)"
    #]

    actions_list = [
        #"overlay(action=compute_ngd)",
        #"overlay(action=compute_ngd, virtual_edge_type=NGD1, source_qnode_id=n00, target_qnode_id=n01)",
        #"overlay(action=overlay_clinical_info, paired_concept_frequency=true)",
        # "overlay(action=overlay_clinical_info, paired_concept_frequency=true, virtual_edge_type=P1, source_qnode_id=n00, target_qnode_id=n01)",
        #"overlay(action=compute_jaccard, start_node_id=n00, intermediate_node_id=n01, end_node_id=n02, virtual_edge_type=J1)",
        #"overlay(action=add_node_pmids)",
        #"overlay(action=overlay_clinical_info, observed_expected_ratio=true)",
        #"overlay(action=overlay_clinical_info, paired_concept_frequency=true, virtual_edge_type=P1, source_qnode_id=n00, target_qnode_id=n01)",
        "overlay(action=predict_drug_treats_disease, source_qnode_id=n01, target_qnode_id=n00, virtual_edge_type=P1)",
        "return(message=true,store=false)"
    ]

    #### Parse the action_list and print the result
    result = actions_parser.parse(actions_list)
    response.merge(result)
    if result.status != 'OK':
        print(response.show(level=Response.DEBUG))
        return response
    actions = result.data['actions']

    #### Read message #2 from the database. This should be the acetaminophen proteins query result message
    sys.path.append(os.path.dirname(os.path.abspath(__file__))+"/../../UI/Feedback")
    from RTXFeedback import RTXFeedback
    araxdb = RTXFeedback()

    #message_dict = araxdb.getMessage(2)  # acetaminophen2proteins graph
    # message_dict = araxdb.getMessage(13)  # ibuprofen -> proteins -> disease # work computer
    #message_dict = araxdb.getMessage(14)  # pleuropneumonia -> phenotypic_feature # work computer
    #message_dict = araxdb.getMessage(16)  # atherosclerosis -> phenotypic_feature  # work computer
    #message_dict = araxdb.getMessage(5)  # atherosclerosis -> phenotypic_feature  # home computer
    #message_dict = araxdb.getMessage(10)
    #message_dict = araxdb.getMessage(36)  # test COHD obs/exp, via ARAX_query.py 16
    #message_dict = araxdb.getMessage(39)  # ngd virtual edge test
    message_dict = araxdb.getMessage(1)

    #### The stored message comes back as a dict. Transform it to objects
    from ARAX_messenger import ARAXMessenger
    message = ARAXMessenger().from_dict(message_dict)
    #print(json.dumps(ast.literal_eval(repr(message)),sort_keys=True,indent=2))

    #### Create an overlay object and use it to apply action[0] from the list
    print("Applying action")
    overlay = ARAXOverlay()
    result = overlay.apply(message, actions[0]['parameters'])
    response.merge(result)
    print("Finished applying action")

    #if result.status != 'OK':
    #    print(response.show(level=Response.DEBUG))
    #    return response
    #response.data = result.data

    #### If successful, show the result
    #print(response.show(level=Response.DEBUG))
    #response.data['message_stats'] = { 'n_results': message.n_results, 'id': message.id,
    #    'reasoner_id': message.reasoner_id, 'tool_version': message.tool_version }
    #response.data['message_stats']['confidence_scores'] = []
    #for result in message.results:
    #    response.data['message_stats']['confidence_scores'].append(result.confidence)

    #print(json.dumps(ast.literal_eval(repr(response.data['parameters'])),sort_keys=True,indent=2))
    #print(json.dumps(ast.literal_eval(repr(response.data['message_stats'])),sort_keys=True,indent=2))
    # a comment on the end so you can better see the network on github

    # look at the response
    #print(response.show(level=Response.DEBUG))
    #print(response.show())
    #print("Still executed")

    # look at the edges
    #print(json.dumps(ast.literal_eval(repr(message.knowledge_graph.edges)),sort_keys=True,indent=2))
    #print(json.dumps(ast.literal_eval(repr(message.knowledge_graph.nodes)), sort_keys=True, indent=2))
    #print(json.dumps(ast.literal_eval(repr(message)), sort_keys=True, indent=2))
    #print(response.show(level=Response.DEBUG))

    # just print off the values
    #print(json.dumps(ast.literal_eval(repr(message.knowledge_graph.edges)), sort_keys=True, indent=2))
    #for edge in message.knowledge_graph.edges:
    #    if hasattr(edge, 'edge_attributes') and edge.edge_attributes and len(edge.edge_attributes) >= 1:
    #        print(edge.edge_attributes.pop().value)
    #print(f"Message: {json.dumps(ast.literal_eval(repr(message)), sort_keys=True, indent=2)}")
    #print(message)
    print(f"KG edges: {json.dumps(ast.literal_eval(repr(message.knowledge_graph.edges)), sort_keys=True, indent=2)}")
    #print(response.show(level=Response.DEBUG))
    print("Yet you still got here")
    #print(actions_parser.parse(actions_list))

if __name__ == "__main__": main()<|MERGE_RESOLUTION|>--- conflicted
+++ resolved
@@ -395,13 +395,8 @@
         # A little function to describe what this thing does
         if describe:
             brief_description = """
-<<<<<<< HEAD
-`compute_jaccard` creates virtual edges and adds an edge attribute containing the following information:
-The jaccard similarity measures how many `intermediate_node_id`'s are shared in common between each `start_node_id` and `target_qnode_id`.
-=======
 `compute_jaccard` creates virtual edges and adds an edge attribute (with the property name `jaccard_index`) containing the following information:
 The jaccard similarity measures how many `intermediate_node_id`'s are shared in common between each `start_node_id` and `target_node_id`.
->>>>>>> a84b69b4
 This is used for purposes such as "find me all drugs (`start_node_id`) that have many proteins (`intermediate_node_id`) in common with this disease (`end_node_id`)."
 This can be used for downstream filtering to concentrate on relevant bioentities.
 
