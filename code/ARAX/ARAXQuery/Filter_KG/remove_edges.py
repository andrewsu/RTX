# This class will overlay the normalized google distance on a message (all edges)
#!/bin/env python3
import sys
import os
import traceback
import numpy as np

# relative imports
sys.path.append(os.path.dirname(os.path.abspath(__file__))+"/../OpenAPI/python-flask-server/")
from swagger_server.models.edge_attribute import EdgeAttribute
sys.path.append(os.path.dirname(os.path.abspath(__file__))+"/../../reasoningtool/kg-construction/")
from NormGoogleDistance import NormGoogleDistance as NGD


class RemoveEdges:

    #### Constructor
    def __init__(self, response, message, edge_params):
        self.response = response
        self.message = message
        self.edge_parameters = edge_params

    def remove_edges_by_type(self):
        """
        Iterate over all the edges in the knowledge graph, remove any edges matching the discription provided.
        :return: response
        """
        self.response.debug(f"Removing Edges")
        self.response.info(f"Removing edges from the knowledge graph matching the specified type")
        edge_params = self.edge_parameters
        try:
            i = 0
            edges_to_remove = set()
            node_ids_to_remove = set()
            # iterate over the edges find the edges to remove
            for edge in self.message.knowledge_graph.edges:
                if edge.type == edge_params['edge_type']:
                    edges_to_remove.add(i)
                    if edge_params['remove_connected_nodes']:
                        node_ids_to_remove.add(edge.source_id)
                        node_ids_to_remove.add(edge.target_id)
                i += 1
            if edge_params['remove_connected_nodes']:
                self.response.debug(f"Removing Nodes")
                self.response.info(f"Removing connected nodes and their edges from the knowledge graph")
                i = 0
                nodes_to_remove = set()
                # iterate over nodes find adjacent connected nodes
                for node in self.message.knowledge_graph.nodes:
                    if node.id in node_ids_to_remove:
                        if 'qnode_id' in edge_params:
<<<<<<< HEAD
                            if node.qnode_id is not None:
                                if edge_params['qnode_id'] in node.qnode_id:
=======
                            if node.qnode_ids is not None:
                                if edge_params['qnode_id'] in node.qnode_ids:
>>>>>>> f1d1562e
                                    nodes_to_remove.add(i)
                                else:
                                    node_ids_to_remove.remove(node.id)
                            else:
                                node_ids_to_remove.remove(node.id)
                        else:
                            nodes_to_remove.add(i)
                    i += 1
                # remove connected nodes
                self.message.knowledge_graph.nodes = [val for idx,val in enumerate(self.message.knowledge_graph.nodes) if idx not in nodes_to_remove]
                i = 0
                # iterate over edges find edges connected to the nodes
                for edge in self.message.knowledge_graph.edges:
                    if edge.source_id in node_ids_to_remove or edge.target_id in node_ids_to_remove:
                        edges_to_remove.add(i)
                    i += 1
            # remove edges
            self.message.knowledge_graph.edges = [val for idx,val in enumerate(self.message.knowledge_graph.edges) if idx not in edges_to_remove]
        except:
            tb = traceback.format_exc()
            error_type, error, _ = sys.exc_info()
            self.response.error(tb, error_code = error_type.__name__)
            self.response.error(f"Something went wrong removing edges from the knowledge graph")
        else:
            self.response.info(f"Edges successfully removed")

        return self.response

    def remove_edges_by_property(self):
        """
        Iterate over all the edges in the knowledge graph, remove any edges matching the discription provided.
        :return: response
        """
        self.response.debug(f"Removing Edges")
        self.response.info(f"Removing edges from the knowledge graph matching the specified property")
        edge_params = self.edge_parameters
        try:
            i = 0
            edges_to_remove = set()
            node_ids_to_remove = set()
            # iterate over the edges find the edges to remove
            for edge in self.message.knowledge_graph.edges:
                edge_dict = edge.to_dict()
                if edge_dict[edge_params['edge_property']] == edge_params['property_value']:
                    edges_to_remove.add(i)
                    if edge_params['remove_connected_nodes']:
                        node_ids_to_remove.add(edge.source_id)
                        node_ids_to_remove.add(edge.target_id)
                i += 1
            if edge_params['remove_connected_nodes']:
                self.response.debug(f"Removing Nodes")
                self.response.info(f"Removing connected nodes and their edges from the knowledge graph")
                i = 0
                nodes_to_remove = set()
                # iterate over nodes find adjacent connected nodes
                for node in self.message.knowledge_graph.nodes:
                    if node.id in node_ids_to_remove:
                        if 'qnode_id' in edge_params:
<<<<<<< HEAD
                            if node.qnode_id is not None:
                                if edge_params['qnode_id'] in node.qnode_id:
=======
                            if node.qnode_ids is not None:
                                if edge_params['qnode_id'] in node.qnode_ids:
>>>>>>> f1d1562e
                                    nodes_to_remove.add(i)
                                else:
                                    node_ids_to_remove.remove(node.id)
                            else:
                                node_ids_to_remove.remove(node.id)
                        else:
                            nodes_to_remove.add(i)
                    i += 1
                # remove connected nodes
                self.message.knowledge_graph.nodes = [val for idx,val in enumerate(self.message.knowledge_graph.nodes) if idx not in nodes_to_remove]
                i = 0
                # iterate over edges find edges connected to the nodes
                for edge in self.message.knowledge_graph.edges:
                    if edge.source_id in node_ids_to_remove or edge.target_id in node_ids_to_remove:
                        edges_to_remove.add(i)
                    i += 1
            # remove edges
            self.message.knowledge_graph.edges = [val for idx,val in enumerate(self.message.knowledge_graph.edges) if idx not in edges_to_remove]
        except:
            tb = traceback.format_exc()
            error_type, error, _ = sys.exc_info()
            self.response.error(tb, error_code = error_type.__name__)
            self.response.error(f"Something went wrong removing edges from the knowledge graph")
        else:
            self.response.info(f"Edges successfully removed")

        return self.response

    def remove_edges_by_attribute(self):
        """
        Iterate over all the edges in the knowledge graph, remove any edges matching with the attribute provided.
        :return: response
        """
        self.response.debug(f"Removing Edges")
        self.response.info(f"Removing edges from the knowledge graph with the specified attribute values")
        edge_params = self.edge_parameters
        try:
            if edge_params['direction'] == 'above':
                def compare(x, y):
                    return x > y
            elif edge_params['direction'] == 'below':
                def compare(x, y):
                    return x < y

            i = 0
            edges_to_remove = set()
            node_ids_to_remove = set()
            # iterate over the edges find the edges to remove
            for edge in self.message.knowledge_graph.edges:  # iterate over the edges
                if hasattr(edge, 'edge_attributes'):  # check if they have attributes
                    if edge.edge_attributes:  # if there are any edge attributes
                        for attribute in edge.edge_attributes:  # for each attribute
                            if attribute.name == edge_params['edge_attribute']:  # check if it's the desired one
                                if compare(float(attribute.value), edge_params['threshold']):  # check if it's above/below the threshold
                                    edges_to_remove.add(i)  # mark it to be removed
                                    if edge_params['remove_connected_nodes']:  # if you want to remove the connected nodes, mark those too
                                        node_ids_to_remove.add(edge.source_id)
                                        node_ids_to_remove.add(edge.target_id)
                i += 1
            if edge_params['remove_connected_nodes']:
                self.response.debug(f"Removing Nodes")
                self.response.info(f"Removing connected nodes and their edges from the knowledge graph")
                i = 0
                nodes_to_remove = set()
                # iterate over nodes find adjacent connected nodes
                for node in self.message.knowledge_graph.nodes:
                    if node.id in node_ids_to_remove:
                        if 'qnode_id' in edge_params:
<<<<<<< HEAD
                            if node.qnode_id is not None:
                                if edge_params['qnode_id'] in node.qnode_id:
=======
                            if node.qnode_ids is not None:
                                if edge_params['qnode_id'] in node.qnode_ids:
>>>>>>> f1d1562e
                                    nodes_to_remove.add(i)
                                else:
                                    node_ids_to_remove.remove(node.id)
                            else:
                                node_ids_to_remove.remove(node.id)
                        else:
                            nodes_to_remove.add(i)
                    i += 1
                # remove connected nodes
                self.message.knowledge_graph.nodes = [val for idx, val in enumerate(self.message.knowledge_graph.nodes) if idx not in nodes_to_remove]
                i = 0
                c = 0
                # iterate over edges find edges connected to the nodes
                for edge in self.message.knowledge_graph.edges:
                    if edge.source_id in node_ids_to_remove or edge.target_id in node_ids_to_remove:
                        edges_to_remove.add(i)
                    else:
                        c += 1
                    i += 1
            # remove edges
            self.message.knowledge_graph.edges = [val for idx,val in enumerate(self.message.knowledge_graph.edges) if idx not in edges_to_remove]
        except:
            tb = traceback.format_exc()
            error_type, error, _ = sys.exc_info()
            self.response.error(tb, error_code=error_type.__name__)
            self.response.error(f"Something went wrong removing edges from the knowledge graph")
        else:
            self.response.info(f"Edges successfully removed")

        return self.response<|MERGE_RESOLUTION|>--- conflicted
+++ resolved
@@ -49,13 +49,8 @@
                 for node in self.message.knowledge_graph.nodes:
                     if node.id in node_ids_to_remove:
                         if 'qnode_id' in edge_params:
-<<<<<<< HEAD
-                            if node.qnode_id is not None:
-                                if edge_params['qnode_id'] in node.qnode_id:
-=======
                             if node.qnode_ids is not None:
                                 if edge_params['qnode_id'] in node.qnode_ids:
->>>>>>> f1d1562e
                                     nodes_to_remove.add(i)
                                 else:
                                     node_ids_to_remove.remove(node.id)
@@ -114,13 +109,8 @@
                 for node in self.message.knowledge_graph.nodes:
                     if node.id in node_ids_to_remove:
                         if 'qnode_id' in edge_params:
-<<<<<<< HEAD
-                            if node.qnode_id is not None:
-                                if edge_params['qnode_id'] in node.qnode_id:
-=======
                             if node.qnode_ids is not None:
                                 if edge_params['qnode_id'] in node.qnode_ids:
->>>>>>> f1d1562e
                                     nodes_to_remove.add(i)
                                 else:
                                     node_ids_to_remove.remove(node.id)
@@ -189,13 +179,8 @@
                 for node in self.message.knowledge_graph.nodes:
                     if node.id in node_ids_to_remove:
                         if 'qnode_id' in edge_params:
-<<<<<<< HEAD
-                            if node.qnode_id is not None:
-                                if edge_params['qnode_id'] in node.qnode_id:
-=======
                             if node.qnode_ids is not None:
                                 if edge_params['qnode_id'] in node.qnode_ids:
->>>>>>> f1d1562e
                                     nodes_to_remove.add(i)
                                 else:
                                     node_ids_to_remove.remove(node.id)
