--- conflicted
+++ resolved
@@ -91,18 +91,11 @@
         for qedge in edges:
 
             #### Ignore special informationational edges for now.
-<<<<<<< HEAD
-            virtual_edge_types = { 'has_normalized_google_distance_with': 1, 'has_fisher_exact_test_p-value_with': 1,
-                'has_jaccard_index_with': 1, 'probably_treats': 1, 'has_paired_concept_frequency_with': 1,
-                'has_observed_expected_ratio_with': 1, 'has_chi_square_with': 1 }
-            if qedge.type is not None and qedge.type in virtual_edge_types: 
-=======
             virtual_edge_types = {'has_normalized_google_distance_with': 1, 'has_fisher_exact_test_p-value_with': 1,
                                   'has_jaccard_index_with': 1, 'probably_treats': 1,
                                   'has_paired_concept_frequency_with': 1,
                                   'has_observed_expected_ratio_with': 1, 'has_chi_square_with': 1}
             if qedge.type is not None and qedge.type in virtual_edge_types:
->>>>>>> 770a9fe6
                 continue
 
             id = qedge.id
