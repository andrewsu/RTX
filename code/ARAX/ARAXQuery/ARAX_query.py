--- conflicted
+++ resolved
@@ -716,7 +716,15 @@
             "expand(edge_id=e00)",
             "return(message=true, store=false)"
         ]}}  # returns response of "OK" with the info: QueryGraphReasoner found no results for this query graph
-<<<<<<< HEAD
+    elif params.example_number == 20:  # Now try with KG2 expander
+        query = {"previous_message_processing_plan": {"processing_actions": [
+            "create_message",
+            "add_qnode(name=CUI:C1452002, id=n00)",
+            "add_qnode(type=chemical_substance, is_set=true, id=n01)",
+            "add_qedge(source_id=n00, target_id=n01, id=e00, type=interacts_with)",
+            "expand(edge_id=e00, kp=ARAX/KG2)",
+            "return(message=true, store=false)"
+        ]}}  # returns response of "OK" with the info: QueryGraphReasoner found no results for this query graph
     elif params.example_number == 101:  # test of filter results code
         query = { "previous_message_processing_plan": { "processing_actions": [
             "create_message",
@@ -747,17 +755,6 @@
             "filter_results(action=sort_by_node_attribute, node_attribute=pubmed_ids, direction=a, max_results=20)",
             "return(message=true, store=false)"
         ]}}
-=======
-    elif params.example_number == 20:  # Now try with KG2 expander
-        query = {"previous_message_processing_plan": {"processing_actions": [
-            "create_message",
-            "add_qnode(name=CUI:C1452002, id=n00)",
-            "add_qnode(type=chemical_substance, is_set=true, id=n01)",
-            "add_qedge(source_id=n00, target_id=n01, id=e00, type=interacts_with)",
-            "expand(edge_id=e00, kp=ARAX/KG2)",
-            "return(message=true, store=false)"
-        ]}}  # returns response of "OK" with the info: QueryGraphReasoner found no results for this query graph
->>>>>>> 1674884e
     else:
         eprint(f"Invalid test number {params.example_number}. Try 1 through 17")
         return
