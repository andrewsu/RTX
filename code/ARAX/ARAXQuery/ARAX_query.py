#!/bin/env python3
import sys
def eprint(*args, **kwargs): print(*args, file=sys.stderr, **kwargs)

import os
import json
import ast
import re
from datetime import datetime

from response import Response
from query_graph_info import QueryGraphInfo
from knowledge_graph_info import KnowledgeGraphInfo
from actions_parser import ActionsParser
from ARAX_filter import ARAXFilter
from ARAX_resultify import ARAXResultify

sys.path.append(os.path.dirname(os.path.abspath(__file__))+"/../../UI/OpenAPI/python-flask-server/")
from swagger_server.models.message import Message
from swagger_server.models.knowledge_graph import KnowledgeGraph
from swagger_server.models.query_graph import QueryGraph
from swagger_server.models.q_node import QNode
from swagger_server.models.q_edge import QEdge
from swagger_server.models.previous_message_processing_plan import PreviousMessageProcessingPlan

sys.path.append(os.path.dirname(os.path.abspath(__file__))+"/../..")
from RTXConfiguration import RTXConfiguration

from swagger_server.models.message import Message
from swagger_server.models.q_node import QNode
from swagger_server.models.q_edge import QEdge

sys.path.append(os.path.dirname(os.path.abspath(__file__))+"/../../reasoningtool/QuestionAnswering")
from ParseQuestion import ParseQuestion
from Q0Solution import Q0
import ReasoningUtilities
from QueryGraphReasoner import QueryGraphReasoner

sys.path.append(os.path.dirname(os.path.abspath(__file__))+"/../../UI/Feedback/")
from RTXFeedback import RTXFeedback


class ARAXQuery:

    #### Constructor
    def __init__(self):
        self.response = None
        self.message = None


    def query_return_message(self,query):

        result = self.query(query)
        message = self.message
        if message is None:
            message = Message()
        message.message_code = result.error_code
        message.code_description = result.message
        message.log = result.messages
        return message


    def query(self,query):
        #### Define a default response
        response = Response()
        self.response = response
        response.info(f"ARAXQuery launching")

        #### Determine a plan for what to do based on the input
        result = self.examine_incoming_query(query)
        if result.status != 'OK':
            return response
        query_attributes = result.data

        #### If we have a previous message processing plan, handle that
        if "have_previous_message_processing_plan" in query_attributes:
            response.info(f"Found input processing plan. Sending to the ProcessingPlanExecutor")
            result = self.executeProcessingPlan(query)
            return response

        #### If we have a query_graph, pass this on to the QueryGraphReasoner
        if "have_query_graph" in query_attributes:
            response.info(f"Found input query_graph. Sending to the QueryGraphReasoner")
            qgr = QueryGraphReasoner()
            message = qgr.answer(query["message"]["query_graph"], TxltrApiFormat=True)
            #self.log_query(query,message,'new')
            rtxFeedback = RTXFeedback()
            rtxFeedback.connect()
            rtxFeedback.addNewMessage(message,query)
            rtxFeedback.disconnect()
            self.limit_message(message,query)
            self.message = message
            return response


        #### Otherwise extract the id and the terms from the incoming parameters
        else:
            response.info(f"Found id and terms from canned query")
            id = query["message"]["query_type_id"]
            terms = query["message"]["terms"]

        #### Create an RTX Feedback management object
        response.info(f"Try to find a cached message for this canned query")
        rtxFeedback = RTXFeedback()
        rtxFeedback.connect()
        cachedMessage = rtxFeedback.getCachedMessage(query)

        #### If we can find a cached message for this query and this version of RTX, then return the cached message
        if ( cachedMessage is not None ):
            response.info(f"Loaded cached message for return")
            apiMessage = Message().from_dict(cachedMessage)
            rtxFeedback.disconnect()
            self.limit_message(apiMessage,query)

            if apiMessage.message_code is None:
                if apiMessage.result_code is not None:
                    apiMessage.message_code = apiMessage.result_code
                else:
                    apiMessage.message_code = "wha??"

            #self.log_query(query,apiMessage,'cached')
            self.message = apiMessage
            return response

        #### Still have special handling for Q0
        if id == 'Q0':
            response.info(f"Answering 'what is' question with Q0 handler")
            q0 = Q0()
            message = q0.answer(terms["term"],use_json=True)
            if 'original_question' in query["message"]:
              message.original_question = query["message"]["original_question"]
              message.restated_question = query["message"]["restated_question"]
            message.query_type_id = query["message"]["query_type_id"]
            message.terms = query["message"]["terms"]
            id = message.id
            codeString = message.message_code
            #self.log_query(query,message,'new')
            rtxFeedback.addNewMessage(message,query)
            rtxFeedback.disconnect()
            self.limit_message(message,query)
            self.message = message
            return response

        #### Else call out to original solution scripts for an answer
        else:

            response.info(f"Entering legacy handler for a canned query")

            #### Use the ParseQuestion system to determine what the execution_string should be
            txltr = ParseQuestion()
            eprint(terms)
            command = "python3 " + txltr.get_execution_string(id,terms)

            #### Set CWD to the QuestioningAnswering area and then invoke from the shell the Q1Solution code
            cwd = os.getcwd()
            os.chdir(os.path.dirname(os.path.abspath(__file__))+"/../../../reasoningtool/QuestionAnswering")
            eprint(command)
            returnedText = subprocess.run( [ command ], stdout=subprocess.PIPE, shell=True )
            os.chdir(cwd)

            #### reformat the stdout result of the shell command into a string
            reformattedText = returnedText.stdout.decode('utf-8')
            #eprint(reformattedText)

            #### Try to decode that string into a message object
            try:
                #data = ast.literal_eval(reformattedText)
                data = json.loads(reformattedText)
                message = Message.from_dict(data)
                if message.message_code is None:
                    if message.result_code is not None:
                        message.message_code = message.result_code
                    else:
                        message.message_code = "wha??"

            #### If it fails, the just create a new Message object with a notice about the failure
            except:
                response.error("Error parsing the message from the reasoner. This is an internal bug that needs to be fixed. Unable to respond to this question at this time. The unparsable message was: " + reformattedText, error_code="InternalError551")
                return response

            #print(query)
            if 'original_question' in query["message"]:
                message.original_question = query["message"]["original_question"]
                message.restated_question = query["message"]["restated_question"]
            message.query_type_id = query["message"]["query_type_id"]
            message.terms = query["message"]["terms"]

            #### Log the result and return the Message object
            #self.log_query(query,message,'new')
            rtxFeedback.addNewMessage(message,query)
            rtxFeedback.disconnect()

            #### Limit message
            self.limit_message(message,query)
            self.message = message
            return response

        #### If the query type id is not triggered above, then return an error
        response.error(f"The specified query id '{id}' is not supported at this time", error_code="UnsupportedQueryTypeID")
        rtxFeedback.disconnect()
        return response



    def examine_incoming_query(self,query):

        response = self.response
        response.info(f"Examine input query for needed information for dispatch")
        #eprint(query)

        #### Check to see if there's a processing plan
        if "previous_message_processing_plan" in query:
            response.data["have_previous_message_processing_plan"] = 1

        #### Check to see if the pre-0.9.2 query_message has come through
        if "query_message" in query:
            response.error("Query specified 'query_message' instead of 'message', which is pre-0.9.2 style. Please update.", error_code="Pre0.9.2Query")
            return response

        #### Check to see if there's a query message to process
        if "message" in query:
            response.data["have_message"] = 1

            #### Check the query_type_id and terms to make sure there is information in both
            if "query_type_id" in query["message"] and query["message"]["query_type_id"] is not None:
                if "terms" in query["message"] is not None:
                    response.data["have_query_type_id_and_terms"] = 1
                else:
                    response.error("query_type_id was provided but terms is empty", error_code="QueryTypeIdWithoutTerms")
                    return response
            elif "terms" in query["message"] and query["message"]["terms"] is not None:
                response.error("terms hash was provided without a query_type_id", error_code="TermsWithoutQueryTypeId")
                return response

            #### Check if there is a query_graph
            if "query_graph" in query["message"] and query["message"]["query_graph"] is not None:
                response.data["have_query_graph"] = 1

            #### If there is both a query_type_id and a query_graph, then return an error
            if "have_query_graph" in response.data and "have_query_type_id_and_terms" in response.data:
                response.error("Message contains both a query_type_id and a query_graph, which is disallowed", error_code="BothQueryTypeIdAndQueryGraph")
                return response

        #### Check to see if there is at least a message or a previous_message_processing_plan
        if "have_message" not in response.data and "have_previous_message_processing_plan" not in response.data:
            response.error("No message or previous_message_processing_plan present in Query", error_code="NoQueryMessageOrPreviousMessageProcessingPlan")
            return response

        #### If we got this far, then everything seems to be good enough to proceed
        return response



    def limit_message(self,message,query):
        if "max_results" in query and query["max_results"] is not None:
            if message.results is not None:
                if len(message.results) > query["max_results"]:
                    del message.results[query["max_results"]:]
                    message.code_description += " (output is limited to "+str(query["max_results"]) + " results)"



    #### Get a previously stored message for this query from the database
    def executeProcessingPlan(self,inputEnvelope):
        response = self.response
        response.debug(f"Entering executeProcessingPlan")
        messages = []
        message = None
        message_id = None
        query = None
        #### Pull out the main processing plan envelope
        envelope = PreviousMessageProcessingPlan.from_dict(inputEnvelope["previous_message_processing_plan"])

        #### Connect to the message store just once, even if we won't use it
        rtxFeedback = RTXFeedback()
        rtxFeedback.connect()

        #### If there are URIs provided, try to load them
        if envelope.previous_message_uris is not None:
            response.debug(f"Found previous_message_uris")
            for uri in envelope.previous_message_uris:
                response.debug(f"    messageURI={uri}")
                matchResult = re.match( r'http[s]://arax.rtx.ai/.*api/rtx/.+/message/(\d+)',uri,re.M|re.I )
                if matchResult:
                    referenced_message_id = matchResult.group(1)
                    response.debug(f"Found local RTX identifier corresponding to respond_id {referenced_message_id}")
                    response.debug(f"Loading message_id {referenced_message_id}")
                    referenced_message = rtxFeedback.getMessage(referenced_message_id)
                    #eprint(type(message))
                    if not isinstance(referenced_message,tuple):
                        response.debug(f"Original question was: "+referenced_message["original_question"])
                        messages.append(referenced_message)
                        message_id = referenced_message_id
                        query = { "query_type_id": referenced_message["query_type_id"], "restated_question": referenced_message["restated_question"], "terms": referenced_message["terms"] }
                    else:
                        response.error(f"Unable to load message_id {referenced_message_id}", error_code="CannotLoadMessageById")
                        return response

        #### If there are one or more previous_messages embedded in the POST, process them
        if envelope.previous_messages is not None:
            response.debug(f"Received previous_messages")
            for uploadedMessage in envelope.previous_messages:
                response.debug(f"uploadedMessage is a "+str(uploadedMessage.__class__))
                if str(uploadedMessage.__class__) == "<class 'swagger_server.models.message.Message'>":
                    if uploadedMessage.results:
                        message = ast.literal_eval(repr(uploadedMessage))
                        messages.append(message)

                        if message["terms"] is None:
                            message["terms"] = { "dummyTerm": "giraffe" }
                        if message["query_type_id"] is None:
                            message["query_type_id"] = "UnknownQ"
                        if message["restated_question"] is None:
                            message["restated_question"] = "Unknown question"
                        if message["original_question"] is None:
                            message["original_question"] = "Unknown question"

                        query = { "query_type_id": message["query_type_id"], "restated_question": message["restated_question"], "original_question": message["original_question"], "terms": message["terms"] }
                    else:
                        response.error(f"Uploaded message does not contain a results. May be the wrong format")
                        return response
                else:
                    response.error(f"Uploaded message is not of type Message. It is of type"+str(uploadedMessage.__class__))
                    return response


        #### Take different actions based on the number of messages we now have in hand
        n_messages = len(messages)
        if n_messages == 0:
            response.debug(f"No starting messages were referenced. Will start with a blank template Message")
        elif n_messages == 1:
            response.debug(f"A single Message is ready and in hand")
            message = messages[0]
        else:
            response.debug(f"Multiple Messages were uploaded or loaded by reference. Proper merging code awaits! Will use just the first one for now.")
            message = TxMessage.from_dict(messages[0])
            counter = 1
            while counter < n_messages:
                messageToMerge = TxMessage.from_dict(messages[counter])
                if messageToMerge.reasoner_id is None:
                    messageToMerge.reasoner_id = "Unknown"
                #if messageToMerge.reasoner_id != "RTX":
                #    messageToMerge = self.fix_message(query,messageToMerge,messageToMerge.reasoner_id)

                #finalMessage = self.merge_message(finalMessage,messageToMerge)
                counter += 1
        message = ast.literal_eval(repr(message))

        #### Examine the options that were provided and act accordingly
        optionsDict = {}
        if envelope.options:
            response.debug(f"Processing options were provided, but these are not implemented at the moment and will be ignored")
            for option in envelope.options:
                response.debug(f"   option="+option)
                optionsDict[option] = 1


        #### If there are processing_actions, then fulfill those
        processing_actions = []
        if envelope.processing_actions:
            response.debug(f"Found processing_actions")
            actions_parser = ActionsParser()
            result = actions_parser.parse(envelope.processing_actions)
            response.merge(result)
            if result.error_code != 'OK':
                return response

            #### Message suffers from a dual life as a dict and an object. above we seem to treat it as a dict. Fix that. FIXME
            #### Below we start treating it as and object. This should be the way forward.
            #### This is not a good place to do this, but may need to convert here
            from ARAX_messenger import ARAXMessenger
            from ARAX_expander import ARAXExpander
            from ARAX_overlay import ARAXOverlay
            from ARAX_filter_kg import ARAXFilterKG
            messenger = ARAXMessenger()
            expander = ARAXExpander()
            filter = ARAXFilter()
            overlay = ARAXOverlay()
<<<<<<< HEAD
            filter_kg = ARAXFilterKG()

=======
            resultifier = ARAXResultify()
            
>>>>>>> 010d1001
            message = ARAXMessenger().from_dict(message)

            #### Process each action in order
            action_stats = { }
            actions = result.data['actions']
            for action in actions:
                response.debug(f"Considering action '{action['command']}' with parameters {action['parameters']}")
                nonstandard_result = False

                if action['command'] == 'create_message':
                    result = messenger.create()
                    message = result.data['message']
                elif action['command'] == 'add_qnode':
                    result = messenger.add_qnode(message,action['parameters'])
                elif action['command'] == 'add_qedge':
                    result = messenger.add_qedge(message,action['parameters'])
                elif action['command'] == 'expand':
                    result = expander.apply(message,action['parameters'])
                elif action['command'] == 'filter':
                    result = filter.apply(message,action['parameters'])
                elif action['command'] == 'resultify':
                    result = resultifier.apply(message, action['parameters'])
                elif action['command'] == 'query_graph_reasoner':
                    response.info(f"Sending current query_graph to the QueryGraphReasoner")
                    qgr = QueryGraphReasoner()
                    message = qgr.answer(ast.literal_eval(repr(message.query_graph)), TxltrApiFormat=True)
                    nonstandard_result = True
                elif action['command'] == 'return':
                    action_stats['return_action'] = action
                    break
                elif action['command'] == 'overlay':  # recognize the overlay command
                    result = overlay.apply(message, action['parameters'])
                elif action['command'] == 'filter_kg':  # recognize the filter_kg command
                    result = filter_kg.apply(message, action['parameters'])
                else:
                    response.error(f"Unrecognized command {action['command']}", error_code="UnrecognizedCommand")
                    return response

                #### Merge down this result and end if we're in an error state
                if nonstandard_result is False:
                    response.merge(result)
                    if result.status != 'OK':
                        return response


            #### At the end, process the explicit return() action, or implicitly perform one
            return_action = { 'command': 'return', 'parameters': { 'message': 'false', 'store': 'false' } }
            if action is not None and action['command'] == 'return':
                return_action = action
                #### If an explicit one left out some parameters, set the defaults
                if 'store' not in return_action['parameters']:
                    return_action['parameters']['store'] == 'false'
                if 'message' not in return_action['parameters']:
                    return_action['parameters']['message'] == 'false'

            if return_action['parameters']['store'] == 'true':
                response.debug(f"Storing resulting Message")
                message_id = rtxFeedback.addNewMessage(message,query)

            self.message = message

            #### If asking for the full message back
            if return_action['parameters']['message'] == 'true':
                return response

            #### Else just the id is returned
            else:
                #return( { "status": 200, "message_id": str(finalMessage_id), "n_results": finalMessage['n_results'], "url": "https://arax.rtx.ai/api/rtx/v1/message/"+str(finalMessage_id) }, 200)
                #return( { "status": 200, "message_id": str(finalMessage_id), "n_results": finalMessage.n_results, "url": "https://arax.rtx.ai/api/rtx/v1/message/"+str(finalMessage_id) }, 200)
                return response



##################################################################################################
def stringify_dict(inputDict):
    outString = "{"
    for key,value in sorted(inputDict.items(), key=lambda t: t[0]):
        if outString != "{":
            outString += ","
        outString += "'"+str(key)+"':'"+str(value)+"'"
    outString += "}"
    return(outString)


##################################################################################################
def main():

    #### Parse command line options
    import argparse
    argparser = argparse.ArgumentParser(description='Primary interface to the ARAX system')
    argparser.add_argument('--verbose', action='count', help='If set, print more information about ongoing processing' )
    argparser.add_argument('example_number', type=int, help='Integer number of the example query to execute')
    params = argparser.parse_args()

    #### Set verbose
    verbose = params.verbose
    if verbose is None: verbose = 1

    #### Create a response and ARAXQuery
    response = Response()
    araxq = ARAXQuery()

    #### For debugging purposes, you can send all messages as they are logged to STDERR
    #Response.output = 'STDERR'

    #### Set the query based on the supplied example_number
    if params.example_number == 1:
        query = { 'message': { 'query_type_id': 'Q0', 'terms': { 'term': 'lovastatin' } } }
        #query = { "query_type_id": "Q0", "terms": { "term": "lovastatin" }, "bypass_cache": "true" }  # Use bypass_cache if the cache if bad for this question
    elif params.example_number == 2:
        query = { "message": { "query_graph": { "edges": [
                    { "id": "qg2", "source_id": "qg1", "target_id": "qg0", "type": "physically_interacts_with" }
                ],
                "nodes": [
                    { "id": "qg0", "name": "acetaminophen", "curie": "CHEMBL.COMPOUND:CHEMBL112", "type": "chemical_substance" },
                    { "id": "qg1", "name": None, "desc": "Generic protein", "curie": None, "type": "protein" }
                ] } } }
    elif params.example_number == 3:
        query = { "previous_message_processing_plan": { "processing_actions": [
            "create_message",
            "add_qnode(curie=DOID:14330, id=n00)",
            "add_qnode(type=protein, is_set=True, id=n01)",
            "add_qnode(type=drug, id=n02)",
            "add_qedge(source_id=n01, target_id=n00, id=e00)",
            "add_qedge(source_id=n01, target_id=n02, id=e01)",
            "return(message=true, store=false)",
            ] } }
    elif params.example_number == 4:
        query = { "previous_message_processing_plan": { "processing_actions": [
            "create_message",
            "add_qnode(name=hypertension, id=n00)",
            "add_qnode(type=protein, is_set=True, id=n01)",
            "add_qedge(source_id=n01, target_id=n00, id=e00)",
            "expand(edge_id=e00)",
            "filter(maximum_results=2)",
            "return(message=true, store=false)",
            ] } }
    elif params.example_number == 5:  # test overlay with ngd: hypertension->protein
        query = { "previous_message_processing_plan": { "processing_actions": [
            "create_message",
            "add_qnode(name=hypertension, id=n00)",
            "add_qnode(type=protein, is_set=True, id=n01)",
            "add_qedge(source_id=n01, target_id=n00, id=e00)",
            "expand(edge_id=e00)",
            "overlay(action=compute_ngd)",
            "filter(maximum_results=2)",
            "return(message=true, store=false)",
            ] } }
    elif params.example_number == 6:  # test overlay with overlay_clinical_info, paired_concept_freq via COHD. Atherosclerosis-[:has_phenotype]-(:phenotypic_feature)
        query = { "previous_message_processing_plan": { "processing_actions": [
            "create_message",
            "add_qnode(curie=DOID:1936, id=n00)",  # Atherosclerosis
            "add_qnode(type=phenotypic_feature, is_set=True, id=n01)",
            "add_qedge(source_id=n00, target_id=n01, id=e00, type=has_phenotype)",
            "expand(edge_id=e00)",
            #"overlay(action=overlay_clinical_info, paired_concept_freq=true)",
            "overlay(action=overlay_clinical_info, chi_square=true, virtual_edge_type=C1, source_qnode_id=n00, target_qnode_id=n01)",
            #"overlay(action=overlay_clinical_info, paired_concept_freq=true, virtual_edge_type=C1, source_qnode_id=n00, target_qnode_id=n01)",
            #"overlay(action=compute_ngd)",
            #"overlay(action=compute_ngd, virtual_edge_type=NGD1, source_qnode_id=n00, target_qnode_id=n01)",
            "filter(maximum_results=2)",
            "return(message=true, store=false)",
            ] } }
    elif params.example_number == 7:  # stub to test out the compute_jaccard feature
        query = {"previous_message_processing_plan": {"processing_actions": [
            "create_message",
            "add_qnode(curie=DOID:14330, id=n00)",  # parkinsons
            "add_qnode(type=protein, is_set=True, id=n01)",
            "add_qnode(type=chemical_substance, is_set=true, id=n02)",
            "add_qedge(source_id=n01, target_id=n00, id=e00)",
            "add_qedge(source_id=n01, target_id=n02, id=e01)",
            "expand(edge_id=[e00,e01])",
            "overlay(action=compute_jaccard, start_node_id=n00, intermediate_node_id=n01, end_node_id=n02, virtual_edge_type=J1)",
            "return(message=true, store=false)",
        ]}}
    elif params.example_number == 8:  # to test jaccard with known result
        query = {"previous_message_processing_plan": {"processing_actions": [
            "create_message",
            "add_qnode(curie=DOID:8398, id=n00)",  # osteoarthritis
            "add_qnode(type=phenotypic_feature, is_set=True, id=n01)",
            "add_qnode(type=disease, is_set=true, id=n02)",
            "add_qedge(source_id=n01, target_id=n00, id=e00)",
            "add_qedge(source_id=n01, target_id=n02, id=e01)",
            "expand(edge_id=[e00,e01])",
            "return(message=true, store=false)",
        ]}}
    elif params.example_number == 9:  # to test jaccard with known result. This check's out by comparing with match p=(s:disease{id:"DOID:1588"})-[]-(r:protein)-[]-(:chemical_substance) return p and manually counting
        query = {"previous_message_processing_plan": {"processing_actions": [
            "create_message",
            "add_qnode(curie=DOID:1588, id=n00)",
            "add_qnode(type=protein, is_set=True, id=n01)",
            "add_qnode(type=chemical_substance, is_set=true, id=n02)",
            "add_qedge(source_id=n01, target_id=n00, id=e00)",
            "add_qedge(source_id=n01, target_id=n02, id=e01)",
            "expand(edge_id=[e00,e01])",
            "overlay(action=compute_jaccard, start_node_id=n00, intermediate_node_id=n01, end_node_id=n02, virtual_edge_type=J1)",
            "return(message=true, store=false)",
        ]}}
    elif params.example_number == 10:  # test case of drug prediction
        query = {"previous_message_processing_plan": {"processing_actions": [
            "create_message",
            "add_qnode(curie=DOID:1588, id=n00)",
            "add_qnode(type=chemical_substance, is_set=true, id=n01)",
            "add_qedge(source_id=n00, target_id=n01, id=e00)",
            "expand(edge_id=e00)",
            "return(message=true, store=false)",
        ]}}
    elif params.example_number == 11:  # test overlay with overlay_clinical_info, paired_concept_freq via COHD
        query = { "previous_message_processing_plan": { "processing_actions": [
            "create_message",
            "add_qnode(curie=DOID:0060227, id=n00)",  # Adam's oliver
            "add_qnode(type=phenotypic_feature, is_set=True, id=n01)",
            "add_qedge(source_id=n00, target_id=n01, id=e00, type=has_phenotype)",
            "expand(edge_id=e00)",
            "overlay(action=overlay_clinical_info, paired_concept_freq=true)",
            #"overlay(action=overlay_clinical_info, paired_concept_freq=true, virtual_edge_type=COHD1, source_qnode_id=n00, target_qnode_id=n01)",
            "filter(maximum_results=2)",
            "return(message=true, store=false)",
            ] } }
    elif params.example_number == 12:  # dry run of example 2 #TODO!!!!!
        query = { "previous_message_processing_plan": { "processing_actions": [
            "create_message",
            "add_qnode(name=DOID:14330, id=n00)",
            "add_qnode(type=protein, is_set=true, id=n01)",
            "add_qnode(type=chemical_substance, is_set=true, id=n02)",
            "add_qedge(source_id=n00, target_id=n01, id=e00)",
            "add_qedge(source_id=n01, target_id=n02, id=e01, type=physically_interacts_with)",
            "expand(edge_id=[e00,e01])",
            "overlay(action=compute_jaccard, start_node_id=n00, intermediate_node_id=n01, end_node_id=n02, virtual_edge_type=J1)",
            "filter_kg(action=remove_edges_by_attribute, edge_attribute=jaccard_index, direction=below, threshold=.2, remove_connected_nodes=t, qnode_id=n02)",
            "filter_kg(action=remove_edges_by_property, edge_property=provided_by, property_value=Pharos)",
            "return(message=true, store=false)",
            ] } }
    elif params.example_number == 13:  # add pubmed id's
        query = {"previous_message_processing_plan": {"processing_actions": [
            "create_message",
            "add_qnode(name=DOID:1227, id=n00)",
            "add_qnode(type=chemical_substance, is_set=true, id=n01)",
            "add_qedge(source_id=n00, target_id=n01, id=e00)",
            "expand(edge_id=e00)",
            "overlay(action=add_node_pmids, max_num=15)",
            "return(message=true, store=false)"
        ]}}
    elif params.example_number == 14:  # test out example 3
        query = {"previous_message_processing_plan": {"processing_actions": [
            "create_message",
            "add_qnode(name=DOID:8712, id=n00)",
            "add_qnode(type=phenotypic_feature, is_set=true, id=n01)",
            "add_qnode(type=chemical_substance, is_set=true, id=n02)",
            "add_qnode(type=protein, is_set=true, id=n03)",
            "add_qedge(source_id=n00, target_id=n01, id=e00, type=has_phenotype)",  # phenotypes of disease
            "add_qedge(source_id=n02, target_id=n01, id=e01, type=indicated_for)",  # only look for drugs that are indicated for those phenotypes
            "add_qedge(source_id=n02, target_id=n03, id=e02)",  # find proteins that interact with those drugs
            "expand(edge_id=[e00, e01, e02])",
            "overlay(action=compute_jaccard, start_node_id=n00, intermediate_node_id=n01, end_node_id=n02, virtual_edge_type=J1)",  # only look at drugs that target lots of phenotypes
            #"filter_kg(action=remove_edges_by_attribute, edge_attribute=jaccard_index, direction=below, threshold=.06, remove_connected_nodes=t, qnode_id=n02)",  # remove edges and drugs that connect to few phenotypes
            #"filter_kg(action=remove_edges_by_type, edge_type=J1, remove_connected_nodes=f)",
            ##"overlay(action=overlay_clinical_info, paired_concept_freq=true)",  # overlay with COHD information
            #"overlay(action=overlay_clinical_info, paired_concept_freq=true, virtual_edge_type=C1, source_qnode_id=n00, target_qnode_id=n02)",  # overlay drug->disease virtual edges with COHD information
            #"filter_kg(action=remove_edges_by_attribute, edge_attribute=paired_concept_frequency, direction=below, threshold=0.0000001, remove_connected_nodes=t, qnode_id=n02)",  # remove drugs below COHD threshold
            #"overlay(action=compute_jaccard, start_node_id=n01, intermediate_node_id=n02, end_node_id=n03, virtual_edge_type=J2)",  # look at proteins that share many/any drugs in common with the phenotypes
            #"filter_kg(action=remove_edges_by_attribute, edge_attribute=jaccard_index, direction=below, threshold=.001, remove_connected_nodes=t, qnode_id=n03)",
            #"filter_kg(action=remove_edges_by_type, edge_type=J2, remove_connected_nodes=f)",
            #"filter_kg(action=remove_edges_by_type, edge_type=C1, remove_connected_nodes=f)",
            ##"overlay(action=compute_ngd)",
            "return(message=true, store=false)"
        ]}}
    elif params.example_number == 15:  # test out example 3, scrapping the complicated example, going simple
        query = {"previous_message_processing_plan": {"processing_actions": [
            "create_message",
            "add_qnode(name=DOID:9406, id=n00)",
            "add_qnode(type=chemical_substance, is_set=true, id=n01)",
            "add_qnode(type=protein, is_set=true, id=n02)",
            "add_qedge(source_id=n00, target_id=n01, id=e00)",
            "add_qedge(source_id=n01, target_id=n02, id=e01)",
            "expand(edge_id=[e00,e01])",
            "overlay(action=overlay_clinical_info, observed_expected_ratio=true, virtual_edge_type=C1, source_qnode_id=n00, target_qnode_id=n01)",
            "filter_kg(action=remove_edges_by_attribute, edge_attribute=observed_expected_ratio, direction=below, threshold=3, remove_connected_nodes=t, qnode_id=n01)",
            "overlay(action=compute_jaccard, start_node_id=n00, intermediate_node_id=n01, end_node_id=n02, virtual_edge_type=J1)",
            "filter_kg(action=remove_edges_by_attribute, edge_attribute=jaccard_index, direction=below, threshold=0.0000001, remove_connected_nodes=t, qnode_id=n02)",
            "overlay(action=compute_ngd, virtual_edge_type=N1, source_qnode_id=n01, target_qnode_id=n02)",
            "filter_kg(action=remove_edges_by_attribute, edge_attribute=ngd, direction=above, threshold=0.85, remove_connected_nodes=t, qnode_id=n02)",
            "return(message=true, store=false)"
        ]}}
    elif params.example_number == 16:  # To test COHD obs/exp ratio
        query = {"previous_message_processing_plan": {"processing_actions": [
            "create_message",
            "add_qnode(name=DOID:8398, id=n00)",
            "add_qnode(type=phenotypic_feature, is_set=true, id=n01)",
            "add_qedge(source_id=n00, target_id=n01, type=has_phenotype, id=e00)",
            "expand(edge_id=e00)",
            "return(message=true, store=true)"
        ]}}
    else:
        eprint(f"Invalid test number {params.example_number}. Try 1 through 7")
        return

    if 0:
        message = araxq.query_return_message(query)
        print(json.dumps(ast.literal_eval(repr(message)),sort_keys=True,indent=2))
        return

    result = araxq.query(query)
    response.merge(result)
    if result.status != 'OK':
        print(response.show(level=Response.DEBUG))
        return response

    #### Retrieve the Translator Message from the result
    message = araxq.message

    #### Print out the message that came back
    #print(response.show(level=Response.DEBUG))
    #print(json.dumps(ast.literal_eval(repr(message)),sort_keys=True,indent=2))
    #print(json.dumps(ast.literal_eval(repr(message.id)), sort_keys=True, indent=2))
    #print(json.dumps(ast.literal_eval(repr(message.knowledge_graph.edges)), sort_keys=True, indent=2))
    #print(json.dumps(ast.literal_eval(repr(message.query_graph)), sort_keys=True, indent=2))
    #print(json.dumps(ast.literal_eval(repr(message.knowledge_graph.nodes)), sort_keys=True, indent=2))
    print(json.dumps(ast.literal_eval(repr(message.id)), sort_keys=True, indent=2))
    #print(response.show(level=Response.DEBUG))
    print(response.show(level=Response.DEBUG))

    from collections import Counter
    vals = []
    for edge in message.knowledge_graph.edges:
        if hasattr(edge, 'edge_attributes') and edge.edge_attributes and len(edge.edge_attributes) >= 1:
            for attr in edge.edge_attributes:
                vals.append((attr.name, attr.value))

    print(sorted(Counter(vals).items(), key=lambda x:float(x[0][1])))
    #for node in message.knowledge_graph.nodes:
    #    print(f"{node.name} {node.type[0]}")
    #     print(node.qnode_id)
    if True:
        proteins = []
        for node in message.knowledge_graph.nodes:
            if node.type[0] == "protein":
                proteins.append(node.id)
        #for protein in sorted(proteins):
        #    print(f"{protein}")
        known_proteins = ["UniProtKB:P16473",
"UniProtKB:P05093",
"UniProtKB:P06401",
"UniProtKB:P08235",
"UniProtKB:P18405",
"UniProtKB:P03372",
"UniProtKB:P10275",
"UniProtKB:P11511",
"UniProtKB:P19838",
"UniProtKB:Q13936",
"UniProtKB:Q16665",
"UniProtKB:P22888",
"UniProtKB:Q9HB55",
"UniProtKB:P05108",
"UniProtKB:P08684",
"UniProtKB:Q92731",
"UniProtKB:P80365",
"UniProtKB:P24462",
"UniProtKB:P04278",
"UniProtKB:P31213",
"UniProtKB:P08842",
"UniProtKB:Q15125",
"UniProtKB:P04150",
"UniProtKB:P37058",
"UniProtKB:P54132",
"UniProtKB:P24462",
"UniProtKB:P80365",
"UniProtKB:Q92731",
"UniProtKB:P04278",
"UniProtKB:P31213",
"UniProtKB:Q15125",
"UniProtKB:P08842",
"UniProtKB:P16473",
"UniProtKB:P08235",
"UniProtKB:P05093",
"UniProtKB:P06401",
"UniProtKB:P18405",
"UniProtKB:P54132",
"UniProtKB:P04150",
"UniProtKB:P37058",
"UniProtKB:P08684",
"UniProtKB:P22888",
"UniProtKB:P05108",
"UniProtKB:Q9HB55",
"UniProtKB:Q13936",
"UniProtKB:P19838",
"UniProtKB:P11511",
"UniProtKB:P10275",
"UniProtKB:Q16665",
"UniProtKB:P03372"]
        print(len(set(known_proteins).intersection(set(proteins))))  # fill these in after finding a good example

    print(Counter([x.provided_by for x in message.knowledge_graph.edges]))

if __name__ == "__main__": main()<|MERGE_RESOLUTION|>--- conflicted
+++ resolved
@@ -372,17 +372,13 @@
             from ARAX_expander import ARAXExpander
             from ARAX_overlay import ARAXOverlay
             from ARAX_filter_kg import ARAXFilterKG
+            from ARAX_resultify import ARAXResultify
             messenger = ARAXMessenger()
             expander = ARAXExpander()
             filter = ARAXFilter()
             overlay = ARAXOverlay()
-<<<<<<< HEAD
             filter_kg = ARAXFilterKG()
-
-=======
             resultifier = ARAXResultify()
-            
->>>>>>> 010d1001
             message = ARAXMessenger().from_dict(message)
 
             #### Process each action in order
