--- conflicted
+++ resolved
@@ -60,16 +60,14 @@
     def __init__(self):
         self.response = None
         self.message = None
-<<<<<<< HEAD
-        self.DBManager = ARAXDatabaseManager(live = "Production")
-        if self.DBManager.check_versions():
-            response.debug(f"At least one database file is either missing or out of date. Updating now... (This may take a while)")
-            response = self.DBManager.update_databases(response=response)
+        self.rtxConfig = RTXConfiguration()
         
-=======
-        self.rtxConfig = RTXConfiguration()
-
->>>>>>> 5302caa2
+        # If we want to update the databases automatically we would uncomment this code
+        # self.DBManager = ARAXDatabaseManager(live = "Production")
+        # if self.DBManager.check_versions():
+        #     response.debug(f"At least one database file is either missing or out of date. Updating now... (This may take a while)")
+        #     response = self.DBManager.update_databases(response=response)
+
 
     def query_return_stream(self,query):
 
