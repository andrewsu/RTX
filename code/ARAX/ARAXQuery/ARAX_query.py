--- conflicted
+++ resolved
@@ -1013,20 +1013,12 @@
             "overlay(action=compute_jaccard, start_node_id=n00, intermediate_node_id=n01, end_node_id=n02, virtual_edge_type=J1)",
             "return(message=true, store=false)"
         ]}}
-<<<<<<< HEAD
-    elif params.example_number == 500:  # chunyu testing
-=======
     elif params.example_number == 6231:  # TODO chunyu testing #623, all nodes already in the KG and QG
->>>>>>> 912ae10e
         query = {"previous_message_processing_plan": {"processing_actions": [
             "create_message",
             "add_qnode(id=n00, curie=CHEMBL.COMPOUND:CHEMBL521)",
             "add_qnode(id=n01, type=protein)",
             "add_qedge(id=e00, source_id=n00, target_id=n01)",
-<<<<<<< HEAD
-            "expand(kp=ARAX/KG1)",
-            "overlay(action=fisher_exact_test,virtual_edge_type=FET1,query_node_id=n01,adjacent_node_type=biological_process,cutoff=0.05)",
-=======
             "add_qnode(id=n02, type=biological_process)",
             "add_qedge(id=e01, source_id=n01, target_id=n02)",
             "expand(edge_id=[e00, e01], kp=ARAX/KG1)",
@@ -1042,7 +1034,6 @@
             "add_qedge(id=e00, source_id=n00, target_id=n01)",
             "expand(edge_id=[e00], kp=ARAX/KG1)",
             "overlay(action=fisher_exact_test, virtual_edge_type=FET1, query_node_id=n01, adjacent_node_type=biological_process, cutoff=0.05)",
->>>>>>> 912ae10e
             "resultify()",
             "return(message=true, store=true)"
         ]}}
