#!/bin/env python3
import sys
def eprint(*args, **kwargs): print(*args, file=sys.stderr, **kwargs)

import os
import json
import ast
import re
from datetime import datetime
import subprocess

from response import Response
from query_graph_info import QueryGraphInfo
from knowledge_graph_info import KnowledgeGraphInfo
from actions_parser import ActionsParser
from ARAX_filter import ARAXFilter
from ARAX_resultify import ARAXResultify

sys.path.append(os.path.dirname(os.path.abspath(__file__))+"/../../UI/OpenAPI/python-flask-server/")
from swagger_server.models.message import Message
from swagger_server.models.knowledge_graph import KnowledgeGraph
from swagger_server.models.query_graph import QueryGraph
from swagger_server.models.q_node import QNode
from swagger_server.models.q_edge import QEdge
from swagger_server.models.previous_message_processing_plan import PreviousMessageProcessingPlan

sys.path.append(os.path.dirname(os.path.abspath(__file__))+"/../..")
from RTXConfiguration import RTXConfiguration

from swagger_server.models.message import Message
from swagger_server.models.q_node import QNode
from swagger_server.models.q_edge import QEdge

sys.path.append(os.path.dirname(os.path.abspath(__file__))+"/../../reasoningtool/QuestionAnswering")
from ParseQuestion import ParseQuestion
from Q0Solution import Q0
#import ReasoningUtilities
from QueryGraphReasoner import QueryGraphReasoner

sys.path.append(os.path.dirname(os.path.abspath(__file__))+"/../../UI/Feedback/")
from RTXFeedback import RTXFeedback


class ARAXQuery:

    #### Constructor
    def __init__(self):
        self.response = None
        self.message = None


    def query_return_message(self,query):

        result = self.query(query)
        message = self.message
        if message is None:
            message = Message()
        message.message_code = result.error_code
        message.code_description = result.message
        message.log = result.messages
        return message


    def query(self,query):
        #### Define a default response
        response = Response()
        self.response = response
        #Response.output = 'STDERR'
        response.info(f"ARAXQuery launching")

        #### Determine a plan for what to do based on the input
        result = self.examine_incoming_query(query)
        if result.status != 'OK':
            return response
        query_attributes = result.data

        #### If we have a previous message processing plan, handle that
        if "have_previous_message_processing_plan" in query_attributes:
            response.info(f"Found input processing plan. Sending to the ProcessingPlanExecutor")
            result = self.executeProcessingPlan(query)
            return response

        #### If we have a query_graph, pass this on to the QueryGraphReasoner
        if "have_query_graph" in query_attributes:
            response.info(f"Found input query_graph. Sending to the QueryGraphReasoner")
            qgr = QueryGraphReasoner()
            message = qgr.answer(query["message"]["query_graph"], TxltrApiFormat=True)
            #self.log_query(query,message,'new')
            rtxFeedback = RTXFeedback()
            rtxFeedback.connect()
            rtxFeedback.addNewMessage(message,query)
            rtxFeedback.disconnect()
            self.limit_message(message,query)
            self.message = message
            return response


        #### Otherwise extract the id and the terms from the incoming parameters
        else:
            response.info(f"Found id and terms from canned query")
            id = query["message"]["query_type_id"]
            terms = query["message"]["terms"]

        #### Create an RTX Feedback management object
        response.info(f"Try to find a cached message for this canned query")
        rtxFeedback = RTXFeedback()
        rtxFeedback.connect()
        cachedMessage = rtxFeedback.getCachedMessage(query)

        #### If we can find a cached message for this query and this version of RTX, then return the cached message
        if ( cachedMessage is not None ):
            response.info(f"Loaded cached message for return")
            apiMessage = Message().from_dict(cachedMessage)
            rtxFeedback.disconnect()
            self.limit_message(apiMessage,query)

            if apiMessage.message_code is None:
                if apiMessage.result_code is not None:
                    apiMessage.message_code = apiMessage.result_code
                else:
                    apiMessage.message_code = "wha??"

            #self.log_query(query,apiMessage,'cached')
            self.message = apiMessage
            return response

        #### Still have special handling for Q0
        if id == 'Q0':
            response.info(f"Answering 'what is' question with Q0 handler")
            q0 = Q0()
            message = q0.answer(terms["term"],use_json=True)
            if 'original_question' in query["message"]:
              message.original_question = query["message"]["original_question"]
              message.restated_question = query["message"]["restated_question"]
            message.query_type_id = query["message"]["query_type_id"]
            message.terms = query["message"]["terms"]
            id = message.id
            codeString = message.message_code
            #self.log_query(query,message,'new')
            rtxFeedback.addNewMessage(message,query)
            rtxFeedback.disconnect()
            self.limit_message(message,query)
            self.message = message
            return response

        #### Else call out to original solution scripts for an answer
        else:

            response.info(f"Entering legacy handler for a canned query")

            #### Use the ParseQuestion system to determine what the execution_string should be
            txltr = ParseQuestion()
            eprint(terms)
            command = "python3 " + txltr.get_execution_string(id,terms)

            #### Set CWD to the QuestioningAnswering area and then invoke from the shell the Q1Solution code
            cwd = os.getcwd()
            os.chdir(os.path.dirname(os.path.abspath(__file__))+"/../../reasoningtool/QuestionAnswering")
            eprint(command)
            returnedText = subprocess.run( [ command ], stdout=subprocess.PIPE, shell=True )
            os.chdir(cwd)

            #### reformat the stdout result of the shell command into a string
            reformattedText = returnedText.stdout.decode('utf-8')
            #eprint(reformattedText)

            #### Try to decode that string into a message object
            try:
                #data = ast.literal_eval(reformattedText)
                data = json.loads(reformattedText)
                message = Message.from_dict(data)
                if message.message_code is None:
                    if message.result_code is not None:
                        message.message_code = message.result_code
                    else:
                        message.message_code = "wha??"

            #### If it fails, the just create a new Message object with a notice about the failure
            except:
                response.error("Error parsing the message from the reasoner. This is an internal bug that needs to be fixed. Unable to respond to this question at this time. The unparsable message was: " + reformattedText, error_code="InternalError551")
                return response

            #print(query)
            if 'original_question' in query["message"]:
                message.original_question = query["message"]["original_question"]
                message.restated_question = query["message"]["restated_question"]
            message.query_type_id = query["message"]["query_type_id"]
            message.terms = query["message"]["terms"]

            #### Log the result and return the Message object
            #self.log_query(query,message,'new')
            rtxFeedback.addNewMessage(message,query)
            rtxFeedback.disconnect()

            #### Limit message
            self.limit_message(message,query)
            self.message = message
            return response

        #### If the query type id is not triggered above, then return an error
        response.error(f"The specified query id '{id}' is not supported at this time", error_code="UnsupportedQueryTypeID")
        rtxFeedback.disconnect()
        return response



    def examine_incoming_query(self,query):

        response = self.response
        response.info(f"Examine input query for needed information for dispatch")
        #eprint(query)

        #### Check to see if there's a processing plan
        if "previous_message_processing_plan" in query:
            response.data["have_previous_message_processing_plan"] = 1

        #### Check to see if the pre-0.9.2 query_message has come through
        if "query_message" in query:
            response.error("Query specified 'query_message' instead of 'message', which is pre-0.9.2 style. Please update.", error_code="Pre0.9.2Query")
            return response

        #### Check to see if there's a query message to process
        if "message" in query:
            response.data["have_message"] = 1

            #### Check the query_type_id and terms to make sure there is information in both
            if "query_type_id" in query["message"] and query["message"]["query_type_id"] is not None:
                if "terms" in query["message"] is not None:
                    response.data["have_query_type_id_and_terms"] = 1
                else:
                    response.error("query_type_id was provided but terms is empty", error_code="QueryTypeIdWithoutTerms")
                    return response
            elif "terms" in query["message"] and query["message"]["terms"] is not None:
                response.error("terms hash was provided without a query_type_id", error_code="TermsWithoutQueryTypeId")
                return response

            #### Check if there is a query_graph
            if "query_graph" in query["message"] and query["message"]["query_graph"] is not None:
                response.data["have_query_graph"] = 1

            #### If there is both a query_type_id and a query_graph, then return an error
            if "have_query_graph" in response.data and "have_query_type_id_and_terms" in response.data:
                response.error("Message contains both a query_type_id and a query_graph, which is disallowed", error_code="BothQueryTypeIdAndQueryGraph")
                return response

        #### Check to see if there is at least a message or a previous_message_processing_plan
        if "have_message" not in response.data and "have_previous_message_processing_plan" not in response.data:
            response.error("No message or previous_message_processing_plan present in Query", error_code="NoQueryMessageOrPreviousMessageProcessingPlan")
            return response

        #### If we got this far, then everything seems to be good enough to proceed
        return response



    def limit_message(self,message,query):
        if "max_results" in query and query["max_results"] is not None:
            if message.results is not None:
                if len(message.results) > query["max_results"]:
                    del message.results[query["max_results"]:]
                    message.code_description += " (output is limited to "+str(query["max_results"]) + " results)"



    #### Get a previously stored message for this query from the database
    def executeProcessingPlan(self,inputEnvelope):
        response = self.response
        response.debug(f"Entering executeProcessingPlan")
        messages = []
        message = None
        message_id = None
        query = None
        #### Pull out the main processing plan envelope
        envelope = PreviousMessageProcessingPlan.from_dict(inputEnvelope["previous_message_processing_plan"])

        #### Connect to the message store just once, even if we won't use it
        rtxFeedback = RTXFeedback()
        rtxFeedback.connect()

        #### Create a messenger object for basic message processing
        from ARAX_messenger import ARAXMessenger
        messenger = ARAXMessenger()

        #### If there are URIs provided, try to load them
        if envelope.previous_message_uris is not None:
            response.debug(f"Found previous_message_uris")
            for uri in envelope.previous_message_uris:
                response.debug(f"    messageURI={uri}")
                matchResult = re.match( r'http[s]://arax.rtx.ai/.*api/rtx/.+/message/(\d+)',uri,re.M|re.I )
                if matchResult:
                    referenced_message_id = matchResult.group(1)
                    response.debug(f"Found local RTX identifier corresponding to respond_id {referenced_message_id}")
                    response.debug(f"Loading message_id {referenced_message_id}")
                    referenced_message = rtxFeedback.getMessage(referenced_message_id)
                    #eprint(type(message))
                    if not isinstance(referenced_message,tuple):
                        referenced_message = ARAXMessenger().from_dict(referenced_message)
                        response.debug(f"Original question was: {referenced_message.original_question}")
                        messages.append(referenced_message)
                        message_id = referenced_message_id
                        query = { "query_type_id": referenced_message.query_type_id, "restated_question": referenced_message.restated_question, "terms": referenced_message.terms }
                    else:
                        response.error(f"Unable to load message_id {referenced_message_id}", error_code="CannotLoadMessageById")
                        return response

        #### If there are one or more previous_messages embedded in the POST, process them
        if envelope.previous_messages is not None:
            response.debug(f"Received previous_messages")
            for uploadedMessage in envelope.previous_messages:
                response.debug(f"uploadedMessage is a "+str(uploadedMessage.__class__))
                if str(uploadedMessage.__class__) == "<class 'swagger_server.models.message.Message'>":
                    if uploadedMessage.results:
                        message = ast.literal_eval(repr(uploadedMessage))
                        messages.append(message)

                        if message["terms"] is None:
                            message["terms"] = { "dummyTerm": "giraffe" }
                        if message["query_type_id"] is None:
                            message["query_type_id"] = "UnknownQ"
                        if message["restated_question"] is None:
                            message["restated_question"] = "Unknown question"
                        if message["original_question"] is None:
                            message["original_question"] = "Unknown question"

                        query = { "query_type_id": message["query_type_id"], "restated_question": message["restated_question"], "original_question": message["original_question"], "terms": message["terms"] }
                    else:
                        response.error(f"Uploaded message does not contain a results. May be the wrong format")
                        return response
                else:
                    response.error(f"Uploaded message is not of type Message. It is of type"+str(uploadedMessage.__class__))
                    return response

        #### Take different actions based on the number of messages we now have in hand
        n_messages = len(messages)
        if n_messages == 0:
            response.debug(f"No starting messages were referenced. Will start with a blank template Message")
            result = messenger.create_message()
            message = result.data['message']
        elif n_messages == 1:
            response.debug(f"A single Message is ready and in hand")
            message = messages[0]
        else:
            response.debug(f"Multiple Messages were uploaded or loaded by reference. Proper merging code awaits! Will use just the first one for now.")
            message = TxMessage.from_dict(messages[0])
            counter = 1
            while counter < n_messages:
                messageToMerge = TxMessage.from_dict(messages[counter])
                if messageToMerge.reasoner_id is None:
                    messageToMerge.reasoner_id = "Unknown"
                #if messageToMerge.reasoner_id != "RTX":
                #    messageToMerge = self.fix_message(query,messageToMerge,messageToMerge.reasoner_id)

                #finalMessage = self.merge_message(finalMessage,messageToMerge)
                counter += 1
            message = ast.literal_eval(repr(message))
            message = ARAXMessenger().from_dict(message)

        #### Examine the options that were provided and act accordingly
        optionsDict = {}
        if envelope.options:
            response.debug(f"Processing options were provided, but these are not implemented at the moment and will be ignored")
            for option in envelope.options:
                response.debug(f"   option="+option)
                optionsDict[option] = 1


        #### If there are processing_actions, then fulfill those
        processing_actions = []
        if envelope.processing_actions:
            response.debug(f"Found processing_actions")
            actions_parser = ActionsParser()
            result = actions_parser.parse(envelope.processing_actions)
            response.merge(result)
            if result.error_code != 'OK':
                return response

            #### Message suffers from a dual life as a dict and an object. above we seem to treat it as a dict. Fix that. FIXME
            #### Below we start treating it as and object. This should be the way forward.
            #### This is not a good place to do this, but may need to convert here
            from ARAX_expander import ARAXExpander
            from ARAX_overlay import ARAXOverlay
            from ARAX_filter_kg import ARAXFilterKG
            from ARAX_resultify import ARAXResultify
            from ARAX_filter_results import ARAXFilterResults
            expander = ARAXExpander()
            filter = ARAXFilter()
            overlay = ARAXOverlay()
            filter_kg = ARAXFilterKG()
            resultifier = ARAXResultify()
            filter_results = ARAXFilterResults()

            #### Process each action in order
            action_stats = { }
            actions = result.data['actions']
            for action in actions:
                response.debug(f"Considering action '{action['command']}' with parameters {action['parameters']}")
                nonstandard_result = False

                if action['command'] == 'create_message':
                    result = messenger.create_message()
                    message = result.data['message']
                elif action['command'] == 'add_qnode':
                    result = messenger.add_qnode(message,action['parameters'])
                elif action['command'] == 'add_qedge':
                    result = messenger.add_qedge(message,action['parameters'])
                elif action['command'] == 'expand':
                    result = expander.apply(message,action['parameters'])
                elif action['command'] == 'filter':
                    result = filter.apply(message,action['parameters'])
                elif action['command'] == 'resultify':
                    result = resultifier.apply(message, action['parameters'])
                elif action['command'] == 'query_graph_reasoner':
                    response.info(f"Sending current query_graph to the QueryGraphReasoner")
                    qgr = QueryGraphReasoner()
                    message = qgr.answer(ast.literal_eval(repr(message.query_graph)), TxltrApiFormat=True)
                    nonstandard_result = True
                elif action['command'] == 'return':
                    action_stats['return_action'] = action
                    break
                elif action['command'] == 'overlay':  # recognize the overlay command
                    result = overlay.apply(message, action['parameters'])
                elif action['command'] == 'filter_kg':  # recognize the filter_kg command
                    result = filter_kg.apply(message, action['parameters'])
                elif action['command'] == 'filter_results':  # recognize the filter_kg command
                    result = filter_results.apply(message, action['parameters'])
                else:
                    response.error(f"Unrecognized command {action['command']}", error_code="UnrecognizedCommand")
                    return response

                #### Merge down this result and end if we're in an error state
                if nonstandard_result is False:
                    response.merge(result)
                    if result.status != 'OK':
                        return response


            #### At the end, process the explicit return() action, or implicitly perform one
            return_action = { 'command': 'return', 'parameters': { 'message': 'false', 'store': 'false' } }
            if action is not None and action['command'] == 'return':
                return_action = action
                #### If an explicit one left out some parameters, set the defaults
                if 'store' not in return_action['parameters']:
                    return_action['parameters']['store'] == 'false'
                if 'message' not in return_action['parameters']:
                    return_action['parameters']['message'] == 'false'

            if return_action['parameters']['store'] == 'true':
                response.debug(f"Storing resulting Message")
                message_id = rtxFeedback.addNewMessage(message,query)

            self.message = message

            #### If asking for the full message back
            if return_action['parameters']['message'] == 'true':
                return response

            #### Else just the id is returned
            else:
                #return( { "status": 200, "message_id": str(finalMessage_id), "n_results": finalMessage['n_results'], "url": "https://arax.rtx.ai/api/rtx/v1/message/"+str(finalMessage_id) }, 200)
                #return( { "status": 200, "message_id": str(finalMessage_id), "n_results": finalMessage.n_results, "url": "https://arax.rtx.ai/api/rtx/v1/message/"+str(finalMessage_id) }, 200)
                return response



##################################################################################################
def stringify_dict(inputDict):
    outString = "{"
    for key,value in sorted(inputDict.items(), key=lambda t: t[0]):
        if outString != "{":
            outString += ","
        outString += "'"+str(key)+"':'"+str(value)+"'"
    outString += "}"
    return(outString)


##################################################################################################
def main():

    #### Parse command line options
    import argparse
    argparser = argparse.ArgumentParser(description='Primary interface to the ARAX system')
    argparser.add_argument('--verbose', action='count', help='If set, print more information about ongoing processing' )
    argparser.add_argument('example_number', type=int, help='Integer number of the example query to execute')
    params = argparser.parse_args()

    #### Set verbose
    verbose = params.verbose
    if verbose is None: verbose = 1

    #### Create a response and ARAXQuery
    response = Response()
    araxq = ARAXQuery()

    #### For debugging purposes, you can send all messages as they are logged to STDERR
    #Response.output = 'STDERR'

    #### Set the query based on the supplied example_number
    if params.example_number == 1:
        query = { 'message': { 'query_type_id': 'Q0', 'terms': { 'term': 'lovastatin' } } }
        #query = { "query_type_id": "Q0", "terms": { "term": "lovastatin" }, "bypass_cache": "true" }  # Use bypass_cache if the cache if bad for this question
    elif params.example_number == 2:
        query = { "message": { "query_graph": { "edges": [
                    { "id": "qg2", "source_id": "qg1", "target_id": "qg0", "type": "physically_interacts_with" }
                ],
                "nodes": [
                    { "id": "qg0", "name": "acetaminophen", "curie": "CHEMBL.COMPOUND:CHEMBL112", "type": "chemical_substance" },
                    { "id": "qg1", "name": None, "desc": "Generic protein", "curie": None, "type": "protein" }
                ] } } }
    elif params.example_number == 3:
        query = { "previous_message_processing_plan": { "processing_actions": [
            "create_message",
            "add_qnode(curie=DOID:14330, id=n00)",
            "add_qnode(type=protein, is_set=True, id=n01)",
            #"add_qnode(type=chemical_substance, id=n02)",
            "add_qedge(source_id=n01, target_id=n00, id=e00)",
            #"add_qedge(source_id=n01, target_id=n02, id=e01)",
            "expand(edge_id=e00)",
            "return(message=true, store=true)",
            ] } }
    elif params.example_number == 4:
        query = { "previous_message_processing_plan": { "processing_actions": [
            "create_message",
            "add_qnode(name=hypertension, id=n00)",
            "add_qnode(type=protein, is_set=True, id=n01)",
            "add_qedge(source_id=n01, target_id=n00, id=e00)",
            "expand(edge_id=e00)",
            "filter(maximum_results=2)",
            "return(message=true, store=false)",
            ] } }
    elif params.example_number == 5:  # test overlay with ngd: hypertension->protein
        query = { "previous_message_processing_plan": { "processing_actions": [
            "create_message",
            "add_qnode(name=hypertension, id=n00)",
            "add_qnode(type=protein, is_set=True, id=n01)",
            "add_qedge(source_id=n01, target_id=n00, id=e00)",
            "expand(edge_id=e00)",
            "overlay(action=compute_ngd)",
            "filter(maximum_results=2)",
            "return(message=true, store=false)",
            ] } }
    elif params.example_number == 6:  # test overlay
        query = { "previous_message_processing_plan": { "processing_actions": [
            "create_message",
            "add_qnode(curie=DOID:12384, id=n00)",
            "add_qnode(type=phenotypic_feature, is_set=True, id=n01)",
            "add_qedge(source_id=n00, target_id=n01, id=e00, type=has_phenotype)",
            "expand(edge_id=e00)",
            #"overlay(action=overlay_clinical_info, paired_concept_freq=true)",
            #"overlay(action=overlay_clinical_info, chi_square=true, virtual_edge_type=C1, source_qnode_id=n00, target_qnode_id=n01)",
            #"overlay(action=overlay_clinical_info, paired_concept_freq=true, virtual_edge_type=C1, source_qnode_id=n00, target_qnode_id=n01)",
            "overlay(action=compute_ngd, default_value=inf)",
            #"overlay(action=compute_ngd, virtual_edge_type=NGD1, source_qnode_id=n00, target_qnode_id=n01)",
            "filter(maximum_results=2)",
            "return(message=true, store=false)",
            ] } }
    elif params.example_number == 7:  # stub to test out the compute_jaccard feature
        query = {"previous_message_processing_plan": {"processing_actions": [
            "create_message",
            "add_qnode(curie=DOID:14330, id=n00)",  # parkinsons
            "add_qnode(type=protein, is_set=True, id=n01)",
            "add_qnode(type=chemical_substance, is_set=true, id=n02)",
            "add_qedge(source_id=n01, target_id=n00, id=e00)",
            "add_qedge(source_id=n01, target_id=n02, id=e01)",
            "expand(edge_id=[e00,e01])",
            "overlay(action=compute_jaccard, start_node_id=n00, intermediate_node_id=n01, end_node_id=n02, virtual_edge_type=J1)",
            "return(message=true, store=false)",
        ]}}
    elif params.example_number == 8:  # to test jaccard with known result
        query = {"previous_message_processing_plan": {"processing_actions": [
            "create_message",
            "add_qnode(curie=DOID:8398, id=n00)",  # osteoarthritis
            "add_qnode(type=phenotypic_feature, is_set=True, id=n01)",
            "add_qnode(type=disease, is_set=true, id=n02)",
            "add_qedge(source_id=n01, target_id=n00, id=e00)",
            "add_qedge(source_id=n01, target_id=n02, id=e01)",
            "expand(edge_id=[e00,e01])",
            "return(message=true, store=false)",
        ]}}
    elif params.example_number == 9:  # to test jaccard with known result. This check's out by comparing with match p=(s:disease{id:"DOID:1588"})-[]-(r:protein)-[]-(:chemical_substance) return p and manually counting
        query = {"previous_message_processing_plan": {"processing_actions": [
            "create_message",
            "add_qnode(curie=DOID:1588, id=n00)",
            "add_qnode(type=protein, is_set=True, id=n01)",
            "add_qnode(type=chemical_substance, is_set=true, id=n02)",
            "add_qedge(source_id=n01, target_id=n00, id=e00)",
            "add_qedge(source_id=n01, target_id=n02, id=e01)",
            "expand(edge_id=[e00,e01])",
            "overlay(action=compute_jaccard, start_node_id=n00, intermediate_node_id=n01, end_node_id=n02, virtual_edge_type=J1)",
            "return(message=true, store=false)",
        ]}}
    elif params.example_number == 10:  # test case of drug prediction
        query = {"previous_message_processing_plan": {"processing_actions": [
            "create_message",
            "add_qnode(curie=DOID:1588, id=n00)",
            "add_qnode(type=chemical_substance, is_set=true, id=n01)",
            "add_qedge(source_id=n00, target_id=n01, id=e00)",
            "expand(edge_id=e00)",
            "return(message=true, store=false)",
        ]}}
    elif params.example_number == 11:  # test overlay with overlay_clinical_info, paired_concept_freq via COHD
        query = { "previous_message_processing_plan": { "processing_actions": [
            "create_message",
            "add_qnode(curie=DOID:0060227, id=n00)",  # Adam's oliver
            "add_qnode(type=phenotypic_feature, is_set=True, id=n01)",
            "add_qedge(source_id=n00, target_id=n01, id=e00, type=has_phenotype)",
            "expand(edge_id=e00)",
            "overlay(action=overlay_clinical_info, paired_concept_freq=true)",
            #"overlay(action=overlay_clinical_info, paired_concept_freq=true, virtual_edge_type=COHD1, source_qnode_id=n00, target_qnode_id=n01)",
            "filter(maximum_results=2)",
            "return(message=true, store=false)",
            ] } }
    elif params.example_number == 12:  # dry run of example 2 # FIXME NOTE: this is our planned example 2 (so don't fix, it's just so it's highlighted in my IDE)
        query = { "previous_message_processing_plan": { "processing_actions": [
            "create_message",
            "add_qnode(name=DOID:14330, id=n00)",
            "add_qnode(type=protein, is_set=true, id=n01)",
            "add_qnode(type=chemical_substance, id=n02)",
            "add_qedge(source_id=n00, target_id=n01, id=e00)",
            "add_qedge(source_id=n01, target_id=n02, id=e01, type=physically_interacts_with)",
            "expand(edge_id=[e00,e01])",
            "overlay(action=compute_jaccard, start_node_id=n00, intermediate_node_id=n01, end_node_id=n02, virtual_edge_type=J1)",
            "filter_kg(action=remove_edges_by_attribute, edge_attribute=jaccard_index, direction=below, threshold=.2, remove_connected_nodes=t, qnode_id=n02)",
<<<<<<< HEAD
            #"filter_kg(action=remove_edges_by_property, edge_property=provided_by, property_value=Pharos)",  # can be removed, but shows we can filter by Knowledge provider
            "resultify(ignore_edge_direction=true)",
=======
            "filter_kg(action=remove_edges_by_property, edge_property=provided_by, property_value=Pharos)",
            "resultify(ignore_edge_direction=true, force_isset_false=[n02])",
            "filter_results(action=sort_by_edge_attribute, edge_attribute=jaccard_index, direction=descending, max_results=10)",
>>>>>>> 285205d7
            "return(message=true, store=false)",
            ] } }
    elif params.example_number == 13:  # add pubmed id's
        query = {"previous_message_processing_plan": {"processing_actions": [
            "create_message",
            "add_qnode(name=DOID:1227, id=n00)",
            "add_qnode(type=chemical_substance, is_set=true, id=n01)",
            "add_qedge(source_id=n00, target_id=n01, id=e00)",
            "expand(edge_id=e00)",
            "overlay(action=add_node_pmids, max_num=15)",
            "return(message=true, store=false)"
        ]}}
    elif params.example_number == 14:  # test
        query = {"previous_message_processing_plan": {"processing_actions": [
            "create_message",
            "add_qnode(name=DOID:8712, id=n00)",
            "add_qnode(type=phenotypic_feature, is_set=true, id=n01)",
            "add_qnode(type=chemical_substance, is_set=true, id=n02)",
            "add_qnode(type=protein, is_set=true, id=n03)",
            "add_qedge(source_id=n00, target_id=n01, id=e00, type=has_phenotype)",  # phenotypes of disease
            "add_qedge(source_id=n02, target_id=n01, id=e01, type=indicated_for)",  # only look for drugs that are indicated for those phenotypes
            "add_qedge(source_id=n02, target_id=n03, id=e02)",  # find proteins that interact with those drugs
            "expand(edge_id=[e00, e01, e02])",
            "overlay(action=compute_jaccard, start_node_id=n00, intermediate_node_id=n01, end_node_id=n02, virtual_edge_type=J1)",  # only look at drugs that target lots of phenotypes
            #"filter_kg(action=remove_edges_by_attribute, edge_attribute=jaccard_index, direction=below, threshold=.06, remove_connected_nodes=t, qnode_id=n02)",  # remove edges and drugs that connect to few phenotypes
            #"filter_kg(action=remove_edges_by_type, edge_type=J1, remove_connected_nodes=f)",
            ##"overlay(action=overlay_clinical_info, paired_concept_freq=true)",  # overlay with COHD information
            #"overlay(action=overlay_clinical_info, paired_concept_freq=true, virtual_edge_type=C1, source_qnode_id=n00, target_qnode_id=n02)",  # overlay drug->disease virtual edges with COHD information
            #"filter_kg(action=remove_edges_by_attribute, edge_attribute=paired_concept_frequency, direction=below, threshold=0.0000001, remove_connected_nodes=t, qnode_id=n02)",  # remove drugs below COHD threshold
            #"overlay(action=compute_jaccard, start_node_id=n01, intermediate_node_id=n02, end_node_id=n03, virtual_edge_type=J2)",  # look at proteins that share many/any drugs in common with the phenotypes
            #"filter_kg(action=remove_edges_by_attribute, edge_attribute=jaccard_index, direction=below, threshold=.001, remove_connected_nodes=t, qnode_id=n03)",
            #"filter_kg(action=remove_edges_by_type, edge_type=J2, remove_connected_nodes=f)",
            #"filter_kg(action=remove_edges_by_type, edge_type=C1, remove_connected_nodes=f)",
            ##"overlay(action=compute_ngd)",
            "return(message=true, store=false)"
        ]}}
    elif params.example_number == 15:  # FIXME NOTE: this is our planned example 3 (so don't fix, it's just so it's highlighted in my IDE)
        query = {"previous_message_processing_plan": {"processing_actions": [
            "create_message",
            "add_qnode(name=DOID:9406, id=n00)",  # hypopituitarism
            "add_qnode(type=chemical_substance, is_set=true, id=n01)",  # look for all drugs associated with this disease (29 total drugs)
            "add_qnode(type=protein, is_set=true, id=n02)",   # look for proteins associated with these diseases (240 total proteins)
            "add_qedge(source_id=n00, target_id=n01, id=e00)",  # get connections
            "add_qedge(source_id=n01, target_id=n02, id=e01)",  # get connections
            "expand(edge_id=[e00,e01])",  # expand the query graph
            "overlay(action=overlay_clinical_info, observed_expected_ratio=true, virtual_edge_type=C1, source_qnode_id=n00, target_qnode_id=n01)",  # Look in COHD to find which drug are being used to treat this disease based on the log ratio of expected frequency of this drug being used to treat a disease, vs. the observed number of times it’s used to treat this disease
            "filter_kg(action=remove_edges_by_attribute, edge_attribute=observed_expected_ratio, direction=below, threshold=3, remove_connected_nodes=t, qnode_id=n01)",   # concentrate only on those drugs that are more likely to be treating this disease than expected
            "filter_kg(action=remove_orphaned_nodes, node_type=protein)",  # remove proteins that got disconnected as a result of this filter action
            "overlay(action=compute_ngd, virtual_edge_type=N1, source_qnode_id=n01, target_qnode_id=n02)",   # use normalized google distance to find how frequently the protein and the drug are mentioned in abstracts
            "filter_kg(action=remove_edges_by_attribute, edge_attribute=ngd, direction=above, threshold=0.85, remove_connected_nodes=t, qnode_id=n02)",   # remove proteins that are not frequently mentioned together in PubMed abstracts
            "resultify(ignore_edge_direction=true, force_isset_false=[n02])",
            "return(message=true, store=false)"
        ]}}
    elif params.example_number == 16:  # To test COHD obs/exp ratio
        query = {"previous_message_processing_plan": {"processing_actions": [
            "create_message",
            "add_qnode(name=DOID:8398, id=n00)",
            "add_qnode(type=phenotypic_feature, is_set=true, id=n01)",
            "add_qedge(source_id=n00, target_id=n01, type=has_phenotype, id=e00)",
            "expand(edge_id=e00)",
            "return(message=true, store=true)"
        ]}}
    elif params.example_number == 17:  # Test resultify #FIXME: this returns a single result instead of a list (one for each disease/phenotype found)
        query = {"previous_message_processing_plan": {"processing_actions": [
            "create_message",
            "add_qnode(name=DOID:731, id=n00, type=disease, is_set=false)",
            "add_qnode(type=phenotypic_feature, is_set=false, id=n01)",
            "add_qedge(source_id=n00, target_id=n01, id=e00)",
            "expand(edge_id=e00)",
            'resultify(ignore_edge_direction=true)',
            "return(message=true, store=false)"
        ]}}
    elif params.example_number == 18:  # test removing orphaned nodes
        query = {"previous_message_processing_plan": {"processing_actions": [
            "create_message",
            "add_qnode(name=DOID:9406, id=n00)",
            "add_qnode(type=chemical_substance, is_set=true, id=n01)",
            "add_qnode(type=protein, is_set=true, id=n02)",
            "add_qedge(source_id=n00, target_id=n01, id=e00)",
            "add_qedge(source_id=n01, target_id=n02, id=e01, type=physically_interacts_with)",
            "expand(edge_id=[e00, e01])",
            "filter_kg(action=remove_edges_by_type, edge_type=physically_interacts_with, remove_connected_nodes=f)",
            "filter_kg(action=remove_orphaned_nodes, node_type=protein)",
            "return(message=true, store=false)"
        ]}}
    elif params.example_number == 19:  # Let's see what happens if you ask for a node in KG2, but not in KG1 and try to expand
        query = {"previous_message_processing_plan": {"processing_actions": [
            "create_message",
            "add_qnode(name=CUI:C1452002, id=n00)",
            "add_qnode(type=chemical_substance, is_set=true, id=n01)",
            "add_qedge(source_id=n00, target_id=n01, id=e00, type=interacts_with)",
            "expand(edge_id=e00)",
            "return(message=true, store=false)"
        ]}}  # returns response of "OK" with the info: QueryGraphReasoner found no results for this query graph
    elif params.example_number == 20:  # Now try with KG2 expander
        query = {"previous_message_processing_plan": {"processing_actions": [
            "create_message",
            "add_qnode(name=CUI:C1452002, id=n00)",
            "add_qnode(type=chemical_substance, is_set=true, id=n01)",
            "add_qedge(source_id=n00, target_id=n01, id=e00, type=interacts_with)",
            "expand(edge_id=e00, kp=ARAX/KG2)",
            "return(message=true, store=false)"
        ]}}  # returns response of "OK" with the info: QueryGraphReasoner found no results for this query graph
    elif params.example_number == 101:  # test of filter results code
        query = { "previous_message_processing_plan": { "processing_actions": [
            "create_message",
            "add_qnode(name=DOID:14330, id=n00)",
            "add_qnode(type=protein, is_set=true, id=n01)",
            "add_qnode(type=chemical_substance, is_set=true, id=n02)",
            "add_qedge(source_id=n00, target_id=n01, id=e00)",
            "add_qedge(source_id=n01, target_id=n02, id=e01, type=physically_interacts_with)",
            "expand(edge_id=[e00,e01])",
            "overlay(action=compute_jaccard, start_node_id=n00, intermediate_node_id=n01, end_node_id=n02, virtual_edge_type=J1)",
            "filter_kg(action=remove_edges_by_attribute, edge_attribute=jaccard_index, direction=below, threshold=.2, remove_connected_nodes=t, qnode_id=n02)",
            "filter_kg(action=remove_edges_by_property, edge_property=provided_by, property_value=Pharos)",
            "resultify(ignore_edge_direction=true, force_isset_false=[n02])",
            "filter_results(action=sort_by_edge_attribute, edge_attribute=jaccard_index, direction=d, max_results=15)",
            #"filter_results(action=sort_by_edge_count, direction=a)",
            #"filter_results(action=limit_number_of_results, max_results=5)",
            "return(message=true, store=false)",
            ] } }
    elif params.example_number == 102:  # add pubmed id's
        query = {"previous_message_processing_plan": {"processing_actions": [
            "create_message",
            "add_qnode(name=DOID:1227, id=n00)",
            "add_qnode(type=chemical_substance, is_set=true, id=n01)",
            "add_qedge(source_id=n00, target_id=n01, id=e00)",
            "expand(edge_id=e00)",
            "overlay(action=add_node_pmids, max_num=15)",
            "resultify(ignore_edge_direction=true, force_isset_false=[n01])",
            "filter_results(action=sort_by_node_attribute, node_attribute=pubmed_ids, direction=a, max_results=20)",
            "return(message=true, store=false)"
        ]}}
    elif params.example_number == 103:  # add pubmed id's
        query = {"previous_message_processing_plan": {"processing_actions": [
            "create_message",
            "add_qnode(name=DOID:1227, id=n00)",
            "add_qnode(type=chemical_substance, is_set=true, id=n01)",
            "add_qedge(source_id=n00, target_id=n01, id=e00)",
            "expand(edge_id=e00)",
            "overlay(action=add_node_pmids, max_num=15)",
            "filter_kg(action=remove_nodes_by_property, node_property=uri, property_value=https://www.ebi.ac.uk/chembl/compound/inspect/CHEMBL2111164)",
            "return(message=true, store=false)"
        ]}}
    else:
        eprint(f"Invalid test number {params.example_number}. Try 1 through 17")
        return

    if 0:
        message = araxq.query_return_message(query)
        print(json.dumps(ast.literal_eval(repr(message)),sort_keys=True,indent=2))
        return

    result = araxq.query(query)
    response.merge(result)
    if result.status != 'OK':
        print(response.show(level=Response.DEBUG))
        return response

    #### Retrieve the Translator Message from the result
    message = araxq.message

    #### Print out the message that came back
    #print(response.show(level=Response.DEBUG))
    #print("Returned message:\n")
    #print(json.dumps(ast.literal_eval(repr(message)),sort_keys=True,indent=2))
    #print(json.dumps(ast.literal_eval(repr(message.id)), sort_keys=True, indent=2))
    #print(json.dumps(ast.literal_eval(repr(message.knowledge_graph.edges)), sort_keys=True, indent=2))
    #print(json.dumps(ast.literal_eval(repr(message.query_graph)), sort_keys=True, indent=2))
    #print(json.dumps(ast.literal_eval(repr(message.knowledge_graph.nodes)), sort_keys=True, indent=2))
    print(json.dumps(ast.literal_eval(repr(message.id)), sort_keys=True, indent=2))
    #print(response.show(level=Response.DEBUG))
    print(response.show(level=Response.DEBUG))
    print(f"Number of results: {len(message.results)}")
    print(f"Drugs names in the results: {[x.name for x in message.knowledge_graph.nodes if 'chemical_substance' in x.type]}")
    #print(json.dumps(ast.literal_eval(repr(message.results[0])), sort_keys=True, indent=2))
    #print(json.dumps(ast.literal_eval(repr(message.results)), sort_keys=True, indent=2))
    #print(set.union(*[set(x.qg_id for x in r.edge_bindings if x.qg_id.startswith('J')) for r in message.results]))
    try:
        print(f"Result qg_id's in results: {set.union(*[set(x.qg_id for x in r.edge_bindings) for r in message.results])}")
    except:
        pass

    from collections import Counter
    vals = []
    for edge in message.knowledge_graph.edges:
        if hasattr(edge, 'edge_attributes') and edge.edge_attributes and len(edge.edge_attributes) >= 1:
            for attr in edge.edge_attributes:
                vals.append((attr.name, attr.value))

    print(sorted(Counter(vals).items(), key=lambda x:float(x[0][1])))

    #for node in message.knowledge_graph.nodes:
    #    print(f"{node.name} {node.type[0]}")
    #     print(node.qnode_id)

    
    # if params.example_number == 101:
    #     import math
    #     edge_values = {}
    #     # iterate over the edges find the attribute values
    #     for edge in message.knowledge_graph.edges:  # iterate over the edges
    #         edge_values[str(edge.id)] = {'value': None, 'type': edge.type}
    #         if hasattr(edge, 'edge_attributes'):  # check if they have attributes
    #             if edge.edge_attributes:  # if there are any edge attributes
    #                 for attribute in edge.edge_attributes:  # for each attribute
    #                     if attribute.name == 'jaccard_index':  # check if it's the desired one
    #                         edge_values[str(edge.id)] = {'value': attribute.value, 'type': edge.type}
    #     if True:
    #         value_list=[-math.inf]*len(message.results)
    #     else:
    #         value_list=[math.inf]*len(message.results)
    #     i = 0
    #     type_flag = False
    #     for result in message.results:
    #         for binding in result.edge_bindings:
    #             if edge_values[binding.kg_id]['value'] is not None:
    #                 if not type_flag or (type_flag and params['edge_type'] == edge_values[binding.kg_id]['type']):
    #                     if abs(value_list[i]) == math.inf:
    #                         value_list[i] = edge_values[binding.kg_id]['value']
    #                     else:
    #                         # this will take the sum off all edges with the attribute if we want to change to max edit this line
    #                         value_list[i] += edge_values[binding.kg_id]['value']
    #         i+=1
    #     print(value_list)
    #     print([len(r.edge_bindings) for r in message.results])
    # if params.example_number == 102:
    #     import math
    #     node_values = {}
    #     # iterate over the nodes find the attribute values
    #     for node in message.knowledge_graph.nodes:  # iterate over the nodes
    #         node_values[str(node.id)] = {'value': None, 'type': node.type}
    #         if hasattr(node, 'node_attributes'):  # check if they have attributes
    #             if node.node_attributes:  # if there are any node attributes
    #                 for attribute in node.node_attributes:  # for each attribute
    #                     if attribute.name == 'pubmed_ids':  # check if it's the desired one
    #                         node_values[str(node.id)] = {'value': attribute.value.count("PMID"), 'type': node.type}
    #     if True:
    #         value_list=[-math.inf]*len(message.results)
    #     else:
    #         value_list=[math.inf]*len(message.results)
    #     i = 0
    #     type_flag = False
    #     for result in message.results:
    #         for binding in result.node_bindings:
    #             if node_values[binding.kg_id]['value'] is not None:
    #                 if not type_flag or (type_flag and params['node_type'] == node_values[binding.kg_id]['type']):
    #                     if abs(value_list[i]) == math.inf:
    #                         value_list[i] = node_values[binding.kg_id]['value']
    #                     else:
    #                         # this will take the sum off all nodes with the attribute if we want to change to max edit this line
    #                         value_list[i] += node_values[binding.kg_id]['value']
    #         i+=1
    #     print(value_list)
    #     #print([len(r.node_bindings) for r in message.results])
    
    #print(len(message.knowledge_graph.nodes))

    if True:
        proteins = []
        for node in message.knowledge_graph.nodes:
            if node.type[0] == "protein":
                proteins.append(node.id)
        #for protein in sorted(proteins):
        #    print(f"{protein}")
        known_proteins = ["UniProtKB:P16473",
"UniProtKB:P05093",
"UniProtKB:P06401",
"UniProtKB:P08235",
"UniProtKB:P18405",
"UniProtKB:P03372",
"UniProtKB:P10275",
"UniProtKB:P11511",
"UniProtKB:P19838",
"UniProtKB:Q13936",
"UniProtKB:Q16665",
"UniProtKB:P22888",
"UniProtKB:Q9HB55",
"UniProtKB:P05108",
"UniProtKB:P08684",
"UniProtKB:Q92731",
"UniProtKB:P80365",
"UniProtKB:P24462",
"UniProtKB:P04278",
"UniProtKB:P31213",
"UniProtKB:P08842",
"UniProtKB:Q15125",
"UniProtKB:P04150",
"UniProtKB:P37058",
"UniProtKB:P54132",
"UniProtKB:P24462",
"UniProtKB:P80365",
"UniProtKB:Q92731",
"UniProtKB:P04278",
"UniProtKB:P31213",
"UniProtKB:Q15125",
"UniProtKB:P08842",
"UniProtKB:P16473",
"UniProtKB:P08235",
"UniProtKB:P05093",
"UniProtKB:P06401",
"UniProtKB:P18405",
"UniProtKB:P54132",
"UniProtKB:P04150",
"UniProtKB:P37058",
"UniProtKB:P08684",
"UniProtKB:P22888",
"UniProtKB:P05108",
"UniProtKB:Q9HB55",
"UniProtKB:Q13936",
"UniProtKB:P19838",
"UniProtKB:P11511",
"UniProtKB:P10275",
"UniProtKB:Q16665",
"UniProtKB:P03372"]
        print(f"For example 15 (demo eg. 3), number of TP proteins: {len(set(known_proteins).intersection(set(proteins)))}")  # fill these in after finding a good example

    print(f"Number of KnowledgeProviders in KG: {Counter([x.provided_by for x in message.knowledge_graph.edges])}")

if __name__ == "__main__": main()<|MERGE_RESOLUTION|>--- conflicted
+++ resolved
@@ -617,17 +617,12 @@
             "add_qnode(type=chemical_substance, id=n02)",
             "add_qedge(source_id=n00, target_id=n01, id=e00)",
             "add_qedge(source_id=n01, target_id=n02, id=e01, type=physically_interacts_with)",
-            "expand(edge_id=[e00,e01])",
+            "expand(edge_id=[e00,e01], kp=ARAX/KG1)",
             "overlay(action=compute_jaccard, start_node_id=n00, intermediate_node_id=n01, end_node_id=n02, virtual_edge_type=J1)",
             "filter_kg(action=remove_edges_by_attribute, edge_attribute=jaccard_index, direction=below, threshold=.2, remove_connected_nodes=t, qnode_id=n02)",
-<<<<<<< HEAD
-            #"filter_kg(action=remove_edges_by_property, edge_property=provided_by, property_value=Pharos)",  # can be removed, but shows we can filter by Knowledge provider
+            "filter_kg(action=remove_edges_by_property, edge_property=provided_by, property_value=Pharos)",  # can be removed, but shows we can filter by Knowledge provider
             "resultify(ignore_edge_direction=true)",
-=======
-            "filter_kg(action=remove_edges_by_property, edge_property=provided_by, property_value=Pharos)",
-            "resultify(ignore_edge_direction=true, force_isset_false=[n02])",
-            "filter_results(action=sort_by_edge_attribute, edge_attribute=jaccard_index, direction=descending, max_results=10)",
->>>>>>> 285205d7
+            "filter_results(action=sort_by_edge_attribute, edge_attribute=jaccard_index, direction=descending, max_results=15)",
             "return(message=true, store=false)",
             ] } }
     elif params.example_number == 13:  # add pubmed id's
