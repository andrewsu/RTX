#!/bin/env python3
import sys
def eprint(*args, **kwargs): print(*args, file=sys.stderr, **kwargs)

import os
import json
import ast
import re
from datetime import datetime
import subprocess
import traceback
from collections import Counter
import numpy as np

from response import Response
from query_graph_info import QueryGraphInfo
from knowledge_graph_info import KnowledgeGraphInfo
from actions_parser import ActionsParser
from ARAX_filter import ARAXFilter
from ARAX_resultify import ARAXResultify

sys.path.append(os.path.dirname(os.path.abspath(__file__))+"/../../UI/OpenAPI/python-flask-server/")
from swagger_server.models.message import Message
from swagger_server.models.knowledge_graph import KnowledgeGraph
from swagger_server.models.query_graph import QueryGraph
from swagger_server.models.q_node import QNode
from swagger_server.models.q_edge import QEdge
from swagger_server.models.previous_message_processing_plan import PreviousMessageProcessingPlan

sys.path.append(os.path.dirname(os.path.abspath(__file__))+"/../..")
from RTXConfiguration import RTXConfiguration

from swagger_server.models.message import Message
from swagger_server.models.q_node import QNode
from swagger_server.models.q_edge import QEdge

sys.path.append(os.path.dirname(os.path.abspath(__file__))+"/../../reasoningtool/QuestionAnswering")
from ParseQuestion import ParseQuestion
from Q0Solution import Q0
#import ReasoningUtilities
from QueryGraphReasoner import QueryGraphReasoner

sys.path.append(os.path.dirname(os.path.abspath(__file__))+"/../../UI/Feedback/")
from RTXFeedback import RTXFeedback


class ARAXQuery:

    #### Constructor
    def __init__(self):
        self.response = None
        self.message = None


    def query_return_message(self,query):

        result = self.query(query)
        message = self.message
        if message is None:
            message = Message()
        message.message_code = result.error_code
        message.code_description = result.message
        message.log = result.messages
        return message


    def query(self,query):
        #### Define a default response
        response = Response()
        self.response = response
        #Response.output = 'STDERR'
        response.info(f"ARAXQuery launching")

        #### Determine a plan for what to do based on the input
        result = self.examine_incoming_query(query)
        if result.status != 'OK':
            return response
        query_attributes = result.data

        #### If we have a previous message processing plan, handle that
        if "have_previous_message_processing_plan" in query_attributes:
            response.info(f"Found input processing plan. Sending to the ProcessingPlanExecutor")
            result = self.executeProcessingPlan(query)
            return response

        #### If we have a query_graph, pass this on to the QueryGraphReasoner
        if "have_query_graph" in query_attributes:
            response.info(f"Found input query_graph. Sending to the QueryGraphReasoner")
            qgr = QueryGraphReasoner()
            message = qgr.answer(query["message"]["query_graph"], TxltrApiFormat=True)
            #self.log_query(query,message,'new')
            rtxFeedback = RTXFeedback()
            rtxFeedback.connect()
            rtxFeedback.addNewMessage(message,query)
            rtxFeedback.disconnect()
            self.limit_message(message,query)
            self.message = message
            return response


        #### Otherwise extract the id and the terms from the incoming parameters
        else:
            response.info(f"Found id and terms from canned query")
            id = query["message"]["query_type_id"]
            terms = query["message"]["terms"]

        #### Create an RTX Feedback management object
        response.info(f"Try to find a cached message for this canned query")
        rtxFeedback = RTXFeedback()
        rtxFeedback.connect()
        cachedMessage = rtxFeedback.getCachedMessage(query)

        #### If we can find a cached message for this query and this version of RTX, then return the cached message
        if ( cachedMessage is not None ):
            response.info(f"Loaded cached message for return")
            apiMessage = Message().from_dict(cachedMessage)
            rtxFeedback.disconnect()
            self.limit_message(apiMessage,query)

            if apiMessage.message_code is None:
                if apiMessage.result_code is not None:
                    apiMessage.message_code = apiMessage.result_code
                else:
                    apiMessage.message_code = "wha??"

            #self.log_query(query,apiMessage,'cached')
            self.message = apiMessage
            return response

        #### Still have special handling for Q0
        if id == 'Q0':
            response.info(f"Answering 'what is' question with Q0 handler")
            q0 = Q0()
            message = q0.answer(terms["term"],use_json=True)
            if 'original_question' in query["message"]:
              message.original_question = query["message"]["original_question"]
              message.restated_question = query["message"]["restated_question"]
            message.query_type_id = query["message"]["query_type_id"]
            message.terms = query["message"]["terms"]
            id = message.id
            #self.log_query(query,message,'new')
            rtxFeedback.addNewMessage(message,query)
            rtxFeedback.disconnect()
            self.limit_message(message,query)
            self.message = message
            return response

        #### Else call out to original solution scripts for an answer
        else:

            response.info(f"Entering legacy handler for a canned query")

            #### Use the ParseQuestion system to determine what the execution_string should be
            txltr = ParseQuestion()
            eprint(terms)
            command = "python3 " + txltr.get_execution_string(id,terms)

            #### Set CWD to the QuestioningAnswering area and then invoke from the shell the Q1Solution code
            cwd = os.getcwd()
            os.chdir(os.path.dirname(os.path.abspath(__file__))+"/../../reasoningtool/QuestionAnswering")
            eprint(command)
            returnedText = subprocess.run( [ command ], stdout=subprocess.PIPE, shell=True )
            os.chdir(cwd)

            #### reformat the stdout result of the shell command into a string
            reformattedText = returnedText.stdout.decode('utf-8')
            #eprint(reformattedText)

            #### Try to decode that string into a message object
            try:
                #data = ast.literal_eval(reformattedText)
                data = json.loads(reformattedText)
                message = Message.from_dict(data)
                if message.message_code is None:
                    if message.result_code is not None:
                        message.message_code = message.result_code
                    else:
                        message.message_code = "wha??"

            #### If it fails, the just create a new Message object with a notice about the failure
            except:
                response.error("Error parsing the message from the reasoner. This is an internal bug that needs to be fixed. Unable to respond to this question at this time. The unparsable message was: " + reformattedText, error_code="InternalError551")
                return response

            #print(query)
            if 'original_question' in query["message"]:
                message.original_question = query["message"]["original_question"]
                message.restated_question = query["message"]["restated_question"]
            message.query_type_id = query["message"]["query_type_id"]
            message.terms = query["message"]["terms"]

            #### Log the result and return the Message object
            #self.log_query(query,message,'new')
            rtxFeedback.addNewMessage(message,query)
            rtxFeedback.disconnect()

            #### Limit message
            self.limit_message(message,query)
            self.message = message
            return response

        #### If the query type id is not triggered above, then return an error
        response.error(f"The specified query id '{id}' is not supported at this time", error_code="UnsupportedQueryTypeID")
        rtxFeedback.disconnect()
        return response



    def examine_incoming_query(self,query):

        response = self.response
        response.info(f"Examine input query for needed information for dispatch")
        #eprint(query)

        #### Check to see if there's a processing plan
        if "previous_message_processing_plan" in query:
            response.data["have_previous_message_processing_plan"] = 1

        #### Check to see if the pre-0.9.2 query_message has come through
        if "query_message" in query:
            response.error("Query specified 'query_message' instead of 'message', which is pre-0.9.2 style. Please update.", error_code="Pre0.9.2Query")
            return response

        #### Check to see if there's a query message to process
        if "message" in query:
            response.data["have_message"] = 1

            #### Check the query_type_id and terms to make sure there is information in both
            if "query_type_id" in query["message"] and query["message"]["query_type_id"] is not None:
                if "terms" in query["message"] is not None:
                    response.data["have_query_type_id_and_terms"] = 1
                else:
                    response.error("query_type_id was provided but terms is empty", error_code="QueryTypeIdWithoutTerms")
                    return response
            elif "terms" in query["message"] and query["message"]["terms"] is not None:
                response.error("terms hash was provided without a query_type_id", error_code="TermsWithoutQueryTypeId")
                return response

            #### Check if there is a query_graph
            if "query_graph" in query["message"] and query["message"]["query_graph"] is not None:
                response.data["have_query_graph"] = 1

            #### If there is both a query_type_id and a query_graph, then return an error
            if "have_query_graph" in response.data and "have_query_type_id_and_terms" in response.data:
                response.error("Message contains both a query_type_id and a query_graph, which is disallowed", error_code="BothQueryTypeIdAndQueryGraph")
                return response

        #### Check to see if there is at least a message or a previous_message_processing_plan
        if "have_message" not in response.data and "have_previous_message_processing_plan" not in response.data:
            response.error("No message or previous_message_processing_plan present in Query", error_code="NoQueryMessageOrPreviousMessageProcessingPlan")
            return response

        #### If we got this far, then everything seems to be good enough to proceed
        return response



    def limit_message(self,message,query):
        if "max_results" in query and query["max_results"] is not None:
            if message.results is not None:
                if len(message.results) > query["max_results"]:
                    del message.results[query["max_results"]:]
                    message.code_description += " (output is limited to "+str(query["max_results"]) + " results)"



    #### Get a previously stored message for this query from the database
    def executeProcessingPlan(self,inputEnvelope):
        response = self.response
        response.debug(f"Entering executeProcessingPlan")
        messages = []
        message = None
        message_id = None
        query = None
        #### Pull out the main processing plan envelope
        envelope = PreviousMessageProcessingPlan.from_dict(inputEnvelope["previous_message_processing_plan"])

        #### Connect to the message store just once, even if we won't use it
        rtxFeedback = RTXFeedback()
        rtxFeedback.connect()

        #### Create a messenger object for basic message processing
        from ARAX_messenger import ARAXMessenger
        messenger = ARAXMessenger()

        #### If there are URIs provided, try to load them
        if envelope.previous_message_uris is not None:
            response.debug(f"Found previous_message_uris")
            for uri in envelope.previous_message_uris:
                response.debug(f"    messageURI={uri}")
                matchResult = re.match( r'http[s]://arax.rtx.ai/.*api/rtx/.+/message/(\d+)',uri,re.M|re.I )
                if matchResult:
                    referenced_message_id = matchResult.group(1)
                    response.debug(f"Found local RTX identifier corresponding to respond_id {referenced_message_id}")
                    response.debug(f"Loading message_id {referenced_message_id}")
                    referenced_message = rtxFeedback.getMessage(referenced_message_id)
                    #eprint(type(message))
                    if not isinstance(referenced_message,tuple):
                        referenced_message = ARAXMessenger().from_dict(referenced_message)
                        response.debug(f"Original question was: {referenced_message.original_question}")
                        messages.append(referenced_message)
                        message_id = referenced_message_id
                        query = { "query_type_id": referenced_message.query_type_id, "restated_question": referenced_message.restated_question, "terms": referenced_message.terms }
                    else:
                        response.error(f"Unable to load message_id {referenced_message_id}", error_code="CannotLoadMessageById")
                        return response

        #### If there are one or more previous_messages embedded in the POST, process them
        if envelope.previous_messages is not None:
            response.debug(f"Received previous_messages")
            for uploadedMessage in envelope.previous_messages:
                response.debug(f"uploadedMessage is a "+str(uploadedMessage.__class__))
                if str(uploadedMessage.__class__) == "<class 'swagger_server.models.message.Message'>":
                    uploadedMessage = ARAXMessenger().from_dict(uploadedMessage)
                    messages.append(uploadedMessage)

                    if uploadedMessage.results:
                        pass
                        #if message["terms"] is None:
                        #    message["terms"] = { "dummyTerm": "giraffe" }
                        #if message["query_type_id"] is None:
                        #    message["query_type_id"] = "UnknownQ"
                        #if message["restated_question"] is None:
                        #    message["restated_question"] = "Unknown question"
                        #if message["original_question"] is None:
                        #    message["original_question"] = "Unknown question"

                        #query = { "query_type_id": message["query_type_id"], "restated_question": message["restated_question"], "original_question": message["original_question"], "terms": message["terms"] }
                    else:
                        #response.error(f"Uploaded message does not contain a results. May be the wrong format")
                        #return response
                        response.warning(f"There are no results in this uploaded message, but maybe that's okay")
                else:
                    response.error(f"Uploaded message is not of type Message. It is of type"+str(uploadedMessage.__class__))
                    return response

        #### Take different actions based on the number of messages we now have in hand
        n_messages = len(messages)
        if n_messages == 0:
            response.debug(f"No starting messages were referenced. Will start with a blank template Message")
            result = messenger.create_message()
            message = result.data['message']
        elif n_messages == 1:
            response.debug(f"A single Message is ready and in hand")
            message = messages[0]
        else:
            response.debug(f"Multiple Messages were uploaded or imported by reference. However, proper merging code has not been implmented yet! Will use just the first Message for now.")
            message = messages[0]

        #### Examine the options that were provided and act accordingly
        optionsDict = {}
        if envelope.options:
            response.debug(f"Processing options were provided, but these are not implemented at the moment and will be ignored")
            for option in envelope.options:
                response.debug(f"   option="+option)
                optionsDict[option] = 1


        #### If there are processing_actions, then fulfill those
        if envelope.processing_actions:
            response.debug(f"Found processing_actions")
            actions_parser = ActionsParser()
            result = actions_parser.parse(envelope.processing_actions)
            response.merge(result)
            if result.error_code != 'OK':
                return response

            #### Import the individual ARAX processing modules and process DSL commands
            from ARAX_expander import ARAXExpander
            from ARAX_overlay import ARAXOverlay
            from ARAX_filter_kg import ARAXFilterKG
            from ARAX_resultify import ARAXResultify
            from ARAX_filter_results import ARAXFilterResults
            expander = ARAXExpander()
            filter = ARAXFilter()
            overlay = ARAXOverlay()
            filter_kg = ARAXFilterKG()
            resultifier = ARAXResultify()
            filter_results = ARAXFilterResults()

            #### Process each action in order
            action_stats = { }
            actions = result.data['actions']
            for action in actions:
                response.info(f"Processing action '{action['command']}' with parameters {action['parameters']}")
                nonstandard_result = False

                # Catch a crash
                try:
                    if action['command'] == 'create_message':
                        result = messenger.create_message()
                        message = result.data['message']

                    elif action['command'] == 'add_qnode':
                        result = messenger.add_qnode(message,action['parameters'])

                    elif action['command'] == 'add_qedge':
                        result = messenger.add_qedge(message,action['parameters'])

                    elif action['command'] == 'expand':
                        result = expander.apply(message,action['parameters'])

                    elif action['command'] == 'filter':
                        result = filter.apply(message,action['parameters'])

                    elif action['command'] == 'resultify':
                        result = resultifier.apply(message, action['parameters'])

                    elif action['command'] == 'overlay':  # recognize the overlay command
                        result = overlay.apply(message, action['parameters'])

                    elif action['command'] == 'filter_kg':  # recognize the filter_kg command
                        result = filter_kg.apply(message, action['parameters'])

                    elif action['command'] == 'filter_results':  # recognize the filter_kg command
                        result = filter_results.apply(message, action['parameters'])

                    elif action['command'] == 'query_graph_reasoner':
                        response.info(f"Sending current query_graph to the QueryGraphReasoner")
                        qgr = QueryGraphReasoner()
                        message = qgr.answer(ast.literal_eval(repr(message.query_graph)), TxltrApiFormat=True)
                        nonstandard_result = True

                    elif action['command'] == 'return':
                        action_stats['return_action'] = action
                        break

                    else:
                        response.error(f"Unrecognized command {action['command']}", error_code="UnrecognizedCommand")
                        return response

                except Exception as error:
                    exception_type, exception_value, exception_traceback = sys.exc_info()
                    response.error(f"An uncaught error occurred: {error}: {repr(traceback.format_exception(exception_type, exception_value, exception_traceback))}", error_code="UncaughtARAXiError")
                    return response

                #### Merge down this result and end if we're in an error state
                if nonstandard_result is False:
                    response.merge(result)
                    if result.status != 'OK':
                        message.message_code = response.error_code
                        message.code_description = response.message
                        message.log = response.messages
                        return response


            #### At the end, process the explicit return() action, or implicitly perform one
            return_action = { 'command': 'return', 'parameters': { 'message': 'true', 'store': 'true' } }
            if action is not None and action['command'] == 'return':
                return_action = action
                #### If an explicit one left out some parameters, set the defaults
                if 'store' not in return_action['parameters']:
                    return_action['parameters']['store'] == 'false'
                if 'message' not in return_action['parameters']:
                    return_action['parameters']['message'] == 'false'

            # Fill out the message with data
            message.message_code = response.error_code
            message.code_description = response.message
            message.log = response.messages
            if message.query_options is None:
                message.query_options = {}
            message.query_options['processing_actions'] = envelope.processing_actions

            # If store=true, then put the message in the database
            if return_action['parameters']['store'] == 'true':
                response.debug(f"Storing resulting Message")
                message_id = rtxFeedback.addNewMessage(message,query)

            self.message = message

            #### If asking for the full message back
            if return_action['parameters']['message'] == 'true':
                return response

            #### Else just the id is returned
            else:
                if message_id is None:
                    message_id = 0
                return( { "status": 200, "message_id": str(message_id), "n_results": message.n_results, "url": "https://arax.rtx.ai/api/rtx/v1/message/"+str(message_id) }, 200)



##################################################################################################
def stringify_dict(inputDict):
    outString = "{"
    for key,value in sorted(inputDict.items(), key=lambda t: t[0]):
        if outString != "{":
            outString += ","
        outString += "'"+str(key)+"':'"+str(value)+"'"
    outString += "}"
    return(outString)


##################################################################################################
def main():

    #### Parse command line options
    import argparse
    argparser = argparse.ArgumentParser(description='Primary interface to the ARAX system')
    argparser.add_argument('--verbose', action='count', help='If set, print more information about ongoing processing' )
    argparser.add_argument('example_number', type=int, help='Integer number of the example query to execute')
    params = argparser.parse_args()

    #### Set verbose
    verbose = params.verbose
    if verbose is None: verbose = 1

    #### Create a response and ARAXQuery
    response = Response()
    araxq = ARAXQuery()

    #### For debugging purposes, you can send all messages as they are logged to STDERR
    #Response.output = 'STDERR'

    #### Set the query based on the supplied example_number
    if params.example_number == 1:
        query = { 'message': { 'query_type_id': 'Q0', 'terms': { 'term': 'lovastatin' } } }
        #query = { "query_type_id": "Q0", "terms": { "term": "lovastatin" }, "bypass_cache": "true" }  # Use bypass_cache if the cache if bad for this question
    elif params.example_number == 2:
        query = { "message": { "query_graph": { "edges": [
                    { "id": "qg2", "source_id": "qg1", "target_id": "qg0", "type": "physically_interacts_with" }
                ],
                "nodes": [
                    { "id": "qg0", "name": "acetaminophen", "curie": "CHEMBL.COMPOUND:CHEMBL112", "type": "chemical_substance" },
                    { "id": "qg1", "name": None, "desc": "Generic protein", "curie": None, "type": "protein" }
                ] } } }
    elif params.example_number == 3:  # FIXME: Don't fix me, this is our planned demo example 1.
        query = {"previous_message_processing_plan": {"processing_actions": [
            "create_message",
            "add_qnode(name=acetaminophen, id=n0)",
            "add_qnode(type=protein, id=n1)",
            "add_qedge(source_id=n0, target_id=n1, id=e0)",
            "expand(edge_id=e0)",
            "resultify(ignore_edge_direction=true)",
            "filter_results(action=limit_number_of_results, max_results=10)",
            "return(message=true, store=false)",
        ]}}
    elif params.example_number == 4:
        query = { "previous_message_processing_plan": { "processing_actions": [
            "create_message",
            "add_qnode(name=hypertension, id=n00)",
            "add_qnode(type=protein, is_set=True, id=n01)",
            "add_qedge(source_id=n01, target_id=n00, id=e00)",
            "expand(edge_id=e00)",
            "filter(maximum_results=2)",
            "return(message=true, store=false)",
            ] } }
    elif params.example_number == 5:  # test overlay with ngd: hypertension->protein
        query = { "previous_message_processing_plan": { "processing_actions": [
            "create_message",
            "add_qnode(name=hypertension, id=n00)",
            "add_qnode(type=protein, is_set=True, id=n01)",
            "add_qedge(source_id=n01, target_id=n00, id=e00)",
            "expand(edge_id=e00)",
            "overlay(action=compute_ngd)",
            "filter(maximum_results=2)",
            "return(message=true, store=false)",
            ] } }
    elif params.example_number == 6:  # test overlay
        query = { "previous_message_processing_plan": { "processing_actions": [
            "create_message",
            "add_qnode(curie=DOID:12384, id=n00)",
            "add_qnode(type=phenotypic_feature, is_set=True, id=n01)",
            "add_qedge(source_id=n00, target_id=n01, id=e00, type=has_phenotype)",
            "expand(edge_id=e00)",
            #"overlay(action=overlay_clinical_info, paired_concept_freq=true)",
            #"overlay(action=overlay_clinical_info, chi_square=true, virtual_edge_type=C1, source_qnode_id=n00, target_qnode_id=n01)",
            #"overlay(action=overlay_clinical_info, paired_concept_freq=true, virtual_edge_type=C1, source_qnode_id=n00, target_qnode_id=n01)",
            "overlay(action=compute_ngd, default_value=inf)",
            #"overlay(action=compute_ngd, virtual_edge_type=NGD1, source_qnode_id=n00, target_qnode_id=n01)",
            "filter(maximum_results=2)",
            "return(message=true, store=false)",
            ] } }
    elif params.example_number == 7:  # stub to test out the compute_jaccard feature
        query = {"previous_message_processing_plan": {"processing_actions": [
            "create_message",
            "add_qnode(curie=DOID:14330, id=n00)",  # parkinsons
            "add_qnode(type=protein, is_set=True, id=n01)",
            "add_qnode(type=chemical_substance, is_set=true, id=n02)",
            "add_qedge(source_id=n01, target_id=n00, id=e00)",
            "add_qedge(source_id=n01, target_id=n02, id=e01)",
            "expand(edge_id=[e00,e01])",
            "overlay(action=compute_jaccard, start_node_id=n00, intermediate_node_id=n01, end_node_id=n02, virtual_edge_type=J1)",
            "return(message=true, store=false)",
        ]}}
    elif params.example_number == 8:  # to test jaccard with known result
        query = {"previous_message_processing_plan": {"processing_actions": [
            "create_message",
            "add_qnode(curie=DOID:8398, id=n00)",  # osteoarthritis
            "add_qnode(type=phenotypic_feature, is_set=True, id=n01)",
            "add_qnode(type=disease, is_set=true, id=n02)",
            "add_qedge(source_id=n01, target_id=n00, id=e00)",
            "add_qedge(source_id=n01, target_id=n02, id=e01)",
            "expand(edge_id=[e00,e01])",
            "return(message=true, store=false)",
        ]}}
    elif params.example_number == 9:  # to test jaccard with known result. This check's out by comparing with match p=(s:disease{id:"DOID:1588"})-[]-(r:protein)-[]-(:chemical_substance) return p and manually counting
        query = {"previous_message_processing_plan": {"processing_actions": [
            "create_message",
            "add_qnode(curie=DOID:1588, id=n00)",
            "add_qnode(type=protein, is_set=True, id=n01)",
            "add_qnode(type=chemical_substance, is_set=true, id=n02)",
            "add_qedge(source_id=n01, target_id=n00, id=e00)",
            "add_qedge(source_id=n01, target_id=n02, id=e01)",
            "expand(edge_id=[e00,e01])",
            "overlay(action=compute_jaccard, start_node_id=n00, intermediate_node_id=n01, end_node_id=n02, virtual_edge_type=J1)",
            "return(message=true, store=false)",
        ]}}
    elif params.example_number == 10:  # test case of drug prediction
        query = {"previous_message_processing_plan": {"processing_actions": [
            "create_message",
            "add_qnode(curie=DOID:1588, id=n00)",
            "add_qnode(type=chemical_substance, is_set=true, id=n01)",
            "add_qedge(source_id=n00, target_id=n01, id=e00)",
            "expand(edge_id=e00)",
            "overlay(action=predict_drug_treats_disease)",
            "return(message=true, store=false)",
        ]}}
    elif params.example_number == 11:  # test overlay with overlay_clinical_info, paired_concept_freq via COHD
        query = { "previous_message_processing_plan": { "processing_actions": [
            "create_message",
            "add_qnode(curie=DOID:0060227, id=n00)",  # Adam's oliver
            "add_qnode(type=phenotypic_feature, is_set=True, id=n01)",
            "add_qedge(source_id=n00, target_id=n01, id=e00, type=has_phenotype)",
            "expand(edge_id=e00)",
            "overlay(action=overlay_clinical_info, paired_concept_freq=true)",
            #"overlay(action=overlay_clinical_info, paired_concept_freq=true, virtual_edge_type=COHD1, source_qnode_id=n00, target_qnode_id=n01)",
            "filter(maximum_results=2)",
            "return(message=true, store=false)",
            ] } }
    elif params.example_number == 12:  # dry run of example 2 # FIXME NOTE: this is our planned example 2 (so don't fix, it's just so it's highlighted in my IDE)
        query = { "previous_message_processing_plan": { "processing_actions": [
            "create_message",
            "add_qnode(name=DOID:14330, id=n00)",
            "add_qnode(type=protein, is_set=true, id=n01)",
            "add_qnode(type=chemical_substance, id=n02)",
            "add_qedge(source_id=n00, target_id=n01, id=e00)",
            "add_qedge(source_id=n01, target_id=n02, id=e01, type=physically_interacts_with)",
            "expand(edge_id=[e00,e01], kp=ARAX/KG1)",
            "overlay(action=compute_jaccard, start_node_id=n00, intermediate_node_id=n01, end_node_id=n02, virtual_edge_type=J1)",
            "filter_kg(action=remove_edges_by_attribute, edge_attribute=jaccard_index, direction=below, threshold=.2, remove_connected_nodes=t, qnode_id=n02)",
            "filter_kg(action=remove_edges_by_property, edge_property=provided_by, property_value=Pharos)",  # can be removed, but shows we can filter by Knowledge provider
            "resultify(ignore_edge_direction=true)",
            "filter_results(action=sort_by_edge_attribute, edge_attribute=jaccard_index, direction=descending, max_results=15)",
            "return(message=true, store=false)",
            ] } }
    elif params.example_number == 13:  # add pubmed id's
        query = {"previous_message_processing_plan": {"processing_actions": [
            "create_message",
            "add_qnode(name=DOID:1227, id=n00)",
            "add_qnode(type=chemical_substance, is_set=true, id=n01)",
            "add_qedge(source_id=n00, target_id=n01, id=e00)",
            "expand(edge_id=e00)",
            "overlay(action=add_node_pmids, max_num=15)",
            "return(message=true, store=false)"
        ]}}
    elif params.example_number == 14:  # test
        query = {"previous_message_processing_plan": {"processing_actions": [
            "create_message",
            "add_qnode(name=DOID:8712, id=n00)",
            "add_qnode(type=phenotypic_feature, is_set=true, id=n01)",
            "add_qnode(type=chemical_substance, is_set=true, id=n02)",
            "add_qnode(type=protein, is_set=true, id=n03)",
            "add_qedge(source_id=n00, target_id=n01, id=e00, type=has_phenotype)",  # phenotypes of disease
            "add_qedge(source_id=n02, target_id=n01, id=e01, type=indicated_for)",  # only look for drugs that are indicated for those phenotypes
            "add_qedge(source_id=n02, target_id=n03, id=e02)",  # find proteins that interact with those drugs
            "expand(edge_id=[e00, e01, e02])",
            "overlay(action=compute_jaccard, start_node_id=n00, intermediate_node_id=n01, end_node_id=n02, virtual_edge_type=J1)",  # only look at drugs that target lots of phenotypes
            #"filter_kg(action=remove_edges_by_attribute, edge_attribute=jaccard_index, direction=below, threshold=.06, remove_connected_nodes=t, qnode_id=n02)",  # remove edges and drugs that connect to few phenotypes
            #"filter_kg(action=remove_edges_by_type, edge_type=J1, remove_connected_nodes=f)",
            ##"overlay(action=overlay_clinical_info, paired_concept_freq=true)",  # overlay with COHD information
            #"overlay(action=overlay_clinical_info, paired_concept_freq=true, virtual_edge_type=C1, source_qnode_id=n00, target_qnode_id=n02)",  # overlay drug->disease virtual edges with COHD information
            #"filter_kg(action=remove_edges_by_attribute, edge_attribute=paired_concept_frequency, direction=below, threshold=0.0000001, remove_connected_nodes=t, qnode_id=n02)",  # remove drugs below COHD threshold
            #"overlay(action=compute_jaccard, start_node_id=n01, intermediate_node_id=n02, end_node_id=n03, virtual_edge_type=J2)",  # look at proteins that share many/any drugs in common with the phenotypes
            #"filter_kg(action=remove_edges_by_attribute, edge_attribute=jaccard_index, direction=below, threshold=.001, remove_connected_nodes=t, qnode_id=n03)",
            #"filter_kg(action=remove_edges_by_type, edge_type=J2, remove_connected_nodes=f)",
            #"filter_kg(action=remove_edges_by_type, edge_type=C1, remove_connected_nodes=f)",
            ##"overlay(action=compute_ngd)",
            "return(message=true, store=false)"
        ]}}
    elif params.example_number == 15:  # FIXME NOTE: this is our planned example 3 (so don't fix, it's just so it's highlighted in my IDE)
        query = {"previous_message_processing_plan": {"processing_actions": [
            "create_message",
            "add_qnode(curie=DOID:9406, id=n00)",  # hypopituitarism
            "add_qnode(type=chemical_substance, is_set=true, id=n01)",  # look for all drugs associated with this disease (29 total drugs)
            "add_qnode(type=protein, id=n02)",   # look for proteins associated with these diseases (240 total proteins)
            "add_qedge(source_id=n00, target_id=n01, id=e00)",  # get connections
            "add_qedge(source_id=n01, target_id=n02, id=e01)",  # get connections
            "expand(edge_id=[e00,e01])",  # expand the query graph
            "overlay(action=overlay_clinical_info, observed_expected_ratio=true, virtual_edge_type=C1, source_qnode_id=n00, target_qnode_id=n01)",  # Look in COHD to find which drug are being used to treat this disease based on the log ratio of expected frequency of this drug being used to treat a disease, vs. the observed number of times it’s used to treat this disease
            "filter_kg(action=remove_edges_by_attribute, edge_attribute=observed_expected_ratio, direction=below, threshold=3, remove_connected_nodes=t, qnode_id=n01)",   # concentrate only on those drugs that are more likely to be treating this disease than expected
            "filter_kg(action=remove_orphaned_nodes, node_type=protein)",  # remove proteins that got disconnected as a result of this filter action
            "overlay(action=compute_ngd, virtual_edge_type=N1, source_qnode_id=n01, target_qnode_id=n02)",   # use normalized google distance to find how frequently the protein and the drug are mentioned in abstracts
            "filter_kg(action=remove_edges_by_attribute, edge_attribute=ngd, direction=above, threshold=0.85, remove_connected_nodes=t, qnode_id=n02)",   # remove proteins that are not frequently mentioned together in PubMed abstracts
            "resultify(ignore_edge_direction=true)",
            "return(message=true, store=false)"
        ]}}
    elif params.example_number == 1515:  # Exact duplicate of ARAX_Example3.ipynb
        query = {"previous_message_processing_plan": {"processing_actions": [
            "add_qnode(curie=DOID:9406, id=n00)",
            "add_qnode(type=chemical_substance, is_set=true, id=n01)",
            "add_qnode(type=protein, id=n02)",
            "add_qedge(source_id=n00, target_id=n01, id=e00)",
            "add_qedge(source_id=n01, target_id=n02, id=e01)",
            "expand(edge_id=[e00,e01])",
            "overlay(action=overlay_clinical_info, observed_expected_ratio=true, virtual_edge_type=C1, source_qnode_id=n00, target_qnode_id=n01)",
            "filter_kg(action=remove_edges_by_attribute, edge_attribute=observed_expected_ratio, direction=below, threshold=3, remove_connected_nodes=t, qnode_id=n01)",
            "filter_kg(action=remove_orphaned_nodes, node_type=protein)",
            "overlay(action=compute_ngd, virtual_edge_type=N1, source_qnode_id=n01, target_qnode_id=n02)",
            "filter_kg(action=remove_edges_by_attribute, edge_attribute=ngd, direction=above, threshold=0.85, remove_connected_nodes=t, qnode_id=n02)",
            "resultify(ignore_edge_direction=true)",
            "return(message=true, store=true)"
        ]}}
    elif params.example_number == 16:  # To test COHD obs/exp ratio
        query = {"previous_message_processing_plan": {"processing_actions": [
            "create_message",
            "add_qnode(name=DOID:8398, id=n00)",
            "add_qnode(type=phenotypic_feature, is_set=true, id=n01)",
            "add_qedge(source_id=n00, target_id=n01, type=has_phenotype, id=e00)",
            "expand(edge_id=e00)",
            "return(message=true, store=true)"
        ]}}
    elif params.example_number == 17:  # Test resultify #FIXME: this returns a single result instead of a list (one for each disease/phenotype found)
        query = {"previous_message_processing_plan": {"processing_actions": [
            "create_message",
            "add_qnode(name=DOID:731, id=n00, type=disease, is_set=false)",
            "add_qnode(type=phenotypic_feature, is_set=false, id=n01)",
            "add_qedge(source_id=n00, target_id=n01, id=e00)",
            "expand(edge_id=e00)",
            'resultify(ignore_edge_direction=true)',
            "return(message=true, store=false)"
        ]}}
    elif params.example_number == 18:  # test removing orphaned nodes
        query = {"previous_message_processing_plan": {"processing_actions": [
            "create_message",
            "add_qnode(name=DOID:9406, id=n00)",
            "add_qnode(type=chemical_substance, is_set=true, id=n01)",
            "add_qnode(type=protein, is_set=true, id=n02)",
            "add_qedge(source_id=n00, target_id=n01, id=e00)",
            "add_qedge(source_id=n01, target_id=n02, id=e01, type=physically_interacts_with)",
            "expand(edge_id=[e00, e01])",
            "filter_kg(action=remove_edges_by_type, edge_type=physically_interacts_with, remove_connected_nodes=f)",
            "filter_kg(action=remove_orphaned_nodes, node_type=protein)",
            "return(message=true, store=false)"
        ]}}
    elif params.example_number == 19:  # Let's see what happens if you ask for a node in KG2, but not in KG1 and try to expand
        query = {"previous_message_processing_plan": {"processing_actions": [
            "create_message",
            "add_qnode(name=CUI:C1452002, id=n00)",
            "add_qnode(type=chemical_substance, is_set=true, id=n01)",
            "add_qedge(source_id=n00, target_id=n01, id=e00, type=interacts_with)",
            "expand(edge_id=e00)",
            "return(message=true, store=false)"
        ]}}  # returns response of "OK" with the info: QueryGraphReasoner found no results for this query graph
    elif params.example_number == 20:  # Now try with KG2 expander
        query = {"previous_message_processing_plan": {"processing_actions": [
            "create_message",
            "add_qnode(name=CUI:C1452002, id=n00)",
            "add_qnode(type=chemical_substance, is_set=true, id=n01)",
            "add_qedge(source_id=n00, target_id=n01, id=e00, type=interacts_with)",
            "expand(edge_id=e00, kp=ARAX/KG2)",
            "return(message=true, store=false)"
        ]}}  # returns response of "OK" with the info: QueryGraphReasoner found no results for this query graph
    elif params.example_number == 101:  # test of filter results code
        query = { "previous_message_processing_plan": { "processing_actions": [
            "create_message",
            "add_qnode(name=DOID:14330, id=n00)",
            "add_qnode(type=protein, is_set=true, id=n01)",
            "add_qnode(type=chemical_substance, is_set=true, id=n02)",
            "add_qedge(source_id=n00, target_id=n01, id=e00)",
            "add_qedge(source_id=n01, target_id=n02, id=e01, type=physically_interacts_with)",
            "expand(edge_id=[e00,e01])",
            "overlay(action=compute_jaccard, start_node_id=n00, intermediate_node_id=n01, end_node_id=n02, virtual_edge_type=J1)",
            "filter_kg(action=remove_edges_by_attribute, edge_attribute=jaccard_index, direction=below, threshold=.2, remove_connected_nodes=t, qnode_id=n02)",
            "filter_kg(action=remove_edges_by_property, edge_property=provided_by, property_value=Pharos)",
            "resultify(ignore_edge_direction=true, force_isset_false=[n02])",
            "filter_results(action=sort_by_edge_attribute, edge_attribute=jaccard_index, direction=d, max_results=15)",
            #"filter_results(action=sort_by_edge_count, direction=a)",
            #"filter_results(action=limit_number_of_results, max_results=5)",
            "return(message=true, store=false)",
            ] } }
    elif params.example_number == 102:  # add pubmed id's
        query = {"previous_message_processing_plan": {"processing_actions": [
            "create_message",
            "add_qnode(name=DOID:1227, id=n00)",
            "add_qnode(type=chemical_substance, is_set=true, id=n01)",
            "add_qedge(source_id=n00, target_id=n01, id=e00)",
            "expand(edge_id=e00)",
            "overlay(action=add_node_pmids, max_num=15)",
            "resultify(ignore_edge_direction=true, force_isset_false=[n01])",
            "filter_results(action=sort_by_node_attribute, node_attribute=pubmed_ids, direction=a, max_results=20)",
            "return(message=true, store=false)"
        ]}}
    elif params.example_number == 103:  # add pubmed id's
        query = {"previous_message_processing_plan": {"processing_actions": [
            "create_message",
            "add_qnode(name=DOID:1227, id=n00)",
            "add_qnode(type=chemical_substance, is_set=true, id=n01)",
            "add_qedge(source_id=n00, target_id=n01, id=e00)",
            "expand(edge_id=e00)",
            "overlay(action=add_node_pmids, max_num=15)",
            "filter_kg(action=remove_nodes_by_property, node_property=uri, property_value=https://www.ebi.ac.uk/chembl/compound/inspect/CHEMBL2111164)",
            "return(message=true, store=false)"
        ]}}
    elif params.example_number == 1212:  # dry run of example 2 with the machine learning model
        query = { "previous_message_processing_plan": { "processing_actions": [
            "create_message",
            "add_qnode(curie=DOID:14330, id=n00)",
            "add_qnode(type=protein, is_set=true, id=n01)",
            "add_qnode(type=chemical_substance, id=n02)",
            "add_qedge(source_id=n00, target_id=n01, id=e00)",
            "add_qedge(source_id=n01, target_id=n02, id=e01, type=physically_interacts_with)",
            "expand(edge_id=[e00,e01], kp=ARAX/KG1)",
            "overlay(action=compute_jaccard, start_node_id=n00, intermediate_node_id=n01, end_node_id=n02, virtual_edge_type=J1)",
            "filter_kg(action=remove_edges_by_attribute, edge_attribute=jaccard_index, direction=below, threshold=.2, remove_connected_nodes=t, qnode_id=n02)",
            "filter_kg(action=remove_edges_by_property, edge_property=provided_by, property_value=Pharos)",  # can be removed, but shows we can filter by Knowledge provider
            "overlay(action=predict_drug_treats_disease, source_qnode_id=n02, target_qnode_id=n00, virtual_edge_type=P1)",  # overlay by probability that the drug treats the disease
            "resultify(ignore_edge_direction=true)",
            "filter_results(action=sort_by_edge_attribute, edge_attribute=probability_drug_treats, direction=descending, max_results=15)",  # filter by the probability that the drug treats the disease. cilnidipine prob=0.8976650309881645 which is the 9th highest (so top 10)
            "return(message=true, store=false)",
            ] } }
    elif params.example_number == 201:  # KG2 version of demo example 1 (acetaminophen)
        query = {"previous_message_processing_plan": {"processing_actions": [
            "create_message",
            "add_qnode(id=n00, curie=CHEMBL.COMPOUND:CHEMBL112)",  # acetaminophen
            "add_qnode(id=n01, type=protein, is_set=true)",
            "add_qedge(id=e00, source_id=n00, target_id=n01)",
            "expand(edge_id=e00, kp=ARAX/KG2)",
            "return(message=true, store=false)",
        ]}}
    elif params.example_number == 202:  # KG2 version of demo example 2 (Parkinson's)
        query = { "previous_message_processing_plan": { "processing_actions": [
            "create_message",
            "add_qnode(name=DOID:14330, id=n00)",
            "add_qnode(type=protein, is_set=true, id=n01)",
            "add_qnode(type=chemical_substance, id=n02)",
            "add_qedge(source_id=n00, target_id=n01, id=e00)",
            "add_qedge(source_id=n01, target_id=n02, id=e01, type=molecularly_interacts_with)",  # for KG2
            #"add_qedge(source_id=n01, target_id=n02, id=e01, type=physically_interacts_with)",  # for KG1
            "expand(edge_id=[e00,e01], kp=ARAX/KG2)",  # for KG2
            #"expand(edge_id=[e00,e01], kp=ARAX/KG1)",  # for KG1
            "overlay(action=compute_jaccard, start_node_id=n00, intermediate_node_id=n01, end_node_id=n02, virtual_edge_type=J1)",  # seems to work just fine
            "filter_kg(action=remove_edges_by_attribute, edge_attribute=jaccard_index, direction=below, threshold=.008, remove_connected_nodes=t, qnode_id=n02)",
            "resultify(ignore_edge_direction=true)",
            "filter_results(action=sort_by_edge_attribute, edge_attribute=jaccard_index, direction=descending, max_results=15)",
            "return(message=true, store=false)",
            ] } }
    elif params.example_number == 203:  # KG2 version of demo example 3 (but using idiopathic pulmonary fibrosis)
        query = { "previous_message_processing_plan": { "processing_actions": [
            "create_message",
            #"add_qnode(id=n00, curie=DOID:0050156)",  # idiopathic pulmonary fibrosis
            "add_qnode(curie=DOID:9406, id=n00)",  # hypopituitarism, original demo example
            "add_qnode(id=n01, type=chemical_substance, is_set=true)",
            "add_qnode(id=n02, type=protein)",
            "add_qedge(id=e00, source_id=n00, target_id=n01)",
            "add_qedge(id=e01, source_id=n01, target_id=n02)",
            "expand(edge_id=[e00,e01], kp=ARAX/KG2)",
            "overlay(action=overlay_clinical_info, observed_expected_ratio=true, virtual_edge_type=C1, source_qnode_id=n00, target_qnode_id=n01)",
            "overlay(action=compute_ngd, virtual_edge_type=N1, source_qnode_id=n01, target_qnode_id=n02)",
            "filter_kg(action=remove_edges_by_attribute, edge_attribute=observed_expected_ratio, direction=below, threshold=2, remove_connected_nodes=t, qnode_id=n01)",
            "filter_kg(action=remove_orphaned_nodes, node_type=protein)",
            "return(message=true, store=false)",
            ] } }
    elif params.example_number == 2033:  # KG2 version of demo example 3 (but using idiopathic pulmonary fibrosis), with all decorations
        query = { "previous_message_processing_plan": { "processing_actions": [
            "create_message",
            "add_qnode(id=n00, curie=DOID:0050156)",  # idiopathic pulmonary fibrosis
            #"add_qnode(curie=DOID:9406, id=n00)",  # hypopituitarism, original demo example
            "add_qnode(id=n01, type=chemical_substance, is_set=true)",
            "add_qnode(id=n02, type=protein)",
            "add_qedge(id=e00, source_id=n00, target_id=n01)",
            "add_qedge(id=e01, source_id=n01, target_id=n02)",
            "expand(edge_id=[e00,e01], kp=ARAX/KG2)",
            "overlay(action=overlay_clinical_info, observed_expected_ratio=true, virtual_edge_type=C1, source_qnode_id=n00, target_qnode_id=n01)",
            "overlay(action=compute_ngd, virtual_edge_type=N1, source_qnode_id=n01, target_qnode_id=n02)",
            #"filter_kg(action=remove_edges_by_attribute, edge_attribute=observed_expected_ratio, direction=below, threshold=0, remove_connected_nodes=t, qnode_id=n01)",
            #"filter_kg(action=remove_orphaned_nodes, node_type=protein)",
            "return(message=true, store=false)",
            ] } }
    elif params.example_number == 222:  # Simple BTE query
        query = {"previous_message_processing_plan": {"processing_actions": [
            "create_message",
            "add_qnode(id=n00, curie=NCBIGene:1017)",  # CDK2
            "add_qnode(id=n01, type=chemical_substance, is_set=True)",
            "add_qedge(id=e00, source_id=n01, target_id=n00, type=targetedBy)",
            "expand(edge_id=e00, kp=BTE)",
            "return(message=true, store=false)",
        ]}}
    elif params.example_number == 233:  # KG2 version of demo example 1 (acetaminophen)
        query = {"previous_message_processing_plan": {"processing_actions": [
            "create_message",
            "add_qnode(id=n00, curie=CHEMBL.COMPOUND:CHEMBL112)",  # acetaminophen
            "add_qnode(id=n01, type=protein, is_set=true)",
            "add_qedge(id=e00, source_id=n00, target_id=n01)",
            "expand(edge_id=e00, kp=ARAX/KG2)",
            "filter_kg(action=remove_edges_by_property, edge_property=provided_by, property_value=https://pharos.nih.gov)",
            "return(message=true, store=false)",
        ]}}
    else:
        eprint(f"Invalid test number {params.example_number}. Try 1 through 17")
        return

    if 0:
        message = araxq.query_return_message(query)
        print(json.dumps(ast.literal_eval(repr(message)),sort_keys=True,indent=2))
        return

    result = araxq.query(query)
    response.merge(result)
    if result.status != 'OK':
        print(response.show(level=Response.DEBUG))
        return response

    #### Retrieve the Translator Message from the result
    message = araxq.message

    #### Print out the message that came back
    #print(response.show(level=Response.DEBUG))
    #print("Returned message:\n")
    #print(json.dumps(ast.literal_eval(repr(message)),sort_keys=True,indent=2))
    #print(json.dumps(ast.literal_eval(repr(message.id)), sort_keys=True, indent=2))
    #print(json.dumps(ast.literal_eval(repr(message.knowledge_graph.edges)), sort_keys=True, indent=2))
    #print(json.dumps(ast.literal_eval(repr(message.query_graph)), sort_keys=True, indent=2))
    #print(json.dumps(ast.literal_eval(repr(message.knowledge_graph.nodes)), sort_keys=True, indent=2))
    print(json.dumps(ast.literal_eval(repr(message.id)), sort_keys=True, indent=2))
    #print(response.show(level=Response.DEBUG))

    print(response.show(level=Response.DEBUG))

    print(f"Number of results: {len(message.results)}")

    #print(f"Drugs names in the KG: {[x.name for x in message.knowledge_graph.nodes if 'chemical_substance' in x.type or 'drug' in x.type]}")

    print(f"Essence names in the answers: {[x.essence for x in message.results]}")

    #print(json.dumps(ast.literal_eval(repr(message.results[0])), sort_keys=True, indent=2))
    #print(json.dumps(ast.literal_eval(repr(message.results)), sort_keys=True, indent=2))
    #print(set.union(*[set(x.qg_id for x in r.edge_bindings if x.qg_id.startswith('J')) for r in message.results]))

    # look for qg id's in edge_bindings in results
    if False:
        try:
            print(f"Result qg_id's in results: {set.union(*[set(x.qg_id for x in r.edge_bindings) for r in message.results])}")
        except:
            pass

    # Check edge attributes
    if True:
        vals = []
        num_edges_show = 2
        num_edges_shown = 0
        #attribute_of_interest = 'jaccard_index'
        attribute_of_interest = 'observed_expected_ratio'
        #attribute_of_interest = 'ngd'
        all_attribute_names = set()
        for edge in message.knowledge_graph.edges:
            if hasattr(edge, 'edge_attributes') and edge.edge_attributes and len(edge.edge_attributes) >= 1:
                for edge_attribute in edge.edge_attributes:
                    all_attribute_names.add(edge_attribute.name)
                    if edge_attribute.name == attribute_of_interest:
                        if num_edges_shown < num_edges_show:
                            print(json.dumps(ast.literal_eval(repr(edge)), sort_keys=True, indent=2))
                            num_edges_shown += 1
                        #for attr in edge.edge_attributes:
                        #    vals.append((attr.name, attr.value))
                        vals.append((edge_attribute.name, float(edge_attribute.value)))  # FIXME: some edge_attributes are floats, others are strings, object model weirdness
        print(f"All edge attribute names: {all_attribute_names}")
        if vals:
            print(f"number of edges with attribute {attribute_of_interest}: {len(vals)}")
            print(f"Mean of attribute {attribute_of_interest}: {np.mean([x[1] for x in vals])}")
            print(f"Median of attribute {attribute_of_interest}: {np.median([x[1] for x in vals])}")
            print(f"Max of attribute {attribute_of_interest}: {np.max([x[1] for x in vals])}")
            print(f"Min of attribute {attribute_of_interest}: {np.min([x[1] for x in vals])}")
        # show all the values of the edge attributes
        #print(sorted(Counter(vals).items(), key=lambda x:float(x[0][1])))

    # check for edges from a given drug
    if False:
        for edge in message.knowledge_graph.edges:
            if edge.source_id == "CHEMBL.COMPOUND:CHEMBL452076" or edge.target_id == "CHEMBL.COMPOUND:CHEMBL452076":
                print(edge)

    #for node in message.knowledge_graph.nodes:
    #    print(f"{node.name} {node.type[0]}")
    #     print(node.qnode_id)

    
    # if params.example_number == 101:
    #     import math
    #     edge_values = {}
    #     # iterate over the edges find the attribute values
    #     for edge in message.knowledge_graph.edges:  # iterate over the edges
    #         edge_values[str(edge.id)] = {'value': None, 'type': edge.type}
    #         if hasattr(edge, 'edge_attributes'):  # check if they have attributes
    #             if edge.edge_attributes:  # if there are any edge attributes
    #                 for attribute in edge.edge_attributes:  # for each attribute
    #                     if attribute.name == 'jaccard_index':  # check if it's the desired one
    #                         edge_values[str(edge.id)] = {'value': attribute.value, 'type': edge.type}
    #     if True:
    #         value_list=[-math.inf]*len(message.results)
    #     else:
    #         value_list=[math.inf]*len(message.results)
    #     i = 0
    #     type_flag = False
    #     for result in message.results:
    #         for binding in result.edge_bindings:
    #             if edge_values[binding.kg_id]['value'] is not None:
    #                 if not type_flag or (type_flag and params['edge_type'] == edge_values[binding.kg_id]['type']):
    #                     if abs(value_list[i]) == math.inf:
    #                         value_list[i] = edge_values[binding.kg_id]['value']
    #                     else:
    #                         # this will take the sum off all edges with the attribute if we want to change to max edit this line
    #                         value_list[i] += edge_values[binding.kg_id]['value']
    #         i+=1
    #     print(value_list)
    #     print([len(r.edge_bindings) for r in message.results])
    # if params.example_number == 102:
    #     import math
    #     node_values = {}
    #     # iterate over the nodes find the attribute values
    #     for node in message.knowledge_graph.nodes:  # iterate over the nodes
    #         node_values[str(node.id)] = {'value': None, 'type': node.type}
    #         if hasattr(node, 'node_attributes'):  # check if they have attributes
    #             if node.node_attributes:  # if there are any node attributes
    #                 for attribute in node.node_attributes:  # for each attribute
    #                     if attribute.name == 'pubmed_ids':  # check if it's the desired one
    #                         node_values[str(node.id)] = {'value': attribute.value.count("PMID"), 'type': node.type}
    #     if True:
    #         value_list=[-math.inf]*len(message.results)
    #     else:
    #         value_list=[math.inf]*len(message.results)
    #     i = 0
    #     type_flag = False
    #     for result in message.results:
    #         for binding in result.node_bindings:
    #             if node_values[binding.kg_id]['value'] is not None:
    #                 if not type_flag or (type_flag and params['node_type'] == node_values[binding.kg_id]['type']):
    #                     if abs(value_list[i]) == math.inf:
    #                         value_list[i] = node_values[binding.kg_id]['value']
    #                     else:
    #                         # this will take the sum off all nodes with the attribute if we want to change to max edit this line
    #                         value_list[i] += node_values[binding.kg_id]['value']
    #         i+=1
    #     print(value_list)
    #     #print([len(r.node_bindings) for r in message.results])
    
    #print(len(message.knowledge_graph.nodes))

    # check number of TP's for example 3
    if False:
        proteins = []
        for node in message.knowledge_graph.nodes:
            if node.type[0] == "protein":
                proteins.append(node.id)
        #for protein in sorted(proteins):
        #    print(f"{protein}")
        known_proteins = ["UniProtKB:P16473",
"UniProtKB:P05093",
"UniProtKB:P06401",
"UniProtKB:P08235",
"UniProtKB:P18405",
"UniProtKB:P03372",
"UniProtKB:P10275",
"UniProtKB:P11511",
"UniProtKB:P19838",
"UniProtKB:Q13936",
"UniProtKB:Q16665",
"UniProtKB:P22888",
"UniProtKB:Q9HB55",
"UniProtKB:P05108",
"UniProtKB:P08684",
"UniProtKB:Q92731",
"UniProtKB:P80365",
"UniProtKB:P24462",
"UniProtKB:P04278",
"UniProtKB:P31213",
"UniProtKB:P08842",
"UniProtKB:Q15125",
"UniProtKB:P04150",
"UniProtKB:P37058",
"UniProtKB:P54132",
"UniProtKB:P24462",
"UniProtKB:P80365",
"UniProtKB:Q92731",
"UniProtKB:P04278",
"UniProtKB:P31213",
"UniProtKB:Q15125",
"UniProtKB:P08842",
"UniProtKB:P16473",
"UniProtKB:P08235",
"UniProtKB:P05093",
"UniProtKB:P06401",
"UniProtKB:P18405",
"UniProtKB:P54132",
"UniProtKB:P04150",
"UniProtKB:P37058",
"UniProtKB:P08684",
"UniProtKB:P22888",
"UniProtKB:P05108",
"UniProtKB:Q9HB55",
"UniProtKB:Q13936",
"UniProtKB:P19838",
"UniProtKB:P11511",
"UniProtKB:P10275",
"UniProtKB:Q16665",
"UniProtKB:P03372"]
        print(f"For example 15 (demo eg. 3), number of TP proteins: {len(set(known_proteins).intersection(set(proteins)))}")  # fill these in after finding a good example
<<<<<<< HEAD
    if type(message.knowledge_graph.edges[0].provided_by) == list:
        print(f"Number of KnowledgeProviders in KG: {Counter([y for x in message.knowledge_graph.edges for y in x.provided_by])}")
=======

    try:
        print(f"Number of KnowledgeProviders in KG: {Counter([x.provided_by for x in message.knowledge_graph.edges])}")
    except:
        print(f"Number of KnowledgeProviders in KG: {Counter([x.provided_by[0] for x in message.knowledge_graph.edges])}")

# print the message id at the bottom for convenience too:
    print(f"message id: {json.dumps(ast.literal_eval(repr(message.id)), sort_keys=True, indent=2)}")
>>>>>>> febe708b

if __name__ == "__main__": main()<|MERGE_RESOLUTION|>--- conflicted
+++ resolved
@@ -1106,18 +1106,13 @@
 "UniProtKB:Q16665",
 "UniProtKB:P03372"]
         print(f"For example 15 (demo eg. 3), number of TP proteins: {len(set(known_proteins).intersection(set(proteins)))}")  # fill these in after finding a good example
-<<<<<<< HEAD
-    if type(message.knowledge_graph.edges[0].provided_by) == list:
-        print(f"Number of KnowledgeProviders in KG: {Counter([y for x in message.knowledge_graph.edges for y in x.provided_by])}")
-=======
 
     try:
         print(f"Number of KnowledgeProviders in KG: {Counter([x.provided_by for x in message.knowledge_graph.edges])}")
     except:
-        print(f"Number of KnowledgeProviders in KG: {Counter([x.provided_by[0] for x in message.knowledge_graph.edges])}")
+        print(f"Number of KnowledgeProviders in KG: {Counter([y for x in message.knowledge_graph.edges for y in x.provided_by])}")
 
 # print the message id at the bottom for convenience too:
     print(f"message id: {json.dumps(ast.literal_eval(repr(message.id)), sort_keys=True, indent=2)}")
->>>>>>> febe708b
 
 if __name__ == "__main__": main()