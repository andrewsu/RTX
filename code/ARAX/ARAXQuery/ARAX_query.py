--- conflicted
+++ resolved
@@ -974,7 +974,6 @@
             "expand(edge_id=e00, kp=BTE)",
             "return(message=true, store=false)",
         ]}}
-<<<<<<< HEAD
     elif params.example_number == 233:  # KG2 version of demo example 1 (acetaminophen)
         query = {"previous_message_processing_plan": {"processing_actions": [
             "create_message",
@@ -984,7 +983,7 @@
             "expand(edge_id=e00, kp=ARAX/KG2)",
             "filter_kg(action=remove_edges_by_property, edge_property=provided_by, property_value=https://pharos.nih.gov)",
             "return(message=true, store=false)",
-=======
+        ]}}
     elif params.example_number == 690:  # test issue 690
         query = {"previous_message_processing_plan": {"processing_actions": [
             "create_message",
@@ -996,7 +995,6 @@
             "expand(edge_id=[e00,e01], continue_if_no_results=true)",
             "overlay(action=compute_jaccard, start_node_id=n00, intermediate_node_id=n01, end_node_id=n02, virtual_edge_type=J1)",
             "return(message=true, store=false)"
->>>>>>> 1b8b0bd0
         ]}}
     else:
         eprint(f"Invalid test number {params.example_number}. Try 1 through 17")
