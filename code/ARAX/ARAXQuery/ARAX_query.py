--- conflicted
+++ resolved
@@ -492,7 +492,6 @@
             if message.results is None:
                 message.results = []
 
-<<<<<<< HEAD
 
             #### If the mode is asynchronous, then fork here. The parent returns the response thus far that everything checks out and is proceeding
             #### and the child continues to work on the query, eventually to finish and exit()
@@ -507,11 +506,9 @@
                 #### The child loses the MySQL connection of the parent, so need to reconnect
                 response_cache.connect()
                 
-=======
             #### If there is already a KG with edges, recompute the qg_keys
             if message.knowledge_graph is not None and len(message.knowledge_graph.edges) > 0:
                 resultifier.recompute_qg_keys(response)
->>>>>>> b197f47f
 
             #### Process each action in order
             action_stats = { }
