--- conflicted
+++ resolved
@@ -3,15 +3,8 @@
 import sys
 import os
 import time
-<<<<<<< HEAD
-from typing import Dict, Tuple, Union
-=======
-import traceback
-import pathlib
 from collections import defaultdict
 from typing import Dict, Tuple, Union, Set
-from datetime import datetime, timedelta
->>>>>>> d829436e
 
 import requests
 
@@ -36,14 +29,10 @@
     def __init__(self, response_object: ARAXResponse):
         self.response = response_object
         self.biolink_helper = BiolinkHelper()
-<<<<<<< HEAD
         self.kg2_infores_curie = eu.get_translator_infores_curie("RTX-KG2")
-=======
-        self.decorator = ARAXDecorator()
         self.max_allowed_edges = 1000000
         self.max_edges_per_input_curie = 1000
         self.curie_batch_size = 100
->>>>>>> d829436e
 
     def answer_one_hop_query(self, query_graph: QueryGraph) -> QGOrganizedKnowledgeGraph:
         """
