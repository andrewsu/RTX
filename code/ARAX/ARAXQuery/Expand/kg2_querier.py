#!/bin/env python3
import csv
import json
import sqlite3
import sys
import os
import time
import traceback
import ast
from typing import List, Dict, Tuple, Union, Set
import numpy as np

import requests
<<<<<<< HEAD
=======
import yaml
>>>>>>> 54d11314
from neo4j import GraphDatabase

sys.path.append(os.path.dirname(os.path.abspath(__file__)))
import expand_utilities as eu
from expand_utilities import QGOrganizedKnowledgeGraph
sys.path.append(os.path.dirname(os.path.abspath(__file__))+"/../")  # ARAXQuery directory
from ARAX_response import ARAXResponse
sys.path.append(os.path.dirname(os.path.abspath(__file__))+"/../../")  # code directory
from RTXConfiguration import RTXConfiguration
sys.path.append(os.path.dirname(os.path.abspath(__file__))+"/../../UI/OpenAPI/python-flask-server/")
from openapi_server.models.node import Node
from openapi_server.models.edge import Edge
from openapi_server.models.attribute import Attribute
from openapi_server.models.query_graph import QueryGraph


class KG2Querier:

    def __init__(self, response_object: ARAXResponse, input_kp: str):
        self.response = response_object
        self.enforce_directionality = self.response.data['parameters'].get('enforce_directionality')
        self.use_synonyms = self.response.data['parameters'].get('use_synonyms')
        path_list = os.path.realpath(__file__).split(os.path.sep)
        rtx_index = path_list.index("RTX")
        self.kg2c_db_path = os.path.sep.join([*path_list[:(rtx_index + 1)], 'code', 'ARAX', 'KnowledgeSources', 'KG2c', 'kg2c.sqlite'])
        if input_kp == "ARAX/KG2":
            if self.use_synonyms:
                self.kg_name = "KG2c"
            else:
                self.kg_name = "KG2"
        else:
            self.kg_name = "KG1"

    def answer_one_hop_query(self, query_graph: QueryGraph) -> Tuple[QGOrganizedKnowledgeGraph, Dict[str, Dict[str, str]]]:
        """
        This function answers a one-hop (single-edge) query using either KG1 or KG2.
        :param query_graph: A Reasoner API standard query graph.
        :return: A tuple containing:
            1. an (almost) Reasoner API standard knowledge graph containing all of the nodes and edges returned as
           results for the query. (Dictionary version, organized by QG IDs.)
            2. a map of which nodes fulfilled which qnode_keys for each edge. Example:
              {'KG1:111221': {'n00': 'DOID:111', 'n01': 'HP:124'}, 'KG1:111223': {'n00': 'DOID:111', 'n01': 'HP:126'}}
        """
        log = self.response
        enforce_directionality = self.enforce_directionality
        use_synonyms = self.use_synonyms
        kg_name = self.kg_name
        if kg_name == "KG1":
            query_graph = eu.make_qg_use_old_snake_case_types(query_graph)
        final_kg = QGOrganizedKnowledgeGraph()
        edge_to_nodes_map = dict()

        # Verify this is a valid one-hop query graph
        if len(query_graph.edges) != 1:
            log.error(f"answer_one_hop_query() was passed a query graph that is not one-hop: "
                      f"{query_graph.to_dict()}", error_code="InvalidQuery")
            return final_kg, edge_to_nodes_map
        if len(query_graph.nodes) != 2:
            log.error(f"answer_one_hop_query() was passed a query graph with more than two nodes: "
                      f"{query_graph.to_dict()}", error_code="InvalidQuery")
            return final_kg, edge_to_nodes_map
        qedge_key = next(qedge_key for qedge_key in query_graph.edges)

        # Consider any inverses of our predicate(s) as well
        query_graph = self._add_inverted_predicates(query_graph, log)

        # Convert qnode curies as needed (either to synonyms or to canonical versions)
        qnode_keys_with_curies = [qnode_key for qnode_key, qnode in query_graph.nodes.items() if qnode.id]
        for qnode_key in qnode_keys_with_curies:
            qnode = query_graph.nodes[qnode_key]
            if use_synonyms and kg_name == "KG1":
                qnode.id = eu.get_curie_synonyms(qnode.id, log)
            elif kg_name == "KG2c":
                canonical_curies = eu.get_canonical_curies_list(qnode.id, log)
                log.debug(f"Using {len(canonical_curies)} curies as canonical curies for qnode {qnode_key}")
                qnode.id = canonical_curies
            qnode.category = []  # Important to clear this, otherwise results are limited (#889)

        # Run the actual query and process results
        neo4j_times_a = []
        neo4j_times_b = []
        new_db_times_a = []
        new_db_times_b = []
        for num in range(3):
            del final_kg
            new_db_start_a = time.time()
            new_db_answer = self._answer_query_using_new_db(query_graph)
            new_db_times_a.append(time.time() - new_db_start_a)
            new_db_start_b = time.time()
            new_db_kg = self._grab_matching_nodes_and_edges(new_db_answer, kg_name, log)
            new_db_times_b.append(time.time() - new_db_start_b)
            num_new_db_nodes = 0
            for qnode_key, nodes in new_db_kg.nodes_by_qg_id.items():
                num_new_db_nodes += len(nodes)
            num_new_db_edges = len(new_db_kg.edges_by_qg_id[qedge_key])
            del new_db_kg
            cypher_query = self._convert_one_hop_query_graph_to_cypher_query(query_graph, enforce_directionality, log)
            neo4j_start_a = time.time()
            neo4j_results = self._answer_query_using_neo4j(cypher_query, qedge_key, kg_name, log)
            neo4j_times_a.append(time.time() - neo4j_start_a)
            neo4j_start_b = time.time()
            final_kg, edge_to_nodes_map = self._load_answers_into_kg(neo4j_results, kg_name, query_graph, log)
            neo4j_times_b.append(time.time() - neo4j_start_b)

        if log.status != 'OK':
            return final_kg, edge_to_nodes_map

<<<<<<< HEAD
        if kg_name == "KG2c":
            qedge = query_graph.edges[qedge_key]
            subject_qnode = query_graph.nodes[qedge.subject]
            object_qnode = query_graph.nodes[qedge.object]
            num_subject_curies = len(eu.convert_to_list(subject_qnode.id))
            num_object_curies = len(eu.convert_to_list(object_qnode.id))
            num_neo4j_nodes = 0
            for qnode_key, nodes in final_kg.nodes_by_qg_id.items():
                num_neo4j_nodes += len(nodes)
            num_neo4j_edges = len(final_kg.edges_by_qg_id[qedge_key])
            neo4j_a_time_avg = np.average(neo4j_times_a)
            neo4j_b_time_avg = np.average(neo4j_times_b)
            newdb_a_time_avg = np.average(new_db_times_a)
            newdb_b_time_avg = np.average(new_db_times_b)
            row = [num_subject_curies, subject_qnode.category, qedge.predicate, num_object_curies, object_qnode.category,
                   neo4j_a_time_avg, neo4j_b_time_avg, newdb_a_time_avg, newdb_b_time_avg, num_neo4j_nodes,
                   num_new_db_nodes, num_neo4j_edges, num_new_db_edges]
            with open(f"query_times.csv", "a") as times_file:
                writer = csv.writer(times_file)
                writer.writerow(row)

        # TODO: remove this patch once we switch to KG2.5.0!
        eu.convert_node_and_edge_types_to_new_format(final_kg)
=======
>>>>>>> 54d11314
        return final_kg, edge_to_nodes_map

    def answer_single_node_query(self, single_node_qg: QueryGraph) -> QGOrganizedKnowledgeGraph:
        kg_name = self.kg_name
        use_synonyms = self.use_synonyms
        log = self.response
        if kg_name == "KG1":
            single_node_qg = eu.make_qg_use_old_snake_case_types(single_node_qg)
        final_kg = QGOrganizedKnowledgeGraph()
        qnode_key = next(qnode_key for qnode_key in single_node_qg.nodes)
        qnode = single_node_qg.nodes[qnode_key]

        # Convert qnode curies as needed (either to synonyms or to canonical versions)
        if qnode.id:
            if use_synonyms and kg_name == "KG1":
                qnode.id = eu.get_curie_synonyms(qnode.id, log)
                qnode.category = []  # Important to clear this, otherwise results are limited (#889)
            elif kg_name == "KG2c":
                qnode.id = eu.get_canonical_curies_list(qnode.id, log)
                qnode.category = []  # Important to clear this to avoid discrepancies in types for particular concepts

        # Build and run a cypher query to get this node/nodes
        where_clause = f"{qnode_key}.id='{qnode.id}'" if type(qnode.id) is str else f"{qnode_key}.id in {qnode.id}"
        cypher_query = f"MATCH {self._get_cypher_for_query_node(qnode_key, single_node_qg)} WHERE {where_clause} RETURN {qnode_key}"
        log.info(f"Sending cypher query for node {qnode_key} to {kg_name} neo4j")
        results = self._run_cypher_query(cypher_query, kg_name, log)

        # Load the results into swagger object model and add to our answer knowledge graph
        for result in results:
            neo4j_node = result.get(qnode_key)
            swagger_node_key, swagger_node = self._convert_neo4j_node_to_swagger_node(neo4j_node, kg_name)
            final_kg.add_node(swagger_node_key, swagger_node, qnode_key)

        return final_kg

    def _convert_one_hop_query_graph_to_cypher_query(self, qg: QueryGraph, enforce_directionality: bool,
                                                     log: ARAXResponse) -> str:
        qedge_key = next(qedge_key for qedge_key in qg.edges)
        qedge = qg.edges[qedge_key]
        log.debug(f"Generating cypher for edge {qedge_key} query graph")
        try:
            # Build the match clause
            subject_qnode_key = qedge.subject
            object_qnode_key = qedge.object
            qedge_cypher = self._get_cypher_for_query_edge(qedge_key, qg, enforce_directionality)
            source_qnode_cypher = self._get_cypher_for_query_node(subject_qnode_key, qg)
            target_qnode_cypher = self._get_cypher_for_query_node(object_qnode_key, qg)
            match_clause = f"MATCH {source_qnode_cypher}{qedge_cypher}{target_qnode_cypher}"

            # Build the where clause
            where_fragments = []
            for qnode_key in [subject_qnode_key, object_qnode_key]:
                qnode = qg.nodes[qnode_key]
                if qnode.id and isinstance(qnode.id, list) and len(qnode.id) > 1:
                    where_fragments.append(f"{qnode_key}.id in {qnode.id}")
                if qnode.category:
                    qnode.category = eu.convert_to_list(qnode.category)
                    if len(qnode.category) > 1:
                        # Create where fragment that looks like 'n00:biolink:Disease OR n00:biolink:PhenotypicFeature..'
                        category_sub_fragments = [f"{qnode_key}:`{category}`" for category in qnode.category]
                        category_where_fragment = f"({' OR '.join(category_sub_fragments)})"
                        where_fragments.append(category_where_fragment)
            where_clause = f"WHERE {' AND '.join(where_fragments)}" if where_fragments else ""

            # Build the with clause
            source_qnode_col_name = f"nodes_{subject_qnode_key}"
            target_qnode_col_name = f"nodes_{object_qnode_key}"
            qedge_col_name = f"edges_{qedge_key}"
            # This line grabs the edge's ID and a record of which of its nodes correspond to which qnode ID
            extra_edge_properties = "{.*, " + f"id:ID({qedge_key}), {subject_qnode_key}:{subject_qnode_key}.id, {object_qnode_key}:{object_qnode_key}.id" + "}"
            with_clause = f"WITH collect(distinct {subject_qnode_key}) as {source_qnode_col_name}, " \
                          f"collect(distinct {object_qnode_key}) as {target_qnode_col_name}, " \
                          f"collect(distinct {qedge_key}{extra_edge_properties}) as {qedge_col_name}"

            # Build the return clause
            return_clause = f"RETURN {source_qnode_col_name}, {target_qnode_col_name}, {qedge_col_name}"

            cypher_query = f"{match_clause} {where_clause} {with_clause} {return_clause}"
            return cypher_query
        except Exception:
            tb = traceback.format_exc()
            error_type, error, _ = sys.exc_info()
            log.error(f"Problem generating cypher for query. {tb}", error_code=error_type.__name__)
            return ""

    def _answer_query_using_neo4j(self, cypher_query: str, qedge_key: str, kg_name: str, log: ARAXResponse) -> List[Dict[str, List[Dict[str, any]]]]:
        log.info(f"Sending cypher query for edge {qedge_key} to {kg_name} neo4j")
        results_from_neo4j = self._run_cypher_query(cypher_query, kg_name, log)
        return results_from_neo4j

    @staticmethod
    def _answer_query_using_new_db(qg: QueryGraph) -> Dict[str, Dict[str, Set[Union[str, int]]]]:
        response = requests.post("http://buildkg2c.rtx.ai:5000/query", json=qg.to_dict(), headers={'accept': 'application/json'})
        if response.status_code == 200:
            return response.json()
        else:
            print(f"Response status code was {response.status_code}. Response was: {response.text}")
            return dict()

    def _load_answers_into_kg(self, neo4j_results: List[Dict[str, List[Dict[str, any]]]], kg_name: str,
                              qg: QueryGraph, log: ARAXResponse) -> Tuple[QGOrganizedKnowledgeGraph, Dict[str, Dict[str, str]]]:
        log.debug(f"Processing query results for edge {next(qedge_key for qedge_key in qg.edges)}")
        final_kg = QGOrganizedKnowledgeGraph()
        edge_to_nodes_map = dict()
        node_uuid_to_curie_dict = self._build_node_uuid_to_curie_dict(neo4j_results[0]) if kg_name == "KG1" else dict()

        results_table = neo4j_results[0]
        column_names = [column_name for column_name in results_table]
        for column_name in column_names:
            # Load answer nodes into our knowledge graph
            if column_name.startswith('nodes'):  # Example column name: 'nodes_n00'
                column_qnode_key = column_name.replace("nodes_", "", 1)
                for neo4j_node in results_table.get(column_name):
                    swagger_node_key, swagger_node = self._convert_neo4j_node_to_swagger_node(neo4j_node, kg_name)
                    final_kg.add_node(swagger_node_key, swagger_node, column_qnode_key)
            # Load answer edges into our knowledge graph
            elif column_name.startswith('edges'):  # Example column name: 'edges_e01'
                column_qedge_key = column_name.replace("edges_", "", 1)
                for neo4j_edge in results_table.get(column_name):
                    swagger_edge_key, swagger_edge = self._convert_neo4j_edge_to_swagger_edge(neo4j_edge, node_uuid_to_curie_dict, kg_name)

                    # Record which of this edge's nodes correspond to which qnode_key
                    if swagger_edge_key not in edge_to_nodes_map:
                        edge_to_nodes_map[swagger_edge_key] = dict()
                    for qnode_key in qg.nodes:
                        edge_to_nodes_map[swagger_edge_key][qnode_key] = neo4j_edge.get(qnode_key)

                    # Finally add the current edge to our answer knowledge graph
                    final_kg.add_edge(swagger_edge_key, swagger_edge, column_qedge_key)

        return final_kg, edge_to_nodes_map

    def _grab_matching_nodes_and_edges(self, new_db_answer: Dict[str, Dict[str, Set[Union[str, int]]]], kp: str, log: ARAXResponse) -> QGOrganizedKnowledgeGraph:
        answer_kg = QGOrganizedKnowledgeGraph()
        connection = sqlite3.connect(self.kg2c_db_path)
        cursor = connection.cursor()
        # Grab the node objects from sqlite corresponding to the returned node IDs
        num_nodes = sum([len(nodes) for nodes in new_db_answer["nodes"].values()])
        start = time.time()
        for qnode_key, node_keys in new_db_answer["nodes"].items():
            node_keys_str = "','".join(node_keys)  # SQL wants ('node1', 'node2') format for string lists
            sql_query = f"SELECT N.node " \
                        f"FROM nodes AS N " \
                        f"WHERE N.id IN ('{node_keys_str}')"
            log.debug(f"Looking up returned {qnode_key} node IDs in KG2c sqlite")
            cursor.execute(sql_query)
            rows = cursor.fetchall()
            for row in rows:
                node_as_dict = json.loads(row[0])
                node_key, node = self._convert_neo4j_node_to_swagger_node(node_as_dict, kp)
                answer_kg.add_node(node_key, node, qnode_key)
        log.debug(f"Grabbing {num_nodes} nodes from sqlite took {time.time() - start} seconds")
        # Grab the edge objects from sqlite corresponding to the returned edge IDs
        num_edges = sum([len(edges) for edges in new_db_answer["edges"].values()])
        start = time.time()
        for qedge_key, edge_keys in new_db_answer["edges"].items():
            edge_keys_str = ",".join(str(edge_key) for edge_key in edge_keys)  # SQL wants (1, 2) format int lists
            sql_query = f"SELECT E.edge " \
                        f"FROM edges AS E " \
                        f"WHERE E.id IN ({edge_keys_str})"
            log.debug(f"Looking up returned {qedge_key} edge IDs in KG2c sqlite")
            cursor.execute(sql_query)
            rows = cursor.fetchall()
            for row in rows:
                edge_as_dict = json.loads(row[0])
                edge_key, edge = self._convert_neo4j_edge_to_swagger_edge(edge_as_dict, dict(), kp)
                answer_kg.add_edge(edge_key, edge, qedge_key)
        log.debug(f"Grabbing {num_edges} edges from sqlite took {time.time() - start} seconds")
        cursor.close()
        connection.close()
        return answer_kg

    def _convert_neo4j_node_to_swagger_node(self, neo4j_node: Dict[str, any], kp: str) -> Tuple[str, Node]:
        if kp == "KG2":
            return self._convert_kg2_node_to_swagger_node(neo4j_node)
        elif kp == "KG2c":
            return self._convert_kg2c_node_to_swagger_node(neo4j_node)
        else:
            return self._convert_kg1_node_to_swagger_node(neo4j_node)

    def _convert_kg2_node_to_swagger_node(self, neo4j_node: Dict[str, any]) -> Tuple[str, Node]:
        swagger_node = Node()
        swagger_node_key = neo4j_node.get('id')
        swagger_node.name = neo4j_node.get('name')
        swagger_node.category = eu.convert_to_list(neo4j_node.get('category'))
        # Add all additional properties on KG2 nodes as swagger Attribute objects
        other_properties = ["iri", "full_name", "description", "publications", "synonym", "provided_by",
                            "deprecated", "update_date"]
        swagger_node.attributes = self._create_swagger_attributes(other_properties, neo4j_node)
        return swagger_node_key, swagger_node

    def _convert_kg2c_node_to_swagger_node(self, neo4j_node: Dict[str, any]) -> Tuple[str, Node]:
        swagger_node = Node()
        swagger_node_key = neo4j_node.get('id')
        swagger_node.name = neo4j_node.get('name')
        swagger_node.category = eu.convert_to_list(neo4j_node.get('category'))
        # Add all additional properties on KG2c nodes as swagger Attribute objects
        other_properties = ["iri", "description", "all_names", "all_categories", "expanded_categories",
                            "equivalent_curies", "publications"]
        swagger_node.attributes = self._create_swagger_attributes(other_properties, neo4j_node)
        return swagger_node_key, swagger_node

    def _convert_kg1_node_to_swagger_node(self, neo4j_node: Dict[str, any]) -> Tuple[str, Node]:
        swagger_node = Node()
        swagger_node_key = neo4j_node.get('id')
        swagger_node.name = neo4j_node.get('name')
        node_category = neo4j_node.get('category')
        swagger_node.category = eu.convert_to_list(node_category)
        other_properties = ["symbol", "description", "uri"]
        swagger_node.attributes = self._create_swagger_attributes(other_properties, neo4j_node)
        return swagger_node_key, swagger_node

    def _convert_neo4j_edge_to_swagger_edge(self, neo4j_edge: Dict[str, any], node_uuid_to_curie_dict: Dict[str, str],
                                            kg_name: str) -> Tuple[str, Edge]:
        if kg_name == "KG2":
            return self._convert_kg2_edge_to_swagger_edge(neo4j_edge)
        elif kg_name == "KG2c":
            return self._convert_kg2c_edge_to_swagger_edge(neo4j_edge)
        else:
            return self._convert_kg1_edge_to_swagger_edge(neo4j_edge, node_uuid_to_curie_dict)

    def _convert_kg2_edge_to_swagger_edge(self, neo4j_edge: Dict[str, any]) -> Edge:
        swagger_edge = Edge()
        swagger_edge_key = f"KG2:{neo4j_edge.get('id')}"
        swagger_edge.predicate = neo4j_edge.get("predicate")
        swagger_edge.subject = neo4j_edge.get("subject")
        swagger_edge.object = neo4j_edge.get("object")
        swagger_edge.relation = neo4j_edge.get("relation")
        # Add additional properties on KG2 edges as swagger Attribute objects
        other_properties = ["provided_by", "negated", "relation_curie", "simplified_relation_curie",
                            "simplified_relation", "edge_label", "publications"]
        swagger_edge.attributes = self._create_swagger_attributes(other_properties, neo4j_edge)
        is_defined_by_attribute = Attribute(name="is_defined_by", value="ARAX/KG2", type=eu.get_attribute_type("is_defined_by"))
        swagger_edge.attributes.append(is_defined_by_attribute)
        return swagger_edge_key, swagger_edge

    def _convert_kg2c_edge_to_swagger_edge(self, neo4j_edge: Dict[str, any]) -> Tuple[str, Edge]:
        swagger_edge = Edge()
        swagger_edge_key = f"KG2c:{neo4j_edge.get('id')}"
        swagger_edge.predicate = neo4j_edge.get("predicate")
        swagger_edge.subject = neo4j_edge.get("subject")
        swagger_edge.object = neo4j_edge.get("object")
        other_properties = ["provided_by", "publications"]
        swagger_edge.attributes = self._create_swagger_attributes(other_properties, neo4j_edge)
        is_defined_by_attribute = Attribute(name="is_defined_by", value="ARAX/KG2c", type=eu.get_attribute_type("is_defined_by"))
        swagger_edge.attributes.append(is_defined_by_attribute)
        return swagger_edge_key, swagger_edge

    def _convert_kg1_edge_to_swagger_edge(self, neo4j_edge: Dict[str, any], node_uuid_to_curie_dict: Dict[str, str]) -> Tuple[str, Edge]:
        swagger_edge = Edge()
        swagger_edge_key = f"KG1:{neo4j_edge.get('id')}"
        swagger_edge.predicate = neo4j_edge.get("predicate")
        swagger_edge.subject = node_uuid_to_curie_dict[neo4j_edge.get("source_node_uuid")]
        swagger_edge.object = node_uuid_to_curie_dict[neo4j_edge.get("target_node_uuid")]
        swagger_edge.relation = neo4j_edge.get("relation")
        other_properties = ["provided_by", "probability"]
        swagger_edge.attributes = self._create_swagger_attributes(other_properties, neo4j_edge)
        is_defined_by_attribute = Attribute(name="is_defined_by", value="ARAX/KG1", type=eu.get_attribute_type("is_defined_by"))
        swagger_edge.attributes.append(is_defined_by_attribute)
        return swagger_edge_key, swagger_edge

    @staticmethod
    def _create_swagger_attributes(property_names: List[str], neo4j_object: Dict[str, any]) -> List[Attribute]:
        new_attributes = []
        for property_name in property_names:
            property_value = neo4j_object.get(property_name)
            # Extract any lists, dicts, and booleans that are stored within strings
            if type(property_value) is str:
                if (property_value.startswith('[') and property_value.endswith(']')) or \
                        (property_value.startswith('{') and property_value.endswith('}')) or \
                        property_value.lower() == "true" or property_value.lower() == "false":
                    property_value = ast.literal_eval(property_value)

            # Create an Attribute for all non-empty values
            if property_value is not None and property_value != {} and property_value != []:
                if isinstance(property_value, list):
                    property_value.sort()  # Alphabetize lists
                swagger_attribute = Attribute(name=property_name,
                                              type=eu.get_attribute_type(property_name),
                                              value=property_value)
                # Also store this in the 'url' field if it's a URL
                if type(property_value) is str and (property_value.startswith("http:") or property_value.startswith("https:")):
                    swagger_attribute.url = property_value
                new_attributes.append(swagger_attribute)
        return new_attributes

    @staticmethod
    def _run_cypher_query(cypher_query: str, kg_name: str, log: ARAXResponse) -> List[Dict[str, any]]:
        rtxc = RTXConfiguration()
        if "KG2" in kg_name:  # Flip into KG2 mode if that's our KP (rtx config is set to KG1 info by default)
            rtxc.live = kg_name
        try:
            driver = GraphDatabase.driver(rtxc.neo4j_bolt, auth=(rtxc.neo4j_username, rtxc.neo4j_password))
            with driver.session() as session:
                query_results = session.run(cypher_query).data()
            driver.close()
        except Exception:
            tb = traceback.format_exc()
            error_type, error, _ = sys.exc_info()
            log.error(f"Encountered an error interacting with {kg_name} neo4j. {tb}", error_code=error_type.__name__)
            return []
        else:
            return query_results

    @staticmethod
    def _build_node_uuid_to_curie_dict(results_table: Dict[str, List[Dict[str, any]]]) -> Dict[str, str]:
        node_uuid_to_curie_dict = dict()
        nodes_columns = [column_name for column_name in results_table if column_name.startswith('nodes')]
        for column in nodes_columns:
            for node in results_table.get(column):
                node_uuid_to_curie_dict[node.get('UUID')] = node.get('id')
        return node_uuid_to_curie_dict

    @staticmethod
    def _remap_edge(edge: Edge, new_curie: str, old_curie: str) -> Edge:
        if edge.subject == new_curie:
            edge.subject = old_curie
        if edge.object == new_curie:
            edge.object = old_curie
        return edge

    @staticmethod
    def _get_cypher_for_query_node(qnode_key: str, qg: QueryGraph) -> str:
        qnode = qg.nodes[qnode_key]
        # Add in node label if there's only one category
        category_cypher = f":`{qnode.category[0]}`" if len(qnode.category) == 1 else ""
        if qnode.id and (isinstance(qnode.id, str) or len(qnode.id) == 1):
            curie = qnode.id if isinstance(qnode.id, str) else qnode.id[0]
            curie_cypher = f" {{id:'{curie}'}}"
        else:
            curie_cypher = ""
        qnode_cypher = f"({qnode_key}{category_cypher}{curie_cypher})"
        return qnode_cypher

    @staticmethod
    def _get_cypher_for_query_edge(qedge_key: str, qg: QueryGraph, enforce_directionality: bool) -> str:
        qedge = qg.edges[qedge_key]
        predicate_cypher = "|".join([f":`{predicate}`" for predicate in qedge.predicate])
        full_qedge_cypher = f"-[{qedge_key}{predicate_cypher}]-"
        if enforce_directionality:
            full_qedge_cypher += ">"
        return full_qedge_cypher

    @staticmethod
    def _add_inverted_predicates(qg: QueryGraph, log: ARAXResponse) -> QueryGraph:
        # For now, we'll consider BOTH predicates in an inverse pair (TODO: later tailor to what we know is in KG2)
        qedge = next(qedge for qedge in qg.edges.values())
        response = requests.get("https://raw.githubusercontent.com/biolink/biolink-model/master/biolink-model.yaml")
        if response.status_code == 200:
            qedge.predicate = eu.convert_to_list(qedge.predicate)
            biolink_model = yaml.safe_load(response.text)
            inverse_predicates = set()
            for predicate in qedge.predicate:
                english_predicate = predicate.split(":")[-1].replace("_", " ")  # Converts to 'subclass of' format
                biolink_predicate_info = biolink_model["slots"].get(english_predicate)
                if biolink_predicate_info and "inverse" in biolink_predicate_info:
                    english_inverse_predicate = biolink_predicate_info["inverse"]
                    machine_inverse_predicate = f"biolink:{english_inverse_predicate.replace(' ', '_')}"
                    inverse_predicates.add(machine_inverse_predicate)
                    log.debug(f"Found inverse predicate for {predicate}: {machine_inverse_predicate}")
            qedge.predicate = list(set(qedge.predicate).union(inverse_predicates))
        else:
            log.warning(f"Cannot check for inverse predicates: Failed to load Biolink Model yaml file. "
                        f"(Page gave status {response.status_code}.)")
        return qg<|MERGE_RESOLUTION|>--- conflicted
+++ resolved
@@ -11,10 +11,7 @@
 import numpy as np
 
 import requests
-<<<<<<< HEAD
-=======
 import yaml
->>>>>>> 54d11314
 from neo4j import GraphDatabase
 
 sys.path.append(os.path.dirname(os.path.abspath(__file__)))
@@ -122,7 +119,6 @@
         if log.status != 'OK':
             return final_kg, edge_to_nodes_map
 
-<<<<<<< HEAD
         if kg_name == "KG2c":
             qedge = query_graph.edges[qedge_key]
             subject_qnode = query_graph.nodes[qedge.subject]
@@ -144,10 +140,6 @@
                 writer = csv.writer(times_file)
                 writer.writerow(row)
 
-        # TODO: remove this patch once we switch to KG2.5.0!
-        eu.convert_node_and_edge_types_to_new_format(final_kg)
-=======
->>>>>>> 54d11314
         return final_kg, edge_to_nodes_map
 
     def answer_single_node_query(self, single_node_qg: QueryGraph) -> QGOrganizedKnowledgeGraph:
