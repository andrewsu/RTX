#!/bin/env python3
import sys
import os
import traceback
import ast
from typing import List, Dict, Tuple

from neo4j import GraphDatabase

sys.path.append(os.path.dirname(os.path.abspath(__file__)))
import expand_utilities as eu
from expand_utilities import DictKnowledgeGraph
sys.path.append(os.path.dirname(os.path.abspath(__file__))+"/../")  # ARAXQuery directory
from ARAX_response import ARAXResponse
sys.path.append(os.path.dirname(os.path.abspath(__file__))+"/../../")  # code directory
from RTXConfiguration import RTXConfiguration
sys.path.append(os.path.dirname(os.path.abspath(__file__))+"/../../UI/OpenAPI/python-flask-server/")
from swagger_server.models.node import Node
from swagger_server.models.edge import Edge
from swagger_server.models.node_attribute import NodeAttribute
from swagger_server.models.edge_attribute import EdgeAttribute
from swagger_server.models.query_graph import QueryGraph
from swagger_server.models.q_node import QNode
from swagger_server.models.q_edge import QEdge


class KGQuerier:

    def __init__(self, response_object: ARAXResponse, input_kp: str):
        self.response = response_object
        self.enforce_directionality = self.response.data['parameters'].get('enforce_directionality')
        self.use_synonyms = self.response.data['parameters'].get('use_synonyms')
        if input_kp == "ARAX/KG2":
            if self.use_synonyms:
                self.kg_name = "KG2c"
            else:
                self.kg_name = "KG2"
        else:
            self.kg_name = "KG1"

    def answer_one_hop_query(self, query_graph: QueryGraph) -> Tuple[DictKnowledgeGraph, Dict[str, Dict[str, str]]]:
        """
        This function answers a one-hop (single-edge) query using either KG1 or KG2.
        :param query_graph: A Reasoner API standard query graph.
        :return: A tuple containing:
            1. an (almost) Reasoner API standard knowledge graph containing all of the nodes and edges returned as
           results for the query. (Dictionary version, organized by QG IDs.)
            2. a map of which nodes fulfilled which qnode_ids for each edge. Example:
              {'KG1:111221': {'n00': 'DOID:111', 'n01': 'HP:124'}, 'KG1:111223': {'n00': 'DOID:111', 'n01': 'HP:126'}}
        """
        log = self.response
        enforce_directionality = self.enforce_directionality
        use_synonyms = self.use_synonyms
        kg_name = self.kg_name
        final_kg = DictKnowledgeGraph()
        edge_to_nodes_map = dict()

        # Verify this is a valid one-hop query graph
        if len(query_graph.edges) != 1:
            log.error(f"KGQuerier.answer_one_hop_query() was passed a query graph that is not one-hop: "
                      f"{query_graph.to_dict()}", error_code="InvalidQuery")
            return final_kg, edge_to_nodes_map
        if len(query_graph.nodes) != 2:
            log.error(f"KGQuerier.answer_one_hop_query() was passed a query graph with more than two nodes: "
                      f"{query_graph.to_dict()}", error_code="InvalidQuery")
            return final_kg, edge_to_nodes_map
        qedge = query_graph.edges[0]

        # Convert qnode curies as needed (either to synonyms or to canonical versions)
        if use_synonyms and kg_name == "KG1":
            qnodes_with_curies = [qnode for qnode in query_graph.nodes if qnode.curie]
            for qnode in qnodes_with_curies:
                qnode.curie = eu.get_curie_synonyms(qnode.curie, log)
                qnode.type = None  # Important to clear this, otherwise results are limited (#889)
        elif kg_name == "KG2c":
            qnodes_with_curies = [qnode for qnode in query_graph.nodes if qnode.curie]
            for qnode in qnodes_with_curies:
                qnode.curie = eu.get_canonical_curies_list(qnode.curie, log)
                qnode.type = None  # Important to clear this to avoid discrepancies in types for particular concepts

        # Run the actual query and process results
        cypher_query = self._convert_one_hop_query_graph_to_cypher_query(query_graph, enforce_directionality, kg_name, log)
        if log.status != 'OK':
            return final_kg, edge_to_nodes_map
        neo4j_results = self._answer_query_using_neo4j(cypher_query, qedge, kg_name, log)
        if log.status != 'OK':
            return final_kg, edge_to_nodes_map
        final_kg, edge_to_nodes_map = self._load_answers_into_kg(neo4j_results, kg_name, query_graph, log)
        if log.status != 'OK':
            return final_kg, edge_to_nodes_map

        return final_kg, edge_to_nodes_map

    def answer_single_node_query(self, qnode: QNode) -> DictKnowledgeGraph:
        kg_name = self.kg_name
        use_synonyms = self.use_synonyms
        log = self.response
        final_kg = DictKnowledgeGraph()

        # Convert qnode curies as needed (either to synonyms or to canonical versions)
        if qnode.curie:
            if use_synonyms and kg_name == "KG1":
                qnode.curie = eu.get_curie_synonyms(qnode.curie, log)
                qnode.type = None  # Important to clear this, otherwise results are limited (#889)
            elif kg_name == "KG2c":
                qnode.curie = eu.get_canonical_curies_list(qnode.curie, log)
                qnode.type = None  # Important to clear this to avoid discrepancies in types for particular concepts

        # Build and run a cypher query to get this node/nodes
        where_clause = f"{qnode.id}.id='{qnode.curie}'" if type(qnode.curie) is str else f"{qnode.id}.id in {qnode.curie}"
        cypher_query = f"MATCH {self._get_cypher_for_query_node(qnode, kg_name)} WHERE {where_clause} RETURN {qnode.id}"
        log.info(f"Sending cypher query for node {qnode.id} to {kg_name} neo4j")
        results = self._run_cypher_query(cypher_query, kg_name, log)

        # Load the results into swagger object model and add to our answer knowledge graph
        for result in results:
            neo4j_node = result.get(qnode.id)
            swagger_node = self._convert_neo4j_node_to_swagger_node(neo4j_node, kg_name)
            final_kg.add_node(swagger_node, qnode.id)

        return final_kg

    def _convert_one_hop_query_graph_to_cypher_query(self, query_graph: QueryGraph, enforce_directionality: bool,
                                                     kg_name: str, log: ARAXResponse) -> str:
        log.debug(f"Generating cypher for edge {query_graph.edges[0].id} query graph")
        try:
            # Build the match clause
            qedge = query_graph.edges[0]
            source_qnode = eu.get_query_node(query_graph, qedge.source_id)
            target_qnode = eu.get_query_node(query_graph, qedge.target_id)
            qedge_cypher = self._get_cypher_for_query_edge(qedge, enforce_directionality)
            source_qnode_cypher = self._get_cypher_for_query_node(source_qnode, kg_name)
            target_qnode_cypher = self._get_cypher_for_query_node(target_qnode, kg_name)
            match_clause = f"MATCH {source_qnode_cypher}{qedge_cypher}{target_qnode_cypher}"

            # Build the where clause
            where_fragments = []
            for qnode in [source_qnode, target_qnode]:
                if qnode.curie and isinstance(qnode.curie, list) and len(qnode.curie) > 1:
                    where_fragments.append(f"{qnode.id}.id in {qnode.curie}")
                if qnode.type:
                    if kg_name == "KG2c":
                        qnode_types = eu.convert_string_or_list_to_list(qnode.type)
                        type_fragments = [f"'{qnode_type}' in {qnode.id}.types" for qnode_type in qnode_types]
                        joined_type_fragments = " OR ".join(type_fragments)
                        type_where_clause = joined_type_fragments if len(type_fragments) < 2 else f"({joined_type_fragments})"
                        where_fragments.append(type_where_clause)
                    elif isinstance(qnode.type, list):
                        if kg_name == "KG2":
                            node_type_property = "category_label"
                        else:
                            node_type_property = "category"
                        where_fragments.append(f"{qnode.id}.{node_type_property} in {qnode.type}")

            if where_fragments:
                where_clause = f"WHERE {' AND '.join(where_fragments)}"
            else:
                where_clause = ""

            # Build the with clause
            source_qnode_col_name = f"nodes_{source_qnode.id}"
            target_qnode_col_name = f"nodes_{target_qnode.id}"
            qedge_col_name = f"edges_{qedge.id}"
            # This line grabs the edge's ID and a record of which of its nodes correspond to which qnode ID
            extra_edge_properties = "{.*, " + f"id:ID({qedge.id}), {source_qnode.id}:{source_qnode.id}.id, {target_qnode.id}:{target_qnode.id}.id" + "}"
            with_clause = f"WITH collect(distinct {source_qnode.id}) as {source_qnode_col_name}, " \
                          f"collect(distinct {target_qnode.id}) as {target_qnode_col_name}, " \
                          f"collect(distinct {qedge.id}{extra_edge_properties}) as {qedge_col_name}"

            # Build the return clause
            return_clause = f"RETURN {source_qnode_col_name}, {target_qnode_col_name}, {qedge_col_name}"

            cypher_query = f"{match_clause} {where_clause} {with_clause} {return_clause}"
            return cypher_query
        except Exception:
            tb = traceback.format_exc()
            error_type, error, _ = sys.exc_info()
            log.error(f"Problem generating cypher for query. {tb}", error_code=error_type.__name__)
            return ""

<<<<<<< HEAD
    def _answer_query_using_neo4j(self, cypher_query: str, qedge_id: str, kg_name: str, continue_if_no_results: bool,
                                  log: ARAXResponse) -> List[Dict[str, List[Dict[str, any]]]]:
        log.info(f"Sending cypher query for edge {qedge_id} to {kg_name} neo4j")
=======
    def _answer_query_using_neo4j(self, cypher_query: str, qedge: QEdge, kg_name: str, log: Response) -> List[Dict[str, List[Dict[str, any]]]]:
        log.info(f"Sending cypher query for edge {qedge.id} to {kg_name} neo4j")
>>>>>>> 3003e29a
        results_from_neo4j = self._run_cypher_query(cypher_query, kg_name, log)
        if log.status == 'OK':
            columns_with_lengths = dict()
            for column in results_from_neo4j[0]:
                columns_with_lengths[column] = len(results_from_neo4j[0].get(column))
        return results_from_neo4j

    def _load_answers_into_kg(self, neo4j_results: List[Dict[str, List[Dict[str, any]]]], kg_name: str,
                              query_graph: QueryGraph, log: ARAXResponse) -> Tuple[DictKnowledgeGraph, Dict[str, Dict[str, str]]]:
        log.debug(f"Processing query results for edge {query_graph.edges[0].id}")
        final_kg = DictKnowledgeGraph()
        edge_to_nodes_map = dict()
        node_uuid_to_curie_dict = self._build_node_uuid_to_curie_dict(neo4j_results[0]) if kg_name == "KG1" else dict()

        results_table = neo4j_results[0]
        column_names = [column_name for column_name in results_table]
        for column_name in column_names:
            # Load answer nodes into our knowledge graph
            if column_name.startswith('nodes'):  # Example column name: 'nodes_n00'
                column_qnode_id = column_name.replace("nodes_", "", 1)
                for neo4j_node in results_table.get(column_name):
                    swagger_node = self._convert_neo4j_node_to_swagger_node(neo4j_node, kg_name)
                    final_kg.add_node(swagger_node, column_qnode_id)
            # Load answer edges into our knowledge graph
            elif column_name.startswith('edges'):  # Example column name: 'edges_e01'
                column_qedge_id = column_name.replace("edges_", "", 1)
                for neo4j_edge in results_table.get(column_name):
                    swagger_edge = self._convert_neo4j_edge_to_swagger_edge(neo4j_edge, node_uuid_to_curie_dict, kg_name)

                    # Record which of this edge's nodes correspond to which qnode_id
                    if swagger_edge.id not in edge_to_nodes_map:
                        edge_to_nodes_map[swagger_edge.id] = dict()
                    for qnode in query_graph.nodes:
                        edge_to_nodes_map[swagger_edge.id][qnode.id] = neo4j_edge.get(qnode.id)

                    # Finally add the current edge to our answer knowledge graph
                    final_kg.add_edge(swagger_edge, column_qedge_id)

        return final_kg, edge_to_nodes_map

    def _convert_neo4j_node_to_swagger_node(self, neo4j_node: Dict[str, any], kp: str) -> Node:
        if kp == "KG2":
            return self._convert_kg2_node_to_swagger_node(neo4j_node)
        elif kp == "KG2c":
            return self._convert_kg2c_node_to_swagger_node(neo4j_node)
        else:
            return self._convert_kg1_node_to_swagger_node(neo4j_node)

    def _convert_kg2_node_to_swagger_node(self, neo4j_node: Dict[str, any]) -> Node:
        swagger_node = Node()
        swagger_node.id = neo4j_node.get('id')
        swagger_node.name = neo4j_node.get('name')
        swagger_node.description = neo4j_node.get('description')
        swagger_node.uri = neo4j_node.get('iri')
        swagger_node.node_attributes = []
        node_category = neo4j_node.get('category_label')
        swagger_node.type = eu.convert_string_or_list_to_list(node_category)
        # Fill out the 'symbol' property (only really relevant for nodes from UniProtKB)
        if swagger_node.symbol is None and swagger_node.id.lower().startswith("uniprot"):
            swagger_node.symbol = neo4j_node.get('name')
            swagger_node.name = neo4j_node.get('full_name')
        # Add all additional properties on KG2 nodes as swagger NodeAttribute objects
        additional_kg2_node_properties = ['publications', 'synonym', 'category', 'provided_by', 'deprecated',
                                          'update_date']
        node_attributes = self._create_swagger_attributes("node", additional_kg2_node_properties, neo4j_node)
        swagger_node.node_attributes += node_attributes
        return swagger_node

    def _convert_kg2c_node_to_swagger_node(self, neo4j_node: Dict[str, any]) -> Node:
        swagger_node = Node()
        swagger_node.id = neo4j_node.get('id')
        swagger_node.name = neo4j_node.get('name')
        swagger_node.type = neo4j_node.get('types')
        swagger_node.uri = neo4j_node.get('iri')
        swagger_node.description = neo4j_node.get('description')
        # Add all additional properties on KG2c nodes as swagger NodeAttribute objects
        swagger_node.node_attributes = []
        additional_kg2c_node_properties = ['equivalent_curies', 'publications', 'all_names']
        node_attributes = self._create_swagger_attributes("node", additional_kg2c_node_properties, neo4j_node)
        swagger_node.node_attributes += node_attributes
        return swagger_node

    @staticmethod
    def _convert_kg1_node_to_swagger_node(neo4j_node: Dict[str, any]) -> Node:
        swagger_node = Node()
        swagger_node.id = neo4j_node.get('id')
        swagger_node.name = neo4j_node.get('name')
        swagger_node.symbol = neo4j_node.get('symbol')
        swagger_node.description = neo4j_node.get('description')
        swagger_node.uri = neo4j_node.get('uri')
        swagger_node.node_attributes = []
        node_category = neo4j_node.get('category')
        swagger_node.type = eu.convert_string_or_list_to_list(node_category)
        return swagger_node

    def _convert_neo4j_edge_to_swagger_edge(self, neo4j_edge: Dict[str, any], node_uuid_to_curie_dict: Dict[str, str],
                                            kg_name: str) -> Edge:
        if kg_name == "KG2":
            return self._convert_kg2_edge_to_swagger_edge(neo4j_edge)
        elif kg_name == "KG2c":
            return self._convert_kg2c_edge_to_swagger_edge(neo4j_edge)
        else:
            return self._convert_kg1_edge_to_swagger_edge(neo4j_edge, node_uuid_to_curie_dict)

    def _convert_kg2_edge_to_swagger_edge(self, neo4j_edge: Dict[str, any]) -> Edge:
        swagger_edge = Edge()
        swagger_edge.id = f"KG2:{neo4j_edge.get('id')}"
        swagger_edge.type = neo4j_edge.get("simplified_edge_label")
        swagger_edge.source_id = neo4j_edge.get("subject")
        swagger_edge.target_id = neo4j_edge.get("object")
        swagger_edge.relation = neo4j_edge.get("relation")
        swagger_edge.publications = neo4j_edge.get("publications")
        swagger_edge.provided_by = neo4j_edge.get("provided_by")
        swagger_edge.negated = ast.literal_eval(neo4j_edge.get("negated"))
        swagger_edge.is_defined_by = "ARAX/KG2"
        # Add additional properties on KG2 edges as swagger EdgeAttribute objects
        # TODO: fix issues coming from strange characters in 'publications_info'! (EOF error)
        additional_kg2_edge_properties = ["relation_curie", "simplified_relation_curie", "simplified_relation",
                                          "edge_label"]
        swagger_edge.edge_attributes = self._create_swagger_attributes("edge", additional_kg2_edge_properties, neo4j_edge)
        return swagger_edge

    @staticmethod
    def _convert_kg2c_edge_to_swagger_edge(neo4j_edge: Dict[str, any]) -> Edge:
        swagger_edge = Edge()
        swagger_edge.type = neo4j_edge.get("simplified_edge_label")
        swagger_edge.source_id = neo4j_edge.get("subject")
        swagger_edge.target_id = neo4j_edge.get("object")
        swagger_edge.id = f"KG2c:{neo4j_edge.get('id')}"
        swagger_edge.provided_by = neo4j_edge.get("provided_by")
        swagger_edge.is_defined_by = "ARAX/KG2c"
        swagger_edge.publications = neo4j_edge.get("publications")
        return swagger_edge

    def _convert_kg1_edge_to_swagger_edge(self, neo4j_edge: Dict[str, any], node_uuid_to_curie_dict: Dict[str, str]) -> Edge:
        swagger_edge = Edge()
        swagger_edge.type = neo4j_edge.get("predicate")
        swagger_edge.source_id = node_uuid_to_curie_dict[neo4j_edge.get("source_node_uuid")]
        swagger_edge.target_id = node_uuid_to_curie_dict[neo4j_edge.get("target_node_uuid")]
        swagger_edge.id = f"KG1:{neo4j_edge.get('id')}"
        swagger_edge.relation = neo4j_edge.get("relation")
        swagger_edge.provided_by = neo4j_edge.get("provided_by")
        swagger_edge.is_defined_by = "ARAX/KG1"
        if neo4j_edge.get("probability"):
            swagger_edge.edge_attributes = self._create_swagger_attributes("edge", ["probability"], neo4j_edge)
        return swagger_edge

    @staticmethod
    def _create_swagger_attributes(object_type: str, property_names: List[str], neo4j_object: Dict[str, any]):
        new_attributes = []
        for property_name in property_names:
            property_value = neo4j_object.get(property_name)
            # Extract any lists, dicts, and booleans that are stored within strings
            if type(property_value) is str:
                if (property_value.startswith('[') and property_value.endswith(']')) or \
                        (property_value.startswith('{') and property_value.endswith('}')) or \
                        property_value.lower() == "true" or property_value.lower() == "false":
                    property_value = ast.literal_eval(property_value)

            # Create an Attribute for all non-empty values
            if property_value is not None and property_value != {} and property_value != []:
                swagger_attribute = NodeAttribute() if object_type == "node" else EdgeAttribute()
                swagger_attribute.name = property_name
                # Figure out whether this is a url and store it appropriately
                if type(property_value) is str and (property_value.startswith("http:") or property_value.startswith("https:")):
                    swagger_attribute.url = property_value
                else:
                    swagger_attribute.value = property_value
                new_attributes.append(swagger_attribute)
        return new_attributes

    @staticmethod
    def _run_cypher_query(cypher_query: str, kg_name: str, log: ARAXResponse) -> List[Dict[str, any]]:
        rtxc = RTXConfiguration()
        if "KG2" in kg_name:  # Flip into KG2 mode if that's our KP (rtx config is set to KG1 info by default)
            rtxc.live = kg_name.upper()  # TODO: Eventually change config file to "KG2c" vs. "KG2C" (then won't need to convert case here)
        try:
            driver = GraphDatabase.driver(rtxc.neo4j_bolt, auth=(rtxc.neo4j_username, rtxc.neo4j_password))
            with driver.session() as session:
                query_results = session.run(cypher_query).data()
            driver.close()
        except Exception:
            tb = traceback.format_exc()
            error_type, error, _ = sys.exc_info()
            log.error(f"Encountered an error interacting with {kg_name} neo4j. {tb}", error_code=error_type.__name__)
            return []
        else:
            return query_results

    @staticmethod
    def _build_node_uuid_to_curie_dict(results_table: Dict[str, List[Dict[str, any]]]) -> Dict[str, str]:
        node_uuid_to_curie_dict = dict()
        nodes_columns = [column_name for column_name in results_table if column_name.startswith('nodes')]
        for column in nodes_columns:
            for node in results_table.get(column):
                node_uuid_to_curie_dict[node.get('UUID')] = node.get('id')
        return node_uuid_to_curie_dict

    @staticmethod
    def _remap_edge(edge: Edge, new_curie: str, old_curie: str) -> Edge:
        if edge.source_id == new_curie:
            edge.source_id = old_curie
        if edge.target_id == new_curie:
            edge.target_id = old_curie
        return edge

    @staticmethod
    def _get_cypher_for_query_node(qnode: QNode, kg_name: str) -> str:
        type_cypher = f":{qnode.type}" if qnode.type and isinstance(qnode.type, str) and kg_name != "KG2c" else ""
        if qnode.curie and (isinstance(qnode.curie, str) or len(qnode.curie) == 1):
            curie = qnode.curie if isinstance(qnode.curie, str) else qnode.curie[0]
            curie_cypher = f" {{id:'{curie}'}}"
        else:
            curie_cypher = ""
        qnode_cypher = f"({qnode.id}{type_cypher}{curie_cypher})"
        return qnode_cypher

    @staticmethod
    def _get_cypher_for_query_edge(qedge: QEdge, enforce_directionality: bool) -> str:
        qedge_type_cypher = f":{qedge.type}" if qedge.type else ""
        full_qedge_cypher = f"-[{qedge.id}{qedge_type_cypher}]-"
        if enforce_directionality:
            full_qedge_cypher += ">"
        return full_qedge_cypher<|MERGE_RESOLUTION|>--- conflicted
+++ resolved
@@ -178,14 +178,8 @@
             log.error(f"Problem generating cypher for query. {tb}", error_code=error_type.__name__)
             return ""
 
-<<<<<<< HEAD
-    def _answer_query_using_neo4j(self, cypher_query: str, qedge_id: str, kg_name: str, continue_if_no_results: bool,
-                                  log: ARAXResponse) -> List[Dict[str, List[Dict[str, any]]]]:
-        log.info(f"Sending cypher query for edge {qedge_id} to {kg_name} neo4j")
-=======
     def _answer_query_using_neo4j(self, cypher_query: str, qedge: QEdge, kg_name: str, log: Response) -> List[Dict[str, List[Dict[str, any]]]]:
         log.info(f"Sending cypher query for edge {qedge.id} to {kg_name} neo4j")
->>>>>>> 3003e29a
         results_from_neo4j = self._run_cypher_query(cypher_query, kg_name, log)
         if log.status == 'OK':
             columns_with_lengths = dict()
