#!/bin/env python3
import itertools
import sys
import os
import traceback
import asyncio
from typing import List, Dict, Tuple, Set

from biothings_explorer.user_query_dispatcher import SingleEdgeQueryDispatcher

sys.path.append(os.path.dirname(os.path.abspath(__file__)))
import expand_utilities as eu
from expand_utilities import DictKnowledgeGraph
sys.path.append(os.path.dirname(os.path.abspath(__file__))+"/../")  # ARAXQuery directory
from ARAX_response import ARAXResponse
sys.path.append(os.path.dirname(os.path.abspath(__file__))+"/../../UI/OpenAPI/python-flask-server/")
from swagger_server.models.node import Node
from swagger_server.models.edge import Edge
from swagger_server.models.q_node import QNode
from swagger_server.models.q_edge import QEdge
from swagger_server.models.query_graph import QueryGraph


class BTEQuerier:

    def __init__(self, response_object: ARAXResponse):
        self.response = response_object

    def answer_one_hop_query(self, query_graph: QueryGraph) -> Tuple[DictKnowledgeGraph, Dict[str, Dict[str, str]]]:
        """
        This function answers a one-hop (single-edge) query using BTE.
        :param query_graph: A Reasoner API standard query graph.
        :return: A tuple containing:
            1. an (almost) Reasoner API standard knowledge graph containing all of the nodes and edges returned as
           results for the query. (Dictionary version, organized by QG IDs.)
            2. a map of which nodes fulfilled which qnode_ids for each edge. Example:
              {'KG1:111221': {'n00': 'DOID:111', 'n01': 'HP:124'}, 'KG1:111223': {'n00': 'DOID:111', 'n01': 'HP:126'}}
        """
        enforce_directionality = self.response.data['parameters'].get('enforce_directionality')
        use_synonyms = self.response.data['parameters'].get('use_synonyms')
        log = self.response
        answer_kg = DictKnowledgeGraph()
        edge_to_nodes_map = dict()
        valid_bte_inputs_dict = self._get_valid_bte_inputs_dict()

        # Validate our input to make sure it will work with BTE
        qedge, input_qnode, output_qnode = self._validate_and_pre_process_input(query_graph=query_graph,
                                                                                valid_bte_inputs_dict=valid_bte_inputs_dict,
                                                                                enforce_directionality=enforce_directionality,
                                                                                use_synonyms=use_synonyms,
                                                                                log=log)
        if log.status != 'OK':
            return answer_kg, edge_to_nodes_map

        # Use BTE to answer the query
        answer_kg, accepted_curies = self._answer_query_using_bte(input_qnode=input_qnode,
                                                                  output_qnode=output_qnode,
                                                                  qedge=qedge,
                                                                  answer_kg=answer_kg,
                                                                  valid_bte_inputs_dict=valid_bte_inputs_dict,
                                                                  log=log)
        if log.status != 'OK':
            return answer_kg, edge_to_nodes_map

        # Hack to achieve a curie-to-curie query, if necessary
        if eu.qg_is_fulfilled(query_graph, answer_kg) and input_qnode.curie and output_qnode.curie:
            answer_kg = self._prune_answers_to_achieve_curie_to_curie_query(answer_kg, output_qnode, qedge)

        # Report our findings
        if eu.qg_is_fulfilled(query_graph, answer_kg):
            answer_kg = eu.switch_kg_to_arax_curie_format(answer_kg)
            edge_to_nodes_map = self._create_edge_to_nodes_map(answer_kg, input_qnode.id, output_qnode.id)
        elif not accepted_curies:
            log.warning(f"BTE could not accept any of the input curies. Valid curie prefixes for BTE are: "
                        f"{valid_bte_inputs_dict['curie_prefixes']}")
        return answer_kg, edge_to_nodes_map

    def _answer_query_using_bte(self, input_qnode: QNode, output_qnode: QNode, qedge: QEdge,
                                answer_kg: DictKnowledgeGraph, valid_bte_inputs_dict: Dict[str, Set[str]],
                                log: ARAXResponse) -> Tuple[DictKnowledgeGraph, Set[str]]:
        accepted_curies = set()
        # Send this single-edge query to BTE, input curie by input curie (adding findings to our answer KG as we go)
        for curie in input_qnode.curie:
            # Consider all different combinations of qnode types (can be multiple if gene/protein)
            for input_qnode_type, output_qnode_type in itertools.product(input_qnode.type, output_qnode.type):
                if eu.get_curie_prefix(curie) in valid_bte_inputs_dict['curie_prefixes']:
                    accepted_curies.add(curie)
                    try:
                        loop = asyncio.new_event_loop()
                        seqd = SingleEdgeQueryDispatcher(input_cls=input_qnode_type,
                                                         output_cls=output_qnode_type,
                                                         pred=qedge.type,
                                                         input_id=eu.get_curie_prefix(curie),
                                                         values=eu.get_curie_local_id(curie),
                                                         loop=loop)
                        log.debug(f"Sending query to BTE: {curie}-{qedge.type if qedge.type else ''}->{output_qnode_type}")
                        seqd.query()
                        reasoner_std_response = seqd.to_reasoner_std()
                    except Exception:
                        trace_back = traceback.format_exc()
                        error_type, error, _ = sys.exc_info()
                        log.error(f"Encountered a problem while using BioThings Explorer. {trace_back}",
                                  error_code=error_type.__name__)
                        return answer_kg, accepted_curies
                    else:
                        answer_kg = self._add_answers_to_kg(answer_kg, reasoner_std_response, input_qnode.id, output_qnode.id, qedge.id, log)
        return answer_kg, accepted_curies

    def _add_answers_to_kg(self, answer_kg: DictKnowledgeGraph, reasoner_std_response: Dict[str, any],
                           input_qnode_id: str, output_qnode_id: str, qedge_id: str, log: ARAXResponse) -> DictKnowledgeGraph:
        kg_to_qg_ids_dict = self._build_kg_to_qg_id_dict(reasoner_std_response['results'])
        if reasoner_std_response['knowledge_graph']['edges']:
            remapped_node_ids = dict()
            log.debug(f"Got results back from BTE for this query "
                      f"({len(reasoner_std_response['knowledge_graph']['edges'])} edges)")

            for node in reasoner_std_response['knowledge_graph']['nodes']:
                swagger_node = Node()
                bte_node_id = node.get('id')
                swagger_node.name = node.get('name')
                swagger_node.type = eu.convert_string_or_list_to_list(eu.convert_string_to_snake_case(node.get('type')))

                # Map the returned BTE qg_ids back to the original qnode_ids in our query graph
                bte_qg_id = kg_to_qg_ids_dict['nodes'].get(bte_node_id)
                if bte_qg_id == "n0":
                    qnode_id = input_qnode_id
                elif bte_qg_id == "n1":
                    qnode_id = output_qnode_id
                else:
                    log.error("Could not map BTE qg_id to ARAX qnode_id", error_code="UnknownQGID")
                    return answer_kg

                # Find and use the preferred equivalent identifier for this node (if it's an output node)
                if qnode_id == output_qnode_id:
                    if bte_node_id in remapped_node_ids:
                        swagger_node.id = remapped_node_ids.get(bte_node_id)
                    else:
                        equivalent_curies = [f"{prefix}:{eu.get_curie_local_id(local_id)}" for prefix, local_ids in
                                             node.get('equivalent_identifiers').items() for local_id in local_ids]
                        swagger_node.id = self._get_best_equivalent_bte_curie(equivalent_curies, swagger_node.type[0])
                        remapped_node_ids[bte_node_id] = swagger_node.id
                else:
                    swagger_node.id = bte_node_id

                answer_kg.add_node(swagger_node, qnode_id)

            for edge in reasoner_std_response['knowledge_graph']['edges']:
                swagger_edge = Edge()
                swagger_edge.id = edge.get("id")
                swagger_edge.type = edge.get('type')
                swagger_edge.source_id = remapped_node_ids.get(edge.get('source_id'), edge.get('source_id'))
                swagger_edge.target_id = remapped_node_ids.get(edge.get('target_id'), edge.get('target_id'))
                swagger_edge.is_defined_by = "BTE"
                swagger_edge.provided_by = edge.get('edge_source')
                # Map the returned BTE qg_id back to the original qedge_id in our query graph
                bte_qg_id = kg_to_qg_ids_dict['edges'].get(swagger_edge.id)
                if bte_qg_id != "e1":
                    log.error("Could not map BTE qg_id to ARAX qedge_id", error_code="UnknownQGID")
                    return answer_kg
                answer_kg.add_edge(swagger_edge, qedge_id)

        return answer_kg

    @staticmethod
    def _validate_and_pre_process_input(query_graph: QueryGraph, valid_bte_inputs_dict: Dict[str, Set[str]],
                                        enforce_directionality: bool, use_synonyms: bool, log: ARAXResponse) -> Tuple[QEdge, QNode, QNode]:
        # Make sure we have a valid one-hop query graph
        if len(query_graph.edges) != 1 or len(query_graph.nodes) != 2:
            log.error(f"BTE can only accept one-hop query graphs (your QG has {len(query_graph.nodes)} nodes and "
                      f"{len(query_graph.edges)} edges)", error_code="InvalidQueryGraph")
            return None, None, None
        qedge = query_graph.edges[0]

        # Make sure at least one of our qnodes has a curie
        qnodes_with_curies = [qnode for qnode in query_graph.nodes if qnode.curie]
        if not qnodes_with_curies:
            log.error(f"Neither qnode for qedge {qedge.id} has a curie specified. BTE requires that at least one of "
                      f"them has a curie. Your query graph is: {query_graph.to_dict()}", error_code="UnsupportedQueryForKP")
            return None, None, None

        # Figure out which query node is input vs. output
        if enforce_directionality:
            input_qnode = next(qnode for qnode in query_graph.nodes if qnode.id == qedge.source_id)
            output_qnode = next(qnode for qnode in query_graph.nodes if qnode.id == qedge.target_id)
        else:
            input_qnode = next(qnode for qnode in query_graph.nodes if qnode.curie)
            output_qnode = next(qnode for qnode in query_graph.nodes if qnode.id != input_qnode.id)
            log.warning(f"BTE cannot do bidirectional queries; the query for this edge will be directed, going: "
                        f"{input_qnode.id}-->{output_qnode.id}")

        # Make sure predicate is allowed
        if qedge.type not in valid_bte_inputs_dict['predicates'] and qedge.type is not None:
            log.error(f"BTE does not accept predicate '{qedge.type}'. Valid options are "
                      f"{valid_bte_inputs_dict['predicates']}", error_code="InvalidInput")
            return None, None, None

        # Process qnode types (convert to preferred format, make sure allowed)
        input_qnode.type = [eu.convert_string_to_pascal_case(node_type) for node_type in eu.convert_string_or_list_to_list(input_qnode.type)]
        output_qnode.type = [eu.convert_string_to_pascal_case(node_type) for node_type in eu.convert_string_or_list_to_list(output_qnode.type)]
        qnodes_missing_type = [qnode.id for qnode in [input_qnode, output_qnode] if not qnode.type]
        if qnodes_missing_type:
            log.error(f"BTE requires every query node to have a type. QNode(s) missing a type: "
                      f"{', '.join(qnodes_missing_type)}", error_code="InvalidInput")
            return None, None, None
        invalid_qnode_types = [node_type for qnode in [input_qnode, output_qnode] for node_type in qnode.type
                               if node_type not in valid_bte_inputs_dict['node_types']]
        if invalid_qnode_types:
            log.error(f"BTE does not accept QNode type(s): {', '.join(invalid_qnode_types)}. Valid options are "
                      f"{valid_bte_inputs_dict['node_types']}", error_code="InvalidInput")
            return None, None, None

        # Sub in curie synonyms as appropriate
        if use_synonyms:
            qnodes_with_curies = [qnode for qnode in [input_qnode, output_qnode] if qnode.curie]
            for qnode in qnodes_with_curies:
                synonymized_curies = eu.get_curie_synonyms(qnode.curie, log)
                qnode.curie = synonymized_curies

        # Make sure our input node curies are in list form and use prefixes BTE prefers
        input_curie_list = eu.convert_string_or_list_to_list(input_qnode.curie)
        input_qnode.curie = [eu.convert_curie_to_bte_format(curie) for curie in input_curie_list]

        return qedge, input_qnode, output_qnode

    @staticmethod
<<<<<<< HEAD
    def _log_proper_no_results_message(accepted_curies: Set[str], continue_if_no_results: bool,
                                       valid_prefixes: Set[str], log: ARAXResponse):
        if continue_if_no_results:
            if not accepted_curies:
                log.warning(f"BTE could not accept any of the input curies. Valid curie prefixes for BTE are: "
                            f"{valid_prefixes}")
            log.warning(f"No paths were found in BTE satisfying this query graph")
        else:
            if not accepted_curies:
                log.error(f"BTE could not accept any of the input curies. Valid curie prefixes for BTE are: "
                          f"{valid_prefixes}", error_code="InvalidPrefix")
            log.error(f"No paths were found in BTE satisfying this query graph", error_code="NoResults")

    @staticmethod
=======
>>>>>>> 3003e29a
    def _prune_answers_to_achieve_curie_to_curie_query(kg: DictKnowledgeGraph, output_qnode: QNode, qedge: QEdge) -> DictKnowledgeGraph:
        """
        This is a way of hacking around BTE's limitation where it can only do (node with curie)-->(non-specific node)
        kinds of queries. We do the non-specific query, and then use this function to remove all of the answer nodes
        that do not correspond to the curie we wanted for the 'output' node.
        """
        # Remove 'output' nodes in the KG that aren't actually the ones we were looking for
        desired_output_curies = set(eu.convert_string_or_list_to_list(output_qnode.curie))
        all_output_node_ids = set(kg.nodes_by_qg_id[output_qnode.id])
        output_node_ids_to_remove = all_output_node_ids.difference(desired_output_curies)
        for node_id in output_node_ids_to_remove:
            kg.nodes_by_qg_id[output_qnode.id].pop(node_id)

        # And remove any edges that used them
        edge_ids_to_remove = set()
        for edge_id, edge in kg.edges_by_qg_id[qedge.id].items():
            if edge.target_id in output_node_ids_to_remove:  # Edge target_id always contains output node ID for BTE
                edge_ids_to_remove.add(edge_id)
        for edge_id in edge_ids_to_remove:
            kg.edges_by_qg_id[qedge.id].pop(edge_id)

        return kg

    @staticmethod
    def _create_edge_to_nodes_map(kg: DictKnowledgeGraph, input_qnode_id: str, output_qnode_id: str) -> Dict[str, Dict[str, str]]:
        edge_to_nodes_map = dict()
        for qedge_id, edges in kg.edges_by_qg_id.items():
            for edge_key, edge in edges.items():
                # BTE single-edge queries are always directed (meaning, edge.source_id == input qnode ID)
                edge_to_nodes_map[edge.id] = {input_qnode_id: edge.source_id, output_qnode_id: edge.target_id}
        return edge_to_nodes_map

    @staticmethod
    def _get_valid_bte_inputs_dict() -> Dict[str, Set[str]]:
        # TODO: Load these using the soon to be built method in ARAX/KnowledgeSources (then will be regularly updated)
        node_types = {'ChemicalSubstance', 'Transcript', 'AnatomicalEntity', 'Disease', 'GenomicEntity', 'Gene',
                      'BiologicalProcess', 'Cell', 'SequenceVariant', 'MolecularActivity', 'PhenotypicFeature',
                      'Protein', 'CellularComponent', 'Pathway'}
        curie_prefixes = {'ENSEMBL', 'CHEBI', 'HP', 'DRUGBANK', 'MOP', 'MONDO', 'GO', 'HGNC', 'CL', 'DOID', 'MESH',
                          'OMIM', 'SO', 'SYMBOL', 'Reactome', 'UBERON', 'UNIPROTKB', 'PR', 'NCBIGene', 'UMLS',
                          'CHEMBL.COMPOUND', 'MGI', 'DBSNP', 'WIKIPATHWAYS', 'MP'}
        predicates = {'disrupts', 'coexists_with', 'caused_by', 'subclass_of', 'affected_by', 'manifested_by',
                      'physically_interacts_with', 'prevented_by', 'has_part', 'negatively_regulates',
                      'functional_association', 'precedes', 'homologous_to', 'negatively_regulated_by',
                      'positively_regulated_by', 'has_subclass', 'contraindication', 'located_in', 'prevents',
                      'disrupted_by', 'preceded_by', 'treats', 'produces', 'treated_by', 'derives_from',
                      'gene_to_transcript_relationship', 'predisposes', 'affects', 'metabolize', 'has_gene_product',
                      'produced_by', 'derives_info', 'related_to', 'causes', 'contraindicated_by', 'part_of',
                      'metabolic_processing_affected_by', 'positively_regulates', 'manifestation_of'}
        return {'node_types': node_types, 'curie_prefixes': curie_prefixes, 'predicates': predicates}

    @staticmethod
    def _build_kg_to_qg_id_dict(results: Dict[str, any]) -> Dict[str, Dict[str, List[str]]]:
        kg_to_qg_ids = {'nodes': dict(), 'edges': dict()}
        for node_binding in results['node_bindings']:
            node_id = node_binding['kg_id']
            qnode_id = node_binding['qg_id']
            kg_to_qg_ids['nodes'][node_id] = qnode_id
        for edge_binding in results['edge_bindings']:
            edge_ids = eu.convert_string_or_list_to_list(edge_binding['kg_id'])
            qedge_ids = edge_binding['qg_id']
            for kg_id in edge_ids:
                kg_to_qg_ids['edges'][kg_id] = qedge_ids
        return kg_to_qg_ids

    @staticmethod
    def _get_best_equivalent_bte_curie(equivalent_curies: List[str], node_type: str) -> str:
        # Curie prefixes in order of preference for different node types (not all-inclusive)
        preferred_node_prefixes_dict = {'chemical_substance': ['CHEMBL.COMPOUND', 'CHEBI'],
                                        'protein': ['UNIPROTKB', 'PR'],
                                        'gene': ['NCBIGENE', 'ENSEMBL', 'HGNC', 'GO'],
                                        'disease': ['DOID', 'MONDO', 'OMIM', 'MESH'],
                                        'phenotypic_feature': ['HP', 'OMIM'],
                                        'anatomical_entity': ['UBERON', 'FMA', 'CL'],
                                        'pathway': ['REACTOME'],
                                        'biological_process': ['GO'],
                                        'cellular_component': ['GO']}
        prefixes_in_order_of_preference = preferred_node_prefixes_dict.get(eu.convert_string_to_snake_case(node_type), [])
        equivalent_curies.sort()

        # Pick the curie that uses the (relatively) most preferred prefix
        lowest_ranking = 10000
        best_curie = None
        for curie in equivalent_curies:
            uppercase_prefix = eu.get_curie_prefix(curie).upper()
            if uppercase_prefix in prefixes_in_order_of_preference:
                ranking = prefixes_in_order_of_preference.index(uppercase_prefix)
                if ranking < lowest_ranking:
                    lowest_ranking = ranking
                    best_curie = curie

        # Otherwise, just try to pick one that isn't 'NAME:___'
        if not best_curie:
            non_name_curies = [curie for curie in equivalent_curies if eu.get_curie_prefix(curie).upper() != 'NAME']
            best_curie = non_name_curies[0] if non_name_curies else equivalent_curies[0]

        return best_curie<|MERGE_RESOLUTION|>--- conflicted
+++ resolved
@@ -223,23 +223,6 @@
         return qedge, input_qnode, output_qnode
 
     @staticmethod
-<<<<<<< HEAD
-    def _log_proper_no_results_message(accepted_curies: Set[str], continue_if_no_results: bool,
-                                       valid_prefixes: Set[str], log: ARAXResponse):
-        if continue_if_no_results:
-            if not accepted_curies:
-                log.warning(f"BTE could not accept any of the input curies. Valid curie prefixes for BTE are: "
-                            f"{valid_prefixes}")
-            log.warning(f"No paths were found in BTE satisfying this query graph")
-        else:
-            if not accepted_curies:
-                log.error(f"BTE could not accept any of the input curies. Valid curie prefixes for BTE are: "
-                          f"{valid_prefixes}", error_code="InvalidPrefix")
-            log.error(f"No paths were found in BTE satisfying this query graph", error_code="NoResults")
-
-    @staticmethod
-=======
->>>>>>> 3003e29a
     def _prune_answers_to_achieve_curie_to_curie_query(kg: DictKnowledgeGraph, output_qnode: QNode, qedge: QEdge) -> DictKnowledgeGraph:
         """
         This is a way of hacking around BTE's limitation where it can only do (node with curie)-->(non-specific node)
