#!/bin/env python3
# This file contains utilities/helper functions for general use within the Expand module
import copy
import sys
import os
import traceback
from typing import List, Dict, Union, Set, Tuple, Optional

sys.path.append(os.path.dirname(os.path.abspath(__file__))+"/../../../UI/OpenAPI/python-flask-server/")
from openapi_server.models.knowledge_graph import KnowledgeGraph
from openapi_server.models.query_graph import QueryGraph
from openapi_server.models.q_node import QNode
from openapi_server.models.q_edge import QEdge
from openapi_server.models.node import Node
from openapi_server.models.edge import Edge
from openapi_server.models.attribute import Attribute
from openapi_server.models.message import Message
from openapi_server.models.response import Response
sys.path.append(os.path.dirname(os.path.abspath(__file__))+"/../")  # ARAXQuery directory
from ARAX_response import ARAXResponse
from ARAX_resultify import ARAXResultify
from ARAX_overlay import ARAXOverlay
from ARAX_ranker import ARAXRanker
sys.path.append(os.path.dirname(os.path.abspath(__file__))+"/../../NodeSynonymizer/")
from node_synonymizer import NodeSynonymizer
sys.path.append(os.path.dirname(os.path.abspath(__file__))+"/../../BiolinkHelper/")
from biolink_helper import BiolinkHelper


class QGOrganizedKnowledgeGraph:
    def __init__(self, nodes: Dict[str, Dict[str, Node]] = None, edges: Dict[str, Dict[str, Edge]] = None):
        self.nodes_by_qg_id = nodes if nodes else dict()
        self.edges_by_qg_id = edges if edges else dict()

    def __str__(self):
        return f"nodes_by_qg_id:\n{self.nodes_by_qg_id}\nedges_by_qg_id:\n{self.edges_by_qg_id}"

    def add_node(self, node_key: str, node: Node, qnode_key: str):
        if qnode_key not in self.nodes_by_qg_id:
            self.nodes_by_qg_id[qnode_key] = dict()
        # Merge attributes if this node already exists
        if node_key in self.nodes_by_qg_id[qnode_key]:
            existing_node = self.nodes_by_qg_id[qnode_key][node_key]
            new_node_attributes = node.attributes if node.attributes else []
            if existing_node.attributes:
                existing_attribute_triples = {get_attribute_triple(attribute) for attribute in existing_node.attributes}
                new_attributes_unique = [attribute for attribute in new_node_attributes
                                         if get_attribute_triple(attribute) not in existing_attribute_triples]
                existing_node.attributes += new_attributes_unique
            else:
                existing_node.attributes = new_node_attributes
        else:
            self.nodes_by_qg_id[qnode_key][node_key] = node

    def add_edge(self, edge_key: str, edge: Edge, qedge_key: str):
        if qedge_key not in self.edges_by_qg_id:
            self.edges_by_qg_id[qedge_key] = dict()
        self.edges_by_qg_id[qedge_key][edge_key] = edge

<<<<<<< HEAD
    def remove_nodes(self, node_keys_to_delete: Set[str], qnode_key: str, qg: QueryGraph):
        # Remove the specified nodes
        for node_key in node_keys_to_delete:
            del self.nodes_by_qg_id[qnode_key][node_key]
        # Remove any edges orphaned by removal of the nodes
        connected_qedges = {qedge_key for qedge_key, qedge in qg.edges.items() if qedge.subject == qnode_key or qedge.object == qnode_key}
        for connected_qedge_key in connected_qedges.intersection(set(self.edges_by_qg_id)):
=======
    def remove_nodes(self, node_keys_to_delete: Set[str], target_qnode_key: str, qg: QueryGraph):
        # First delete the specified nodes
        for node_key in node_keys_to_delete:
            del self.nodes_by_qg_id[target_qnode_key][node_key]
        # Then delete any edges orphaned by removal of those nodes
        connected_qedge_keys = {qedge_key for qedge_key, qedge in qg.edges.items() if qedge.subject == target_qnode_key or qedge.object == target_qnode_key}
        fulfilled_connected_qedge_keys = connected_qedge_keys.intersection(set(self.edges_by_qg_id))
        for connected_qedge_key in fulfilled_connected_qedge_keys:
>>>>>>> 819790dc
            edges_to_delete = {edge_key for edge_key, edge in self.edges_by_qg_id[connected_qedge_key].items()
                               if {edge.subject, edge.object}.intersection(node_keys_to_delete)}
            for edge_key in edges_to_delete:
                del self.edges_by_qg_id[connected_qedge_key][edge_key]
        # Then delete any nodes orphaned by removal of the orphaned edges (if they shouldn't be orphans)
        non_orphan_qnode_keys_to_check = {qnode_key for qedge_key in fulfilled_connected_qedge_keys
                                          for qnode_key in {qg.edges[qedge_key].subject, qg.edges[qedge_key].object}}.difference({target_qnode_key})
        for non_orphan_qnode_key in non_orphan_qnode_keys_to_check:
            node_keys_fulfilling_qnode = set(self.nodes_by_qg_id[non_orphan_qnode_key])
            connected_qedge_keys = get_connected_qedge_keys(non_orphan_qnode_key, qg)
            node_keys_used_by_edges = {node_key for qedge_key in connected_qedge_keys
                                       for node_key in self.get_node_keys_used_by_edges_fulfilling_qedge(qedge_key)}
            orphan_node_keys = node_keys_fulfilling_qnode.difference(node_keys_used_by_edges)
            for orphan_node_key in orphan_node_keys:
                del self.nodes_by_qg_id[non_orphan_qnode_key][orphan_node_key]

    def get_all_node_keys_used_by_edges(self) -> Set[str]:
        return {node_key for edges in self.edges_by_qg_id.values() for edge in edges.values()
                for node_key in [edge.subject, edge.object]}

    def get_node_keys_used_by_edges_fulfilling_qedge(self, qedge_key: str) -> Set[str]:
        return {node_key for edge in self.edges_by_qg_id[qedge_key].values()
                for node_key in [edge.subject, edge.object]}

    def get_all_node_keys(self) -> Set[str]:
        return {node_key for nodes in self.nodes_by_qg_id.values() for node_key in nodes}

    def is_empty(self) -> bool:
        return True if not self.nodes_by_qg_id.values() else False


def get_curie_prefix(curie: str) -> str:
    if ':' in curie:
        return curie.split(':')[0]
    else:
        return curie


def get_curie_local_id(curie: str) -> str:
    if ':' in curie:
        return curie.split(':')[-1]  # Note: Taking last item gets around "PR:PR:000001" situation
    else:
        return curie


def get_attribute_triple(attribute: Attribute) -> str:
    return f"{attribute.attribute_type_id}--{attribute.value}--{attribute.attribute_source}"


def remove_orphan_edges(kg: QGOrganizedKnowledgeGraph, qg: QueryGraph) -> QGOrganizedKnowledgeGraph:
    fulfilled_qedge_keys = set(kg.edges_by_qg_id)
    for qedge_key in fulfilled_qedge_keys:
        qedge = qg.edges[qedge_key]
        edge_keys = set(kg.edges_by_qg_id[qedge_key])
        for edge_key in edge_keys:
            edge = kg.edges_by_qg_id[qedge_key][edge_key]
            if not ((edge.subject in kg.nodes_by_qg_id[qedge.subject] and edge.object in kg.nodes_by_qg_id[qedge.object]) or
                    (edge.object in kg.nodes_by_qg_id[qedge.subject] and edge.subject in kg.nodes_by_qg_id[qedge.object])):
                del kg.edges_by_qg_id[qedge_key][edge_key]
    return kg


def convert_string_to_pascal_case(input_string: str) -> str:
    # Converts a string like 'chemical_entity' or 'chemicalEntity' to 'ChemicalEntity'
    if not input_string:
        return ""
    elif "_" in input_string:
        words = input_string.split('_')
        return "".join([word.capitalize() for word in words])
    elif len(input_string) > 1:
        return input_string[0].upper() + input_string[1:]
    else:
        return input_string.capitalize()


def convert_string_to_snake_case(input_string: str) -> str:
    # Converts a string like 'ChemicalEntity' or 'chemicalEntity' to 'chemical_entity'
    if len(input_string) > 1:
        snake_string = input_string[0].lower()
        for letter in input_string[1:]:
            if letter.isupper():
                snake_string += "_"
            snake_string += letter.lower()
        return snake_string
    else:
        return input_string.lower()


def convert_to_list(string_or_list: Union[str, List[str], None]) -> List[str]:
    if isinstance(string_or_list, str):
        return [string_or_list]
    elif isinstance(string_or_list, list):
        return string_or_list
    else:
        return []


def get_node_keys_used_by_edges(edges_dict: Dict[str, Edge]) -> Set[str]:
    return {node_key for edge in edges_dict.values() for node_key in [edge.subject, edge.object]}


def get_counts_by_qg_id(dict_kg: QGOrganizedKnowledgeGraph) -> Dict[str, int]:
    counts_by_qg_id = dict()
    for qnode_key, nodes_dict in dict_kg.nodes_by_qg_id.items():
        counts_by_qg_id[qnode_key] = len(nodes_dict)
    for qedge_key, edges_dict in dict_kg.edges_by_qg_id.items():
        counts_by_qg_id[qedge_key] = len(edges_dict)
    return counts_by_qg_id


def get_printable_counts_by_qg_id(dict_kg: QGOrganizedKnowledgeGraph) -> str:
    counts_by_qg_id = get_counts_by_qg_id(dict_kg)
    counts_string = ", ".join([f"{qg_id}: {counts_by_qg_id[qg_id]}" for qg_id in sorted(counts_by_qg_id)])
    return counts_string if counts_string else "no answers"


def get_qg_without_kryptonite_portion(qg: QueryGraph) -> QueryGraph:
    kryptonite_qedge_keys = [qedge_key for qedge_key, qedge in qg.edges.items() if qedge.exclude]
    normal_qedge_keys = set(qg.edges).difference(kryptonite_qedge_keys)
    qnode_keys_used_by_kryptonite_qedges = {qnode_key for qedge_key in kryptonite_qedge_keys for qnode_key in
                                            {qg.edges[qedge_key].subject, qg.edges[qedge_key].object}}
    qnode_keys_used_by_normal_qedges = {qnode_key for qedge_key in normal_qedge_keys for qnode_key in
                                        {qg.edges[qedge_key].subject, qg.edges[qedge_key].object}}
    qnode_keys_used_only_by_kryptonite_qedges = qnode_keys_used_by_kryptonite_qedges.difference(qnode_keys_used_by_normal_qedges)
    normal_qnode_keys = set(qg.nodes).difference(qnode_keys_used_only_by_kryptonite_qedges)
    return QueryGraph(nodes={qnode_key: qnode for qnode_key, qnode in qg.nodes.items() if qnode_key in normal_qnode_keys},
                      edges={qedge_key: qedge for qedge_key, qedge in qg.edges.items() if qedge_key in normal_qedge_keys})


def get_required_portion_of_qg(query_graph: QueryGraph) -> QueryGraph:
    return QueryGraph(nodes={qnode_key: qnode for qnode_key, qnode in query_graph.nodes.items() if not qnode.option_group_id},
                      edges={qedge_key: qedge for qedge_key, qedge in query_graph.edges.items() if not qedge.option_group_id})


def edges_are_parallel(edge_a: Union[QEdge, Edge], edge_b: Union[QEdge, Edge]) -> Union[QEdge, Edge]:
    return {edge_a.subject, edge_a.object} == {edge_b.subject, edge_b.object}


def merge_two_kgs(kg_a: QGOrganizedKnowledgeGraph, kg_b: QGOrganizedKnowledgeGraph) -> QGOrganizedKnowledgeGraph:
    for qnode_key, nodes in kg_a.nodes_by_qg_id.items():
        for node_key, node in nodes.items():
            kg_b.add_node(node_key, node, qnode_key)
    for qedge_key, edges in kg_a.edges_by_qg_id.items():
        for edge_key, edge in edges.items():
            kg_b.add_edge(edge_key, edge, qedge_key)
    return kg_b


def convert_standard_kg_to_qg_organized_kg(standard_kg: KnowledgeGraph) -> QGOrganizedKnowledgeGraph:
    organized_kg = QGOrganizedKnowledgeGraph()
    if standard_kg.nodes:
        for node_key, node in standard_kg.nodes.items():
            for qnode_key in node.qnode_keys:
                if qnode_key not in organized_kg.nodes_by_qg_id:
                    organized_kg.nodes_by_qg_id[qnode_key] = dict()
                organized_kg.nodes_by_qg_id[qnode_key][node_key] = node
    if standard_kg.edges:
        for edge_key, edge in standard_kg.edges.items():
            for qedge_key in edge.qedge_keys:
                if qedge_key not in organized_kg.edges_by_qg_id:
                    organized_kg.edges_by_qg_id[qedge_key] = dict()
                organized_kg.edges_by_qg_id[qedge_key][edge_key] = edge
    return organized_kg


def convert_qg_organized_kg_to_standard_kg(organized_kg: QGOrganizedKnowledgeGraph) -> KnowledgeGraph:
    standard_kg = KnowledgeGraph(nodes=dict(), edges=dict())
    for qnode_key, nodes_for_this_qnode_key in organized_kg.nodes_by_qg_id.items():
        for node_key, node in nodes_for_this_qnode_key.items():
            if node_key in standard_kg.nodes:
                standard_kg.nodes[node_key].qnode_keys.append(qnode_key)
            else:
                node.qnode_keys = [qnode_key]
                standard_kg.nodes[node_key] = node
    for qedge_key, edges_for_this_qedge_key in organized_kg.edges_by_qg_id.items():
        for edge_key, edge in edges_for_this_qedge_key.items():
            if edge_key in standard_kg.edges:
                standard_kg.edges[edge_key].qedge_keys.append(qedge_key)
            else:
                edge.qedge_keys = [qedge_key]
                standard_kg.edges[edge_key] = edge
    return standard_kg


def make_qg_use_supported_prefixes(kp_selector, qg: QueryGraph, kp_name: str, log: ARAXResponse) -> Optional[QueryGraph]:
    for qnode_key, qnode in qg.nodes.items():
        if qnode.ids:
            if kp_name == "RTX-KG2":
                # Just convert them into canonical curies
                qnode.ids = get_canonical_curies_list(qnode.ids, log)
            else:
                # Otherwise figure out which kind of curies KPs want
                converted_curies = kp_selector.convert_curies_to_supported_prefixes(qnode.ids,
                                                                                    qnode.categories,
                                                                                    kp_name)
                if converted_curies:
                    log.debug(f"{kp_name}: Converted {qnode_key}'s {len(qnode.ids)} curies to a list of "
                              f"{len(converted_curies)} curies tailored for {kp_name}")
                    qnode.ids = converted_curies
                else:
                    log.info(f"{kp_name} cannot answer the query because I couldn't find any "
                             f"equivalent curies with prefixes it supports for qnode {qnode_key}. Original "
                             f"curies were: {qnode.ids}")
                    return None
    return qg


def get_curie_synonyms(curie: Union[str, List[str]], log: Optional[ARAXResponse] = ARAXResponse()) -> List[str]:
    curies = convert_to_list(curie)
    try:
        synonymizer = NodeSynonymizer()
        log.debug(f"Sending NodeSynonymizer.get_equivalent_nodes() a list of {len(curies)} curies")
        equivalent_curies_dict = synonymizer.get_equivalent_nodes(curies)
        log.debug(f"Got response back from NodeSynonymizer")
    except Exception:
        tb = traceback.format_exc()
        error_type, error, _ = sys.exc_info()
        log.error(f"Encountered a problem using NodeSynonymizer: {tb}", error_code=error_type.__name__)
        return []
    else:
        if equivalent_curies_dict is not None:
            curies_missing_info = {curie for curie in equivalent_curies_dict if not equivalent_curies_dict.get(curie)}
            if curies_missing_info:
                log.warning(f"NodeSynonymizer did not find any equivalent curies for: {curies_missing_info}")
            equivalent_curies = {curie for curie_dict in equivalent_curies_dict.values() if curie_dict for curie in
                                 curie_dict}
            all_curies = equivalent_curies.union(set(curies))  # Make sure even curies without synonyms are included
            return sorted(list(all_curies))
        else:
            log.error(f"NodeSynonymizer returned None", error_code="NodeNormalizationIssue")
            return []


def get_curie_synonyms_dict(curie: Union[str, List[str]], log: Optional[ARAXResponse] = ARAXResponse()) -> Dict[str, List[str]]:
    curies = convert_to_list(curie)
    try:
        synonymizer = NodeSynonymizer()
        log.debug(f"Sending NodeSynonymizer.get_equivalent_nodes() a list of {len(curies)} curies")
        equivalent_curies_dict = synonymizer.get_equivalent_nodes(curies)
        log.debug(f"Got response back from NodeSynonymizer")
    except Exception:
        tb = traceback.format_exc()
        error_type, error, _ = sys.exc_info()
        log.error(f"Encountered a problem using NodeSynonymizer: {tb}", error_code=error_type.__name__)
        return dict()
    else:
        if equivalent_curies_dict is not None:
            curies_missing_info = {curie for curie in equivalent_curies_dict if not equivalent_curies_dict.get(curie)}
            if curies_missing_info:
                log.warning(f"NodeSynonymizer did not find any equivalent curies for: {curies_missing_info}")
            final_curie_dict = dict()
            for input_curie in curies:
                curie_dict = equivalent_curies_dict.get(input_curie)
                final_curie_dict[input_curie] = list(curie_dict) if curie_dict else [input_curie]
            return final_curie_dict
        else:
            log.error(f"NodeSynonymizer returned None", error_code="NodeNormalizationIssue")
            return dict()


def get_canonical_curies_dict(curie: Union[str, List[str]], log: ARAXResponse) -> Dict[str, Dict[str, str]]:
    curies = convert_to_list(curie)
    try:
        synonymizer = NodeSynonymizer()
        log.debug(f"Sending NodeSynonymizer.get_canonical_curies() a list of {len(curies)} curies")
        canonical_curies_dict = synonymizer.get_canonical_curies(curies)
        log.debug(f"Got response back from NodeSynonymizer")
    except Exception:
        tb = traceback.format_exc()
        error_type, error, _ = sys.exc_info()
        log.error(f"Encountered a problem using NodeSynonymizer: {tb}", error_code=error_type.__name__)
        return {}
    else:
        if canonical_curies_dict is not None:
            unrecognized_curies = {input_curie for input_curie in canonical_curies_dict if not canonical_curies_dict.get(input_curie)}
            if unrecognized_curies:
                log.warning(f"NodeSynonymizer did not recognize: {unrecognized_curies}")
            return canonical_curies_dict
        else:
            log.error(f"NodeSynonymizer returned None", error_code="NodeNormalizationIssue")
            return {}


def get_canonical_curies_list(curie: Union[str, List[str]], log: ARAXResponse) -> List[str]:
    curies = convert_to_list(curie)
    try:
        synonymizer = NodeSynonymizer()
        log.debug(f"Sending NodeSynonymizer.get_canonical_curies() a list of {len(curies)} curies")
        canonical_curies_dict = synonymizer.get_canonical_curies(curies)
        log.debug(f"Got response back from NodeSynonymizer")
    except Exception:
        tb = traceback.format_exc()
        error_type, error, _ = sys.exc_info()
        log.error(f"Encountered a problem using NodeSynonymizer: {tb}", error_code=error_type.__name__)
        return []
    else:
        if canonical_curies_dict is not None:
            recognized_input_curies = {input_curie for input_curie in canonical_curies_dict if canonical_curies_dict.get(input_curie)}
            unrecognized_curies = set(curies).difference(recognized_input_curies)
            if unrecognized_curies:
                log.warning(f"NodeSynonymizer did not recognize: {unrecognized_curies}")
            canonical_curies = {canonical_curies_dict[recognized_curie].get('preferred_curie') for recognized_curie in recognized_input_curies}
            # Include any original curies we weren't able to find a canonical version for
            canonical_curies.update(unrecognized_curies)
            if not canonical_curies:
                log.error(f"Final list of canonical curies is empty. This shouldn't happen!", error_code="CanonicalCurieIssue")
            return list(canonical_curies)
        else:
            log.error(f"NodeSynonymizer returned None", error_code="NodeNormalizationIssue")
            return []


def get_preferred_categories(curie: Union[str, List[str]], log: ARAXResponse) -> Optional[List[str]]:
    curies = convert_to_list(curie)
    synonymizer = NodeSynonymizer()
    log.debug(f"Sending NodeSynonymizer.get_canonical_curies() a list of {len(curies)} curies")
    canonical_curies_dict = synonymizer.get_canonical_curies(curies)
    log.debug(f"Got response back from NodeSynonymizer")
    if canonical_curies_dict is not None:
        recognized_input_curies = {input_curie for input_curie in canonical_curies_dict if canonical_curies_dict.get(input_curie)}
        unrecognized_curies = set(curies).difference(recognized_input_curies)
        if unrecognized_curies:
            log.warning(f"NodeSynonymizer did not recognize: {unrecognized_curies}")
        preferred_categories = {canonical_curies_dict[recognized_curie].get('preferred_category')
                                for recognized_curie in recognized_input_curies}
        if preferred_categories:
            return list(preferred_categories)
        else:
            log.warning(f"Unable to find any preferred categories; will default to biolink:NamedThing")
            return ["biolink:NamedThing"]
    else:
        log.error(f"NodeSynonymizer returned None", error_code="NodeNormalizationIssue")
        return []


def get_curie_names(curie: Union[str, List[str]], log: ARAXResponse) -> Dict[str, str]:
    curies = convert_to_list(curie)
    synonymizer = NodeSynonymizer()
    log.debug(f"Looking up names for {len(curies)} input curies using NodeSynonymizer")
    synonymizer_info = synonymizer.get_normalizer_results(curies)
    curie_to_name_map = dict()
    if synonymizer_info:
        recognized_input_curies = {input_curie for input_curie in synonymizer_info if synonymizer_info.get(input_curie)}
        unrecognized_curies = set(curies).difference(recognized_input_curies)
        if unrecognized_curies:
            log.warning(f"NodeSynonymizer did not recognize: {unrecognized_curies}")
        input_curies_without_matching_node = set()
        for input_curie in recognized_input_curies:
            equivalent_nodes = synonymizer_info[input_curie]["nodes"]
            # Find the 'node' in the synonymizer corresponding to this curie
            input_curie_nodes = [node for node in equivalent_nodes if node["identifier"] == input_curie]
            if not input_curie_nodes:
                # Try looking for slight variation (KG2 vs. SRI discrepancy): "KEGG:C02700" vs. "KEGG.COMPOUND:C02700"
                input_curie_stripped = input_curie.replace(".COMPOUND", "")
                input_curie_nodes = [node for node in equivalent_nodes if node["identifier"] == input_curie_stripped]
            # Record the name for this input curie
            if input_curie_nodes:
                curie_to_name_map[input_curie] = input_curie_nodes[0].get("label")
            else:
                input_curies_without_matching_node.add(input_curie)
        if input_curies_without_matching_node:
            log.warning(f"No matching nodes found in NodeSynonymizer for these input curies: "
                        f"{input_curies_without_matching_node}. Cannot determine their specific names.")
    else:
        log.error(f"NodeSynonymizer returned None", error_code="NodeNormalizationIssue")
    return curie_to_name_map


def qg_is_fulfilled(query_graph: QueryGraph, dict_kg: QGOrganizedKnowledgeGraph, enforce_required_only=False) -> bool:
    if enforce_required_only:
        qg_without_kryptonite_portion = get_qg_without_kryptonite_portion(query_graph)
        query_graph = get_required_portion_of_qg(qg_without_kryptonite_portion)
    for qnode_key in query_graph.nodes:
        if not dict_kg.nodes_by_qg_id.get(qnode_key):
            return False
    for qedge_key in query_graph.edges:
        if not dict_kg.edges_by_qg_id.get(qedge_key):
            return False
    return True


def qg_is_disconnected(qg: QueryGraph) -> bool:
    qnode_keys_examined = {next(qnode_key for qnode_key in qg.nodes)}  # Start with any qnode
    qnode_keys_remaining = set(qg.nodes).difference(qnode_keys_examined)
    # Repeatedly look for a qnode connected to at least one of the already examined qnodes
    connected_qnode_key, _ = find_qnode_connected_to_sub_qg(qnode_keys_examined, qnode_keys_remaining, qg)
    while connected_qnode_key and qnode_keys_remaining:
        qnode_keys_remaining.remove(connected_qnode_key)
        qnode_keys_examined.add(connected_qnode_key)
        connected_qnode_key, _ = find_qnode_connected_to_sub_qg(qnode_keys_examined, qnode_keys_remaining, qg)
    # The QG must be disconnected if there are qnodes remaining that are not connected to any of our examined ones
    return True if not connected_qnode_key and qnode_keys_remaining else False


def find_qnode_connected_to_sub_qg(qnode_keys_to_connect_to: Set[str], qnode_keys_to_choose_from: Set[str], qg: QueryGraph) -> Tuple[str, Set[str]]:
    """
    This function selects a qnode ID from the qnode_keys_to_choose_from that connects to one or more of the qnode IDs
    in the qnode_keys_to_connect_to (which itself could be considered a sub-graph of the QG). It also returns the IDs
    of the connection points (all qnode ID(s) in qnode_keys_to_connect_to that the chosen node connects to).
    """
    for qnode_key_option in qnode_keys_to_choose_from:
        all_qedge_keys_using_qnode = get_connected_qedge_keys(qnode_key_option, qg)
        all_connected_qnode_keys = {qnode_key for qedge_key in all_qedge_keys_using_qnode for qnode_key in
                                    {qg.edges[qedge_key].subject, qg.edges[qedge_key].object}}.difference({qnode_key_option})
        subgraph_connections = qnode_keys_to_connect_to.intersection(all_connected_qnode_keys)
        if subgraph_connections:
            return qnode_key_option, subgraph_connections
    return "", set()


def get_connected_qedge_keys(qnode_key: str, qg: QueryGraph) -> Set[str]:
    return {qedge_key for qedge_key, qedge in qg.edges.items() if qnode_key in {qedge.subject, qedge.object}}


def flip_edge(edge: Edge, new_predicate: str) -> Edge:
    edge.predicate = new_predicate
    original_subject = edge.subject
    edge.subject = edge.object
    edge.object = original_subject
    return edge


def flip_qedge(qedge: QEdge, new_predicates: List[str]):
    qedge.predicates = new_predicates
    original_subject = qedge.subject
    qedge.subject = qedge.object
    qedge.object = original_subject


def check_for_canonical_predicates(kg: QGOrganizedKnowledgeGraph, kp_name: str, log: ARAXResponse) -> QGOrganizedKnowledgeGraph:
    non_canonical_predicates_used = set()
    biolink_helper = BiolinkHelper()
    for qedge_id, edges in kg.edges_by_qg_id.items():
        for edge in edges.values():
            canonical_predicate = biolink_helper.get_canonical_predicates(edge.predicate)[0]
            if canonical_predicate != edge.predicate:
                non_canonical_predicates_used.add(edge.predicate)
                _ = flip_edge(edge, canonical_predicate)
    if non_canonical_predicates_used:
        log.warning(f"{kp_name}: Found edges in {kp_name}'s answer that use non-canonical "
                    f"predicates: {non_canonical_predicates_used}. I corrected these.")
    return kg


def get_arax_source_attribute() -> Attribute:
    arax_infores_curie = get_translator_infores_curie("ARAX")
    return Attribute(attribute_type_id="biolink:aggregator_knowledge_source",
                     value=arax_infores_curie,
                     value_type_id="biolink:InformationResource",
                     attribute_source=arax_infores_curie)


def get_kp_source_attribute(kp_name: str, arax_kp: bool = False, description: Optional[str] = None) -> Attribute:
    if not arax_kp and not description:
        description = f"ARAX inserted this attribute because the KP ({kp_name}) did not seem to provide such " \
                      f"an attribute (indicating that this edge came from them)."
    return Attribute(attribute_type_id="biolink:knowledge_source",
                     value=get_translator_infores_curie(kp_name),
                     value_type_id="biolink:InformationResource",
                     description=description,
                     attribute_source=get_translator_infores_curie("ARAX"))


def get_computed_value_attribute() -> Attribute:
    arax_infores_curie = get_translator_infores_curie("ARAX")
    return Attribute(attribute_type_id="biolink:computed_value",
                     value=True,
                     value_type_id="metatype:Boolean",
                     attribute_source=arax_infores_curie,
                     description="This edge is a container for a computed value between two nodes that is not "
                                 "directly attachable to other edges.")


def get_kp_endpoint_url(kp_name: str) -> Union[str, None]:
    endpoint_map = {
        "BTE": "https://api.bte.ncats.io/v1",  # TODO: Enter 1.2 endpoint once available..
        "GeneticsKP": "https://translator.broadinstitute.org/genetics_provider/trapi/v1.2",
        "MolePro": "https://translator.broadinstitute.org/molepro/trapi/v1.2",
        "RTX-KG2": "https://arax.ncats.io/api/rtxkg2/v1.2",
        "ClinicalRiskKP": "https://api.bte.ncats.io/v1/smartapi/d86a24f6027ffe778f84ba10a7a1861a",
        "WellnessKP": "https://api.bte.ncats.io/v1/smartapi/02af7d098ab304e80d6f4806c3527027",
        "DrugResponseKP": "https://api.bte.ncats.io/v1/smartapi/adf20dd6ff23dfe18e8e012bde686e31",
        "TumorGeneMutationKP": "https://api.bte.ncats.io/v1/smartapi/5219cefb9d2b8d5df08c3a956fdd20f3",
        "CHP": "http://chp.thayer.dartmouth.edu/v1.2",
        "COHD": "https://trapi-dev.cohd.io/api",  # TODO: This is what they registered for TRAPI 1.2... will this URL change eventually?
        "ICEES-DILI": "https://icees.renci.org:16341",  # TODO: Enter 1.2 endpoint once available..
        "ICEES-Asthma": "https://icees.renci.org:16339"  # TODO: Enter 1.2 endpoint once available..
    }
    return endpoint_map.get(kp_name)


def get_translator_infores_curie(kp_name: str) -> Union[str, None]:
    endpoint_map = {
        "ARAX": "infores:arax",
        "BTE": "infores:biothings-explorer",
        "GeneticsKP": "infores:genetics-data-provider",
        "MolePro": "infores:molepro",
        "RTX-KG2": "infores:rtx-kg2",
        "CHP": "infores:connections-hypothesis",
        "COHD": "infores:cohd",
        "DTD": "infores:arax-drug-treats-disease",  # TODO: get an official infores curie for this?
        "NGD": "infores:arax-normalized-google-distance",  # TODO: get an official infores curie for this?
        "ClinicalRiskKP": "infores:biothings-multiomics-clinical-risk",
        "WellnessKP": "infores:biothings-multiomics-wellness",
        "DrugResponseKP": "infores:biothings-multiomics-drug-response",
        "TumorGeneMutationKP": "infores:biothings-tcga-mut-freq",
        "ICEES-DILI": "infores:icees-dili",
        "ICEES-Asthma": "infores:icees-asthma"
    }
    return endpoint_map.get(kp_name, kp_name)


def make_qg_use_old_snake_case_types(qg: QueryGraph) -> QueryGraph:
    # This is a temporary patch needed for KPs not yet TRAPI 1.0 compliant
    qg_copy = copy.deepcopy(qg)
    for qnode in qg_copy.nodes.values():
        if qnode.categories:
            prefixless_categories = [category.split(":")[-1] for category in qnode.categories]
            qnode.categories = [convert_string_to_snake_case(category) for category in prefixless_categories]
    for qedge in qg_copy.edges.values():
        if qedge.predicates:
            qedge.predicates = [predicate.split(":")[-1] for predicate in qedge.predicates]
    return qg_copy


def remove_edges_with_qedge_key(kg: KnowledgeGraph, qedge_key: str):
    edge_keys = set(kg.edges)
    for edge_key in edge_keys:
        edge = kg.edges[edge_key]
        if qedge_key in edge.qedge_keys:
            del kg.edges[edge_key]


def create_results(qg: QueryGraph, kg: QGOrganizedKnowledgeGraph, log: ARAXResponse, overlay_fet: bool = False,
                   rank_results: bool = False, qnode_key_to_prune: Optional[str] = None,) -> Response:
    regular_format_kg = convert_qg_organized_kg_to_standard_kg(kg)
    resultifier = ARAXResultify()
    prune_response = ARAXResponse()
    prune_response.envelope = Response()
    prune_response.envelope.message = Message()
    prune_message = prune_response.envelope.message
    prune_message.query_graph = qg
    prune_message.knowledge_graph = regular_format_kg
    if overlay_fet:
        log.debug(f"Using FET to assess quality of intermediate answers in Expand")
        connected_qedges = [qedge for qedge in qg.edges.values()
                            if qedge.subject == qnode_key_to_prune or qedge.object == qnode_key_to_prune]
        qnode_pairs_to_overlay = {(qedge.subject if qedge.subject != qnode_key_to_prune else qedge.object, qnode_key_to_prune)
                                  for qedge in connected_qedges}
        for qnode_pair in qnode_pairs_to_overlay:
            pair_string_id = f"{qnode_pair[0]}-->{qnode_pair[1]}"
            log.debug(f"Overlaying FET for {pair_string_id} (from Expand)")
            fet_qedge_key = f"FET{pair_string_id}"
            try:
                overlayer = ARAXOverlay()
                params = {"action": "fisher_exact_test",
                          "subject_qnode_key": qnode_pair[0],
                          "object_qnode_key": qnode_pair[1],
                          "virtual_relation_label": fet_qedge_key}
                overlayer.apply(prune_response, params)
            except Exception as error:
                exception_type, exception_value, exception_traceback = sys.exc_info()
                log.warning(f"An uncaught error occurred when overlaying with FET during Expand's pruning: {error}: "
                            f"{repr(traceback.format_exception(exception_type, exception_value, exception_traceback))}")
            if prune_response.status != "OK":
                log.warning(f"FET produced an error when Expand tried to use it to prune the KG. "
                            f"Log was: {prune_response.show()}")
                log.debug(f"Will continue pruning without overlaying FET")
                # Get rid of any FET edges that might be in the KG/QG, since this step failed
                remove_edges_with_qedge_key(prune_response.envelope.message.knowledge_graph, fet_qedge_key)
                qg.edges.pop(fet_qedge_key, None)
                prune_response.status = "OK"  # Clear this so we can continue without overlaying
            else:
                if fet_qedge_key in qg.edges:
                    qg.edges[fet_qedge_key].option_group_id = f"FET_VIRTUAL_GROUP_{pair_string_id}"
                else:
                    log.warning(f"Attempted to overlay FET from Expand, but it didn't work. Pruning without it.")

    # Create results and rank them as appropriate
    log.debug(f"Calling Resultify from Expand for pruning")
    resultifier.apply(prune_response, {})
    if rank_results:
        try:
            log.debug(f"Ranking Expand's intermediate pruning results")
            ranker = ARAXRanker()
            ranker.aggregate_scores_dmk(prune_response)
        except Exception as error:
            exception_type, exception_value, exception_traceback = sys.exc_info()
            log.error(f"An uncaught error occurred when attempting to rank results during Expand's pruning: "
                      f"{error}: {repr(traceback.format_exception(exception_type, exception_value, exception_traceback))}."
                      f"Log was: {prune_response.show()}",
                      error_code="UncaughtARAXiError")
            # Give any unranked results a score of 0
            for result in prune_response.envelope.message.results:
                if result.score is None:
                    result.score = 0
    return prune_response


def get_qg_expanded_thus_far(qg: QueryGraph, kg: QGOrganizedKnowledgeGraph) -> QueryGraph:
    expanded_qnodes = {qnode_key for qnode_key in qg.nodes if kg.nodes_by_qg_id.get(qnode_key)}
    expanded_qedges = {qedge_key for qedge_key in qg.edges if kg.edges_by_qg_id.get(qedge_key)}
    qg_expanded_thus_far = QueryGraph(nodes={qnode_key: copy.deepcopy(qg.nodes[qnode_key]) for qnode_key in expanded_qnodes},
                                      edges={qedge_key: copy.deepcopy(qg.edges[qedge_key]) for qedge_key in expanded_qedges})
    return qg_expanded_thus_far


def get_all_kps() -> Set[str]:
    return set(get_kp_command_definitions().keys())


def merge_two_dicts(dict_a: dict, dict_b: dict) -> dict:
    new_dict = copy.deepcopy(dict_a)
    new_dict.update(dict_b)
    return new_dict


def get_standard_parameters() -> dict:
    standard_parameters = {
        "edge_key": {
            "is_required": False,
            "examples": ["e00", "[e00, e01]"],
            "type": "string",
            "description": "A query graph edge ID or list of such IDs to expand (default is to expand entire query graph)."
        },
        "node_key": {
            "is_required": False,
            "examples": ["n00", "[n00, n01]"],
            "type": "string",
            "description": "A query graph node ID or list of such IDs to expand (default is to expand entire query graph)."
        },
        "prune_threshold": {
            "is_required": False,
            "type": "integer",
            "default": None,
            "examples": [500, 2000],
            "description": "The max number of nodes allowed to fulfill any intermediate QNode. Nodes in excess of "
                           "this threshold will be pruned, using Fisher Exact Test to rank answers."
        }
    }
    return standard_parameters


def get_kp_command_definitions() -> dict:
    standard_parameters = get_standard_parameters()
    return {
        "RTX-KG2": {
            "dsl_command": "expand(kp=RTX-KG2)",
            "description": "This command reaches out to the RTX-KG2 API to find all bioentity subpaths "
                           "that satisfy the query graph.",
            "parameters": standard_parameters
        },
        "BTE": {
            "dsl_command": "expand(kp=BTE)",
            "description": "This command uses BioThings Explorer (from the Service Provider) to find all bioentity "
                           "subpaths that satisfy the query graph. Of note, all query nodes must have a type "
                           "specified for BTE queries. In addition, bi-directional queries are only partially "
                           "supported (the ARAX system knows how to ignore edge direction when deciding which "
                           "query node for a query edge will be the 'input' qnode, but BTE itself returns only "
                           "answers matching the input edge direction).",
            "parameters": standard_parameters
        },
        "COHD": {
            "dsl_command": "expand(kp=COHD)",
            "description": "This command uses the Clinical Data Provider (COHD) to find all bioentity subpaths that"
                           " satisfy the query graph.",
            "parameters": merge_two_dicts(standard_parameters, {
                "COHD_method": {
                    "is_required": False,
                    "examples": ["paired_concept_freq", "chi_square"],
                    "enum": ["all", "paired_concept_freq", "observed_expected_ratio", "chi_square"],
                    "default": "all",
                    "type": "string",
                    "description": "Which measure from COHD should be considered."
                },
                "COHD_method_top_N": {
                    "is_required": False,
                    "examples": [500, 1000],
                    "min": 0,
                    "max": 1000000000000000000,
                    "default": 1000,
                    "type": "integer",
                    "description": "What top N to use as a cut-off/threshold for the specified COHD method."
                },
                "sorted_by": {
                    "is_required": False,
                    "examples": ["paired_concept_freq", "chi_square"],
                    "enum": ["paired_concept_freq", "observed_expected_ratio", "chi_square"],
                    "default": "paired_concept_freq",
                    "type": "string",
                    "description": "If COHD_method=='all', then what statistics the 'COHD_method_top_N' is based on."
                },
                "COHD_slow_mode": {
                    "is_required": False,
                    "examples": ["true", "false"],
                    "enum": ["true", "false", "True", "False", "t", "f", "T", "F"],
                    "default": "false",
                    "type": "boolean",
                    "description": "Whether to call COHD API when the local COHD database doesn't return the expected results."
                }
            })
        },
        "GeneticsKP": {
            "dsl_command": "expand(kp=GeneticsKP)",
            "description": "This command reaches out to the Genetics Provider to find all bioentity subpaths that "
                           "satisfy the query graph.",
            "parameters": standard_parameters
        },
        "MolePro": {
            "dsl_command": "expand(kp=MolePro)",
            "description": "This command reaches out to MolePro (the Molecular Provider) to find all bioentity "
                           "subpaths that satisfy the query graph.",
            "parameters": standard_parameters
        },
        "ClinicalRiskKP": {
            "dsl_command": "expand(kp=ClinicalRiskKP)",
            "description": "This command reaches out to the Multiomics Clinical EHR Risk KP to find all bioentity "
                           "subpaths that satisfy the query graph.",
            "parameters": standard_parameters
        },
        "WellnessKP": {
            "dsl_command": "expand(kp=WellnessKP)",
            "description": "This command reaches out to the Multiomics Wellness KP to find all bioentity "
                           "subpaths that satisfy the query graph.",
            "parameters": standard_parameters
        },
        "DrugResponseKP": {
            "dsl_command": "expand(kp=DrugResponseKP)",
            "description": "This command reaches out to the Multiomics Big GIM II Drug Response KP to find all "
                           "bioentity subpaths that satisfy the query graph.",
            "parameters": standard_parameters
        },
        "TumorGeneMutationKP": {
            "dsl_command": "expand(kp=TumorGeneMutationKP)",
            "description": "This command reaches out to the Multiomics Big GIM II Tumor Gene Mutation KP to find "
                           "all bioentity subpaths that satisfy the query graph.",
            "parameters": standard_parameters
        },
        "NGD": {
            "dsl_command": "expand(kp=NGD)",
            "description": "This command uses ARAX's in-house normalized google distance (NGD) database to expand "
                           "a query graph; it returns edges between nodes with an NGD value below a certain "
                           "threshold. This threshold is currently hardcoded as 0.5, though this will be made "
                           "configurable/smarter in the future.",
            "parameters": standard_parameters
        },
        "ICEES-DILI": {
            "dsl_command": "expand(kp=ICEES-DILI)",
            "description": "This command reaches out to the ICEES knowledge provider's DILI instance to find "
                           "all bioentity subpaths that satisfy the query graph.",
            "parameters": standard_parameters
        },
        "ICEES-Asthma": {
            "dsl_command": "expand(kp=ICEES-Asthma)",
            "description": "This command reaches out to the ICEES knowledge provider's Asthma instance to find "
                           "all bioentity subpaths that satisfy the query graph.",
            "parameters": standard_parameters
        },
        "CHP": {
            "dsl_command": "expand(kp=CHP)",
            "description": "This command reaches out to CHP (the Connections Hypothesis Provider) to query the probability "
                           "of the form P(Outcome | Gene Mutations, Disease, Therapeutics, ...). It currently can answer a question like "
                           "'Given a gene or a batch of genes, what is the probability that the survival time (day) >= a given threshold for this gene "
                           "paired with a drug to treat breast cancer' Or 'Given a drug or a batch of drugs, what is the probability that the "
                           "survival time (day) >= a given threshold for this drug paired with a gene to treast breast cancer'. Currently, the allowable genes "
                           "and drugs are limited. Please refer to https://github.com/di2ag/chp_client to check what are allowable.",
            "parameters": merge_two_dicts(standard_parameters, {
                "CHP_survival_threshold": {
                    "is_required": False,
                    "examples": [200, 100],
                    "min": 0,
                    "max": 1000000000000,
                    "default": 500,
                    "type": "int",
                    "description": "What cut-off/threshold for surivial time (day) to estimate probability."
                }
            })
        },
        "DTD": {
            "dsl_command": "expand(kp=DTD)",
            "description": "This command uses ARAX's in-house drug-treats-disease (DTD) database (built from GraphSage model) to expand "
                           "a query graph; it returns edges between nodes with an DTD probability above a certain "
                           "threshold. The default threshold is currently set to 0.8. If you set this threshold below 0.8, you should also "
                           "set DTD_slow_mode=True otherwise a warninig will occur. This is because the current DTD database only stores the pre-calcualted "
                           "DTD probability above or equal to 0.8. Therefore, if an user set threshold below 0.8, it will automatically switch to call DTD model "
                           "to do a real-time calculation and this will be quite time-consuming. In addition, if you call DTD database, your query node type would be checked.  "
                           "In other words, the query node has to have a sysnonym which is drug or disease. If you don't want to check node type, set DTD_slow_mode=true to "
                           "to call DTD model to do a real-time calculation.",
            "parameters": merge_two_dicts(standard_parameters, {
                "DTD_threshold": {
                    "is_required": False,
                    "examples": [0.8, 0.5],
                    "min": 0,
                    "max": 1,
                    "default": 0.8,
                    "type": "float",
                    "description": "What cut-off/threshold to use for expanding the DTD virtual edges."
                },
                "DTD_slow_mode": {
                    "is_required": False,
                    "examples": ["true", "false"],
                    "enum": ["true", "false", "True", "False", "t", "f", "T", "F"],
                    "default": "false",
                    "type": "boolean",
                    "description": "Whether to call DTD model rather than DTD database to do a real-time calculation for DTD probability."
                }
            })
        }
    }<|MERGE_RESOLUTION|>--- conflicted
+++ resolved
@@ -57,15 +57,6 @@
             self.edges_by_qg_id[qedge_key] = dict()
         self.edges_by_qg_id[qedge_key][edge_key] = edge
 
-<<<<<<< HEAD
-    def remove_nodes(self, node_keys_to_delete: Set[str], qnode_key: str, qg: QueryGraph):
-        # Remove the specified nodes
-        for node_key in node_keys_to_delete:
-            del self.nodes_by_qg_id[qnode_key][node_key]
-        # Remove any edges orphaned by removal of the nodes
-        connected_qedges = {qedge_key for qedge_key, qedge in qg.edges.items() if qedge.subject == qnode_key or qedge.object == qnode_key}
-        for connected_qedge_key in connected_qedges.intersection(set(self.edges_by_qg_id)):
-=======
     def remove_nodes(self, node_keys_to_delete: Set[str], target_qnode_key: str, qg: QueryGraph):
         # First delete the specified nodes
         for node_key in node_keys_to_delete:
@@ -74,7 +65,6 @@
         connected_qedge_keys = {qedge_key for qedge_key, qedge in qg.edges.items() if qedge.subject == target_qnode_key or qedge.object == target_qnode_key}
         fulfilled_connected_qedge_keys = connected_qedge_keys.intersection(set(self.edges_by_qg_id))
         for connected_qedge_key in fulfilled_connected_qedge_keys:
->>>>>>> 819790dc
             edges_to_delete = {edge_key for edge_key, edge in self.edges_by_qg_id[connected_qedge_key].items()
                                if {edge.subject, edge.object}.intersection(node_keys_to_delete)}
             for edge_key in edges_to_delete:
