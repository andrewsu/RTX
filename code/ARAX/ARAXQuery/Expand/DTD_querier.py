--- conflicted
+++ resolved
@@ -142,11 +142,7 @@
         qedge_key = next(qedge_key for qedge_key in query_graph.edges)
         log.debug(f"Processing query results for edge {qedge_key} by using DTD database")
         final_kg = QGOrganizedKnowledgeGraph()
-<<<<<<< HEAD
-        drug_label_list = ['smallmolecule', 'drug', 'biolink:SmallMolecule"', 'biolink:Drug']
-=======
         drug_label_list = ['smallmolecule', 'drug', 'biolink:SmallMolecule', 'biolink:Drug']
->>>>>>> 8c95253a
         disease_label_list = ['disease', 'phenotypicFeature', 'diseaseorphenotypicfeature', 'biolink:Disease', 'biolink:PhenotypicFeature', 'biolink:DiseaseOrPhenotypicFeature']
         # use for checking the requirement
         source_pass_nodes = None
