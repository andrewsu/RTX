#!/bin/env python3
import sys
import os
import traceback
import ast
import itertools
import numpy as np
from typing import List, Dict, Tuple

sys.path.append(os.path.dirname(os.path.abspath(__file__)))
import expand_utilities as eu
from expand_utilities import DictKnowledgeGraph
sys.path.append(os.path.dirname(os.path.abspath(__file__))+"/../")  # ARAXQuery directory
from ARAX_response import ARAXResponse
sys.path.append(os.path.dirname(os.path.abspath(__file__)) + "/../../../")  # code directory
from RTXConfiguration import RTXConfiguration
sys.path.append(os.path.dirname(os.path.abspath(__file__)) + "/../../../UI/OpenAPI/python-flask-server/")
from swagger_server.models.node import Node
from swagger_server.models.edge import Edge
from swagger_server.models.node_attribute import NodeAttribute
from swagger_server.models.edge_attribute import EdgeAttribute
from swagger_server.models.query_graph import QueryGraph
from swagger_server.models.q_node import QNode
from swagger_server.models.q_edge import QEdge
sys.path.append(os.path.dirname(os.path.abspath(__file__)) + "/../../../ARAX/KnowledgeSources/COHD_local/scripts/")
from COHDIndex import COHDIndex
sys.path.append(os.path.dirname(os.path.abspath(__file__)) + "/../../../ARAX/NodeSynonymizer/")
from node_synonymizer import NodeSynonymizer

class COHDQuerier:

    def __init__(self, response_object: ARAXResponse) -> Tuple[DictKnowledgeGraph, Dict[str, Dict[str, str]]]:
        self.response = response_object
        self.cohdindex = COHDIndex()
        self.synonymizer = NodeSynonymizer()

    def answer_one_hop_query(self, query_graph: QueryGraph) -> Tuple[DictKnowledgeGraph, Dict[str, Dict[str, str]]]:
        """
        This function answers a one-hop (single-edge) query using either KG1 or KG2.
        :param query_graph: A Reasoner API standard query graph.
        :return: A tuple containing:
            1. an (almost) Reasoner API standard knowledge graph containing all of the nodes and edges returned as
           results for the query. (Dictionary version, organized by QG IDs.)
            2. a map of which nodes fulfilled which qnode_ids for each edge. Example:
              {'COHD:111221': {'n00': 'DOID:111', 'n01': 'HP:124'}, 'COHD:111223': {'n00': 'DOID:111', 'n01': 'HP:126'}}
        """
        # Set up the required parameters
        log = self.response
        self.count = 0
        COHD_method = self.response.data['parameters']['COHD_method']
        COHD_method_percentile = self.response.data['parameters']['COHD_method_percentile']
        final_kg = DictKnowledgeGraph()
        edge_to_nodes_map = dict()

        if COHD_method_percentile == 99:
            pass
        elif type(COHD_method_percentile) is str:
            try:
                COHD_method_percentile = float(COHD_method_percentile)
                if (COHD_method_percentile < 0) or (COHD_method_percentile > 100):
                    log.error("The 'COHD_method_percentile' in Expander should be between 0 and 100", error_code="ParameterError")
                    return final_kg, edge_to_nodes_map
            except ValueError:
                log.error("The 'COHD_method_percentile' in Expander should be numeric", error_code="ParameterError")
                return final_kg, edge_to_nodes_map
        else:
            log.error("The 'COHD_method_percentile' in Expander should be an float", error_code="ParameterError")
            return final_kg, edge_to_nodes_map

        # Verify this is a valid one-hop query graph
        if len(query_graph.edges) != 1:
            log.error(f"COHDQuerier.answer_one_hop_query() was passed a query graph that is not one-hop: {query_graph.to_dict()}", error_code="InvalidQuery")
            return final_kg, edge_to_nodes_map

        # Run the actual query and process results
        if COHD_method.lower() == 'paired_concept_freq':
            final_kg, edge_to_nodes_map = self._answer_query_using_COHD_paired_concept_freq(query_graph, COHD_method_percentile, log)
        elif COHD_method.lower() == 'observed_expected_ratio':
            final_kg, edge_to_nodes_map = self._answer_query_using_COHD_observed_expected_ratio(query_graph, COHD_method_percentile, log)
        elif COHD_method.lower() == 'chi_square':
            final_kg, edge_to_nodes_map = self._answer_query_using_COHD_chi_square(query_graph, COHD_method_percentile, log)
        else:
            log.error(f"The parameter 'COHD_method' was passed an invalid option. The current allowed options are `paired_concept_freq`, `observed_expected_ratio`, `chi_square`.", error_code="InvalidParameterOption")
        if log.status != 'OK':
            return final_kg, edge_to_nodes_map

        return final_kg, edge_to_nodes_map

<<<<<<< HEAD
    def _answer_query_using_COHD_paired_concept_freq(self, query_graph: QueryGraph, COHD_method_percentile: float, continue_if_no_results: bool, log: ARAXResponse) -> Tuple[DictKnowledgeGraph, Dict[str, Dict[str, str]]]:
=======
    def _answer_query_using_COHD_paired_concept_freq(self, query_graph: QueryGraph, COHD_method_percentile: float, log: Response) -> Tuple[DictKnowledgeGraph, Dict[str, Dict[str, str]]]:
>>>>>>> 3003e29a
        log.debug(f"Processing query results for edge {query_graph.edges[0].id} by using paired concept frequency")
        final_kg = DictKnowledgeGraph()
        edge_to_nodes_map = dict()
        # if COHD_method_threshold == float("inf"):
        #     threshold = pow(10, -3.365)  # default threshold based on the distribution of 0.99 quantile
        # else:
        #     threshold = COHD_method_threshold
        # log.info(f"The threshod used to filter paired concept frequency is {threshold}")

        # extract information from the QueryGraph
        qedge = query_graph.edges[0]
        source_qnode = eu.get_query_node(query_graph, qedge.source_id)
        target_qnode = eu.get_query_node(query_graph, qedge.target_id)

        # check if both ends of edge have no curie
        if (source_qnode.curie is None) and (target_qnode.curie is None):
            log.error(f"Both ends of edge {qedge.id} are None", error_code="BadEdge")
            return final_kg, edge_to_nodes_map

        # Convert curie ids to OMOP ids
        if source_qnode.curie is not None:
            source_qnode_omop_ids = self._get_omop_id_from_curies(source_qnode, log)
        else:
            source_qnode_omop_ids = None
        if log.status != 'OK':
            return final_kg, edge_to_nodes_map
        if target_qnode.curie is not None:
            target_qnode_omop_ids = self._get_omop_id_from_curies(target_qnode, log)
        else:
            target_qnode_omop_ids = None
        if log.status != 'OK':
            return final_kg, edge_to_nodes_map

        # expand edges according to the OMOP id pairs
        if (source_qnode_omop_ids is None) and (target_qnode_omop_ids is None):
            return final_kg, edge_to_nodes_map

        elif (source_qnode_omop_ids is not None) and (target_qnode_omop_ids is not None):
            source_dict = dict()
            target_dict = dict()
            average_threshold = 0
            count = 0
            for (source_preferred_id, target_preferred_id) in itertools.product(list(source_qnode_omop_ids.keys()), list(target_qnode_omop_ids.keys())):

                if source_qnode.type is None and target_qnode.type is None:
                    pass
                else:
                    if self.synonymizer.get_canonical_curies(source_preferred_id)[source_preferred_id]['preferred_type'] == source_qnode.type:
                        pass
                    else:
                        continue
                    if self.synonymizer.get_canonical_curies(target_preferred_id)[target_preferred_id]['preferred_type'] == target_qnode.type:
                        pass
                    else:
                        continue

                if len(source_qnode_omop_ids[source_preferred_id]) == 0:
                    log.warning(f"No OMOP concept id was found for source preferred id '{source_preferred_id}'' with qnode id '{qedge.source_id}'")
                    continue
                elif len(self.cohdindex.get_paired_concept_freq(concept_id_1=source_qnode_omop_ids[source_preferred_id], dataset_id=3)) == 0:
                    log.warning(f"No paired concept ids was found from COHD database for source preferred id '{source_preferred_id}'' with qnode id '{qedge.source_id}'")
                    continue
                else:
                    pass

                if len(target_qnode_omop_ids[target_preferred_id]) == 0:
                    log.warning(f"No OMOP concept id was found for target preferred id '{target_preferred_id}'' with qnode id '{qedge.target_id}'")
                    continue
                elif len(self.cohdindex.get_paired_concept_freq(concept_id_1=target_qnode_omop_ids[target_preferred_id], dataset_id=3)) == 0:
                    log.warning(f"No paired concept ids was found from COHD database for target preferred id '{target_preferred_id}'' with qnode id '{qedge.target_id}'")
                    continue
                else:
                    pass

                frequency = 0
                threshold1 = np.percentile([row['concept_frequency'] for row in self.cohdindex.get_paired_concept_freq(concept_id_1=source_qnode_omop_ids[source_preferred_id], dataset_id=3) if row['concept_frequency'] != 0], COHD_method_percentile)  # calculate the percentile after removing the extreme value e.g. 0
                threshold2 = np.percentile([row['concept_frequency'] for row in self.cohdindex.get_paired_concept_freq(concept_id_1=target_qnode_omop_ids[target_preferred_id], dataset_id=3) if row['concept_frequency'] != 0], COHD_method_percentile)  # calculate the percentile after removing the extreme value e.g. 0
                threshold = min(threshold1, threshold2)  # pick the minimum one for threshold
                average_threshold = average_threshold + threshold
                count = count + 1
                omop_pairs = [f"{omop1}_{omop2}" for (omop1, omop2) in itertools.product(source_qnode_omop_ids[source_preferred_id], target_qnode_omop_ids[target_preferred_id])]
                if len(omop_pairs) != 0:
                    res = self.cohdindex.get_paired_concept_freq(concept_id_pair=omop_pairs, dataset_id=3)  # use the hierarchical dataset
                    if len(res) != 0:
                        maximum_concept_frequency = res[0]['concept_frequency']  # the result returned from get_paired_concept_freq was sorted by decreasing order
                        frequency = maximum_concept_frequency
                value = frequency
                if value >= threshold:
                    swagger_edge = self._convert_to_swagger_edge(source_preferred_id, target_preferred_id, "paired_concept_frequency", value)
                else:
                    continue

                source_dict[source_preferred_id] = source_qnode.id
                target_dict[target_preferred_id] = target_qnode.id

                # Record which of this edge's nodes correspond to which qnode_id
                if swagger_edge.id not in edge_to_nodes_map:
                    edge_to_nodes_map[swagger_edge.id] = dict()
                edge_to_nodes_map[swagger_edge.id][source_qnode.id] = source_preferred_id
                edge_to_nodes_map[swagger_edge.id][target_qnode.id] = target_preferred_id

                # Finally add the current edge to our answer knowledge graph
                final_kg.add_edge(swagger_edge, qedge.id)

            # Add the nodes to our answer knowledge graph
            if len(source_dict) != 0:
                for source_preferred_id in source_dict:
                    swagger_node = self._convert_to_swagger_node(source_preferred_id)
                    final_kg.add_node(swagger_node, source_dict[source_preferred_id])
            if len(target_dict) != 0:
                for target_preferred_id in target_dict:
                    swagger_node = self._convert_to_swagger_node(target_preferred_id)
                    final_kg.add_node(swagger_node, target_dict[target_preferred_id])

            if count != 0:
                log.info(f"The average threshold based on {COHD_method_percentile}th percentile of paired concept frequency is {threshold/count}")

            return final_kg, edge_to_nodes_map

        elif source_qnode_omop_ids is not None:
            source_dict = dict()
            target_dict = dict()
            new_edge = dict()
            average_threshold = 0
            count = 0
            for source_preferred_id in source_qnode_omop_ids:

                if source_qnode.type is None:
                    pass
                else:
                    if self.synonymizer.get_canonical_curies(source_preferred_id)[source_preferred_id]['preferred_type'] == source_qnode.type:
                        pass
                    else:
                        log.warning(f"The preferred type of source preferred id '{source_preferred_id}' can't match to the given source type '{source_qnode.type}''")
                        continue

                if len(source_qnode_omop_ids[source_preferred_id]) == 0:
                    log.warning(f"No OMOP concept id was found for source preferred id '{source_preferred_id}'' with qnode id '{qedge.source_id}'")
                    continue
                elif len(self.cohdindex.get_paired_concept_freq(concept_id_1=source_qnode_omop_ids[source_preferred_id], dataset_id=3)) == 0:
                    log.warning(f"No paired concept frequency was found from COHD database for source preferred id '{source_preferred_id}'' with qnode id '{qedge.source_id}'")
                    continue
                else:
                    pass

                new_edge[source_preferred_id] = dict()
                threshold = np.percentile([row['concept_frequency'] for row in self.cohdindex.get_paired_concept_freq(concept_id_1=source_qnode_omop_ids[source_preferred_id], dataset_id=3) if row['concept_frequency'] != 0], COHD_method_percentile)
                average_threshold = average_threshold + threshold
                count = count + 1
                freq_data_list = [row for row in self.cohdindex.get_paired_concept_freq(concept_id_1=source_qnode_omop_ids[source_preferred_id], dataset_id=3) if row['concept_frequency'] >= threshold]
                for freq_data in freq_data_list:
                    if target_qnode.type is None:
                        preferred_target_list = self.cohdindex.get_curies_from_concept_id(freq_data['concept_id_2'])
                    else:
                        preferred_target_list = [preferred_target_curie for preferred_target_curie in self.cohdindex.get_curies_from_concept_id(freq_data['concept_id_2']) if self.synonymizer.get_canonical_curies(preferred_target_curie)[preferred_target_curie]['preferred_type'] == target_qnode.type]

                    for target_preferred_id in preferred_target_list:
                        if target_preferred_id not in new_edge[source_preferred_id]:
                            new_edge[source_preferred_id][target_preferred_id] = freq_data['concept_frequency']
                        else:
                            if freq_data['concept_frequency'] > new_edge[source_preferred_id][target_preferred_id]:
                                new_edge[source_preferred_id][target_preferred_id] = freq_data['concept_frequency']

                if len(new_edge[source_preferred_id]) != 0:
                    for target_preferred_id in new_edge[source_preferred_id]:
                        swagger_edge = self._convert_to_swagger_edge(source_preferred_id, target_preferred_id, "paired_concept_frequency", new_edge[source_preferred_id][target_preferred_id])

                        source_dict[source_preferred_id] = source_qnode.id
                        target_dict[target_preferred_id] = target_qnode.id

                        # Record which of this edge's nodes correspond to which qnode_id
                        if swagger_edge.id not in edge_to_nodes_map:
                            edge_to_nodes_map[swagger_edge.id] = dict()
                            edge_to_nodes_map[swagger_edge.id][source_qnode.id] = source_preferred_id
                            edge_to_nodes_map[swagger_edge.id][target_qnode.id] = target_preferred_id

                        # Finally add the current edge to our answer knowledge graph
                        final_kg.add_edge(swagger_edge, qedge.id)

            # Add the nodes to our answer knowledge graph
            if len(source_dict) != 0:
                for source_preferred_id in source_dict:
                    swagger_node = self._convert_to_swagger_node(source_preferred_id)
                    final_kg.add_node(swagger_node, source_dict[source_preferred_id])
            if len(target_dict) != 0:
                for target_preferred_id in target_dict:
                    swagger_node = self._convert_to_swagger_node(target_preferred_id)
                    final_kg.add_node(swagger_node, target_dict[target_preferred_id])

            if count != 0:
                log.info(f"The average threshold based on {COHD_method_percentile}th percentile of paired concept frequency is {threshold/count}")

            return final_kg, edge_to_nodes_map

        else:
            source_dict = dict()
            target_dict = dict()
            new_edge = dict()
            average_threshold = 0
            count = 0
            for target_preferred_id in target_qnode_omop_ids:

                if target_qnode.type is None:
                    pass
                else:
                    if self.synonymizer.get_canonical_curies(target_preferred_id)[target_preferred_id]['preferred_type'] == target_qnode.type:
                        pass
                    else:
                        continue

                if len(target_qnode_omop_ids[target_preferred_id]) == 0:
                    log.warning(f"No OMOP concept id was found for target preferred id '{target_preferred_id}'' with qnode id '{qedge.target_id}'")
                    continue
                elif len(self.cohdindex.get_paired_concept_freq(concept_id_1=target_qnode_omop_ids[target_preferred_id], dataset_id=3)) == 0:
                    log.warning(f"No paired concept frequency was found from COHD database for target preferred id '{target_preferred_id}'' with qnode id '{qedge.target_id}'")
                    continue
                else:
                    pass

                new_edge[target_preferred_id] = dict()
                threshold = np.percentile([row['concept_frequency'] for row in self.cohdindex.get_paired_concept_freq(concept_id_1=target_qnode_omop_ids[target_preferred_id], dataset_id=3) if row['concept_frequency'] != 0], COHD_method_percentile)
                average_threshold = average_threshold + threshold
                count = count + 1
                freq_data_list = [row for row in self.cohdindex.get_paired_concept_freq(concept_id_1=target_qnode_omop_ids[target_preferred_id], dataset_id=3) if row['concept_frequency'] >= threshold]
                for freq_data in freq_data_list:
                    if source_qnode.type is None:
                        preferred_source_list = self.cohdindex.get_curies_from_concept_id(freq_data['concept_id_2'])
                    else:
                        preferred_source_list = [preferred_source_curie for preferred_source_curie in self.cohdindex.get_curies_from_concept_id(freq_data['concept_id_2']) if self.synonymizer.get_canonical_curies(preferred_source_curie)[preferred_source_curie]['preferred_type'] == source_qnode.type]

                    for source_preferred_id in preferred_source_list:
                        if source_preferred_id not in new_edge[target_preferred_id]:
                            new_edge[target_preferred_id][source_preferred_id] = freq_data['concept_frequency']
                        else:
                            if freq_data['concept_frequency'] > new_edge[target_preferred_id][source_preferred_id]:
                                new_edge[target_preferred_id][source_preferred_id] = freq_data['concept_frequency']

                if len(new_edge[target_preferred_id]) != 0:
                    for source_preferred_id in new_edge[target_preferred_id]:
                        swagger_edge = self._convert_to_swagger_edge(source_preferred_id, target_preferred_id, "paired_concept_frequency", new_edge[target_preferred_id][source_preferred_id])

                        source_dict[source_preferred_id] = source_qnode.id
                        target_dict[target_preferred_id] = target_qnode.id

                        # Record which of this edge's nodes correspond to which qnode_id
                        if swagger_edge.id not in edge_to_nodes_map:
                            edge_to_nodes_map[swagger_edge.id] = dict()
                            edge_to_nodes_map[swagger_edge.id][source_qnode.id] = source_preferred_id
                            edge_to_nodes_map[swagger_edge.id][target_qnode.id] = target_preferred_id

                        # Finally add the current edge to our answer knowledge graph
                        final_kg.add_edge(swagger_edge, qedge.id)

            # Add the nodes to our answer knowledge graph
            if len(source_dict) != 0:
                for source_preferred_id in source_dict:
                    swagger_node = self._convert_to_swagger_node(source_preferred_id)
                    final_kg.add_node(swagger_node, source_dict[source_preferred_id])
            if len(target_dict) != 0:
                for target_preferred_id in target_dict:
                    swagger_node = self._convert_to_swagger_node(target_preferred_id)
                    final_kg.add_node(swagger_node, target_dict[target_preferred_id])

            if count != 0:
                log.info(f"The average threshold based on {COHD_method_percentile}th percentile of paired concept frequency is {threshold/count}")

            return final_kg, edge_to_nodes_map

<<<<<<< HEAD
    def _answer_query_using_COHD_observed_expected_ratio(self, query_graph: QueryGraph, COHD_method_percentile: float, continue_if_no_results: bool, log: ARAXResponse) -> Tuple[DictKnowledgeGraph, Dict[str, Dict[str, str]]]:
=======
    def _answer_query_using_COHD_observed_expected_ratio(self, query_graph: QueryGraph, COHD_method_percentile: float, log: Response) -> Tuple[DictKnowledgeGraph, Dict[str, Dict[str, str]]]:
>>>>>>> 3003e29a
        log.debug(f"Processing query results for edge {query_graph.edges[0].id} by using natural logarithm of observed expected ratio")
        final_kg = DictKnowledgeGraph()
        edge_to_nodes_map = dict()
        # if COHD_method_threshold == float("inf"):
        #     threshold = 4.44  # default threshold based on the distribution of 0.99 quantile
        # else:
        #     threshold = COHD_method_threshold
        # log.info(f"The threshod used to filter natural logarithm of observed expected ratio is {threshold}")

        # extract information from the QueryGraph
        qedge = query_graph.edges[0]
        source_qnode = eu.get_query_node(query_graph, qedge.source_id)
        target_qnode = eu.get_query_node(query_graph, qedge.target_id)

        # check if both ends of edge have no curie
        if (source_qnode.curie is None) and (target_qnode.curie is None):
            log.error(f"Both ends of edge {qedge.id} are None", error_code="BadEdge")
            return final_kg, edge_to_nodes_map

        # Convert curie ids to OMOP ids
        if source_qnode.curie is not None:
            source_qnode_omop_ids = self._get_omop_id_from_curies(source_qnode, log)
        else:
            source_qnode_omop_ids = None
        if log.status != 'OK':
            return final_kg, edge_to_nodes_map
        if target_qnode.curie is not None:
            target_qnode_omop_ids = self._get_omop_id_from_curies(target_qnode, log)
        else:
            target_qnode_omop_ids = None
        if log.status != 'OK':
            return final_kg, edge_to_nodes_map

        # expand edges according to the OMOP id pairs
        if (source_qnode_omop_ids is None) and (target_qnode_omop_ids is None):
            return final_kg, edge_to_nodes_map

        elif (source_qnode_omop_ids is not None) and (target_qnode_omop_ids is not None):
            source_dict = dict()
            target_dict = dict()
            average_threshold = 0
            count = 0
            for (source_preferred_id, target_preferred_id) in itertools.product(list(source_qnode_omop_ids.keys()), list(target_qnode_omop_ids.keys())):

                if source_qnode.type is None and target_qnode.type is None:
                    pass
                else:
                    if self.synonymizer.get_canonical_curies(source_preferred_id)[source_preferred_id]['preferred_type'] == source_qnode.type:
                        pass
                    else:
                        continue
                    if self.synonymizer.get_canonical_curies(target_preferred_id)[target_preferred_id]['preferred_type'] == target_qnode.type:
                        pass
                    else:
                        continue

                if len(source_qnode_omop_ids[source_preferred_id]) == 0:
                    log.warning(f"No OMOP concept id was found for source preferred id '{source_preferred_id}'' with qnode id '{qedge.source_id}'")
                    continue
                elif len(self.cohdindex.get_obs_exp_ratio(concept_id_1=source_qnode_omop_ids[source_preferred_id], dataset_id=3)) == 0:
                    log.warning(f"No paired concept ids was found from COHD database for source preferred id '{source_preferred_id}'' with qnode id '{qedge.source_id}'")
                    continue
                else:
                    pass

                if len(target_qnode_omop_ids[target_preferred_id]) == 0:
                    log.warning(f"No OMOP concept id was found for target preferred id '{target_preferred_id}'' with qnode id '{qedge.target_id}'")
                    continue
                elif len(self.cohdindex.get_obs_exp_ratio(concept_id_1=target_qnode_omop_ids[target_preferred_id], dataset_id=3)) == 0:
                    log.warning(f"No paired concept ids was found from COHD database for target preferred id '{target_preferred_id}'' with qnode id '{qedge.target_id}'")
                    continue
                else:
                    pass

                value = float("-inf")
                threshold1 = np.percentile([row['ln_ratio'] for row in self.cohdindex.get_obs_exp_ratio(concept_id_1=source_qnode_omop_ids[source_preferred_id], domain="", dataset_id=3) if row['ln_ratio'] != float("-inf")], COHD_method_percentile)  # calculate the percentile after removing the extreme value e.g. -inf
                threshold2 = np.percentile([row['ln_ratio'] for row in self.cohdindex.get_obs_exp_ratio(concept_id_1=target_qnode_omop_ids[target_preferred_id], domain="", dataset_id=3) if row['ln_ratio'] != float("-inf")], COHD_method_percentile)  # calculate the percentile after removing the extreme value e.g. -inf
                threshold = min(threshold1, threshold2)  # pick the minimum one for threshold
                average_threshold = average_threshold + threshold
                count = count + 1
                omop_pairs = [f"{omop1}_{omop2}" for (omop1, omop2) in itertools.product(source_qnode_omop_ids[source_preferred_id], target_qnode_omop_ids[target_preferred_id])]
                if len(omop_pairs) != 0:
                    res = self.cohdindex.get_obs_exp_ratio(concept_id_pair=omop_pairs, domain="", dataset_id=3)  # use the hierarchical dataset
                    if len(res) != 0:
                        maximum_ln_ratio = res[0]['ln_ratio']  # the result returned from get_paired_concept_freq was sorted by decreasing order
                        value = maximum_ln_ratio
                if value >= threshold:
                    swagger_edge = self._convert_to_swagger_edge(source_preferred_id, target_preferred_id, "ln_observed_expected_ratio", value)
                else:
                    continue

                source_dict[source_preferred_id] = source_qnode.id
                target_dict[target_preferred_id] = target_qnode.id

                # Record which of this edge's nodes correspond to which qnode_id
                if swagger_edge.id not in edge_to_nodes_map:
                    edge_to_nodes_map[swagger_edge.id] = dict()
                edge_to_nodes_map[swagger_edge.id][source_qnode.id] = source_preferred_id
                edge_to_nodes_map[swagger_edge.id][target_qnode.id] = target_preferred_id

                # Finally add the current edge to our answer knowledge graph
                final_kg.add_edge(swagger_edge, qedge.id)

            # Add the nodes to our answer knowledge graph
            if len(source_dict) != 0:
                for source_preferred_id in source_dict:
                    swagger_node = self._convert_to_swagger_node(source_preferred_id)
                    final_kg.add_node(swagger_node, source_dict[source_preferred_id])
            if len(target_dict) != 0:
                for target_preferred_id in target_dict:
                    swagger_node = self._convert_to_swagger_node(target_preferred_id)
                    final_kg.add_node(swagger_node, target_dict[target_preferred_id])

            if count != 0:
                log.info(f"The average threshold based on {COHD_method_percentile}th percentile of natural logarithm of observed expected ratio is {threshold/count}")

            return final_kg, edge_to_nodes_map

        elif source_qnode_omop_ids is not None:
            source_dict = dict()
            target_dict = dict()
            new_edge = dict()
            average_threshold = 0
            count = 0
            for source_preferred_id in source_qnode_omop_ids:

                if source_qnode.type is None:
                    pass
                else:
                    if self.synonymizer.get_canonical_curies(source_preferred_id)[source_preferred_id]['preferred_type'] == source_qnode.type:
                        pass
                    else:
                        continue

                if len(source_qnode_omop_ids[source_preferred_id]) == 0:
                    log.warning(f"No OMOP concept id was found for source preferred id '{source_preferred_id}'' with qnode id '{qedge.source_id}'")
                    continue
                elif len(self.cohdindex.get_obs_exp_ratio(concept_id_1=source_qnode_omop_ids[source_preferred_id], dataset_id=3)) == 0:
                    log.warning(f"No paired concept frequency was found from COHD database for source preferred id '{source_preferred_id}'' with qnode id '{qedge.source_id}'")
                    continue
                else:
                    pass

                new_edge[source_preferred_id] = dict()
                threshold = np.percentile([row['ln_ratio'] for row in self.cohdindex.get_obs_exp_ratio(concept_id_1=source_qnode_omop_ids[source_preferred_id], domain="", dataset_id=3) if row['ln_ratio'] != float("-inf")], COHD_method_percentile)
                average_threshold = average_threshold + threshold
                count = count + 1
                ln_ratio_data_list = [row for row in self.cohdindex.get_obs_exp_ratio(concept_id_1=source_qnode_omop_ids[source_preferred_id], domain="", dataset_id=3) if row['ln_ratio'] >= threshold]
                for ln_ratio_data in ln_ratio_data_list:
                    if target_qnode.type is None:
                        preferred_target_list = self.cohdindex.get_curies_from_concept_id(ln_ratio_data['concept_id_2'])
                    else:
                        preferred_target_list = [preferred_target_curie for preferred_target_curie in self.cohdindex.get_curies_from_concept_id(ln_ratio_data['concept_id_2']) if self.synonymizer.get_canonical_curies(preferred_target_curie)[preferred_target_curie]['preferred_type'] == target_qnode.type]

                    for target_preferred_id in preferred_target_list:
                        if target_preferred_id not in new_edge[source_preferred_id]:
                            new_edge[source_preferred_id][target_preferred_id] = ln_ratio_data['ln_ratio']
                        else:
                            if ln_ratio_data['ln_ratio'] > new_edge[source_preferred_id][target_preferred_id]:
                                new_edge[source_preferred_id][target_preferred_id] = ln_ratio_data['ln_ratio']

                if len(new_edge[source_preferred_id]) != 0:
                    for target_preferred_id in new_edge[source_preferred_id]:
                        swagger_edge = self._convert_to_swagger_edge(source_preferred_id, target_preferred_id, "ln_observed_expected_ratio", new_edge[source_preferred_id][target_preferred_id])

                        source_dict[source_preferred_id] = source_qnode.id
                        target_dict[target_preferred_id] = target_qnode.id

                        # Record which of this edge's nodes correspond to which qnode_id
                        if swagger_edge.id not in edge_to_nodes_map:
                            edge_to_nodes_map[swagger_edge.id] = dict()
                            edge_to_nodes_map[swagger_edge.id][source_qnode.id] = source_preferred_id
                            edge_to_nodes_map[swagger_edge.id][target_qnode.id] = target_preferred_id

                        # Finally add the current edge to our answer knowledge graph
                        final_kg.add_edge(swagger_edge, qedge.id)

            # Add the nodes to our answer knowledge graph
            if len(source_dict) != 0:
                for source_preferred_id in source_dict:
                    swagger_node = self._convert_to_swagger_node(source_preferred_id)
                    final_kg.add_node(swagger_node, source_dict[source_preferred_id])
            if len(target_dict) != 0:
                for target_preferred_id in target_dict:
                    swagger_node = self._convert_to_swagger_node(target_preferred_id)
                    final_kg.add_node(swagger_node, target_dict[target_preferred_id])

            if count != 0:
                log.info(f"The average threshold based on {COHD_method_percentile}th percentile of natural logarithm of observed expected ratio is {threshold/count}")
            return final_kg, edge_to_nodes_map

        else:
            source_dict = dict()
            target_dict = dict()
            new_edge = dict()
            average_threshold = 0
            count = 0
            for target_preferred_id in target_qnode_omop_ids:

                if target_qnode.type is None:
                    pass
                else:
                    if self.synonymizer.get_canonical_curies(target_preferred_id)[target_preferred_id]['preferred_type'] == target_qnode.type:
                        pass
                    else:
                        continue

                if len(target_qnode_omop_ids[target_preferred_id]) == 0:
                    log.warning(f"No OMOP concept id was found for target preferred id '{target_preferred_id}'' with qnode id '{qedge.target_id}'")
                    continue
                elif len(self.cohdindex.get_paired_concept_freq(concept_id_1=target_qnode_omop_ids[target_preferred_id], dataset_id=3)) == 0:
                    log.warning(f"No paired concept frequency was found from COHD database for target preferred id '{target_preferred_id}'' with qnode id '{qedge.target_id}'")
                    continue
                else:
                    pass

                new_edge[target_preferred_id] = dict()
                threshold = np.percentile([row['ln_ratio'] for row in self.cohdindex.get_obs_exp_ratio(concept_id_1=target_qnode_omop_ids[target_preferred_id], domain="", dataset_id=3) if row['ln_ratio'] != float("-inf")], COHD_method_percentile)
                average_threshold = average_threshold + threshold
                count = count + 1
                ln_ratio_data_list = [row for row in self.cohdindex.get_obs_exp_ratio(concept_id_1=target_qnode_omop_ids[target_preferred_id], domain="", dataset_id=3) if row['ln_ratio'] >= threshold]
                for ln_ratio_data in ln_ratio_data_list:
                    if source_qnode.type is None:
                        preferred_source_list = self.cohdindex.get_curies_from_concept_id(ln_ratio_data['concept_id_2'])
                    else:
                        preferred_source_list = [preferred_source_curie for preferred_source_curie in self.cohdindex.get_curies_from_concept_id(ln_ratio_data['concept_id_2']) if self.synonymizer.get_canonical_curies(preferred_source_curie)[preferred_source_curie]['preferred_type'] == source_qnode.type]

                    for source_preferred_id in preferred_source_list:
                        if source_preferred_id not in new_edge[target_preferred_id]:
                            new_edge[target_preferred_id][source_preferred_id] = ln_ratio_data['ln_ratio']
                        else:
                            if ln_ratio_data['ln_ratio'] > new_edge[target_preferred_id][source_preferred_id]:
                                new_edge[target_preferred_id][source_preferred_id] = ln_ratio_data['ln_ratio']

                if len(new_edge[target_preferred_id]) != 0:
                    for source_preferred_id in new_edge[target_preferred_id]:
                        swagger_edge = self._convert_to_swagger_edge(source_preferred_id, target_preferred_id, "ln_observed_expected_ratio", new_edge[target_preferred_id][source_preferred_id])

                        source_dict[source_preferred_id] = source_qnode.id
                        target_dict[target_preferred_id] = target_qnode.id

                        # Record which of this edge's nodes correspond to which qnode_id
                        if swagger_edge.id not in edge_to_nodes_map:
                            edge_to_nodes_map[swagger_edge.id] = dict()
                            edge_to_nodes_map[swagger_edge.id][source_qnode.id] = source_preferred_id
                            edge_to_nodes_map[swagger_edge.id][target_qnode.id] = target_preferred_id

                        # Finally add the current edge to our answer knowledge graph
                        final_kg.add_edge(swagger_edge, qedge.id)

            # Add the nodes to our answer knowledge graph
            if len(source_dict) != 0:
                for source_preferred_id in source_dict:
                    swagger_node = self._convert_to_swagger_node(source_preferred_id)
                    final_kg.add_node(swagger_node, source_dict[source_preferred_id])
            if len(target_dict) != 0:
                for target_preferred_id in target_dict:
                    swagger_node = self._convert_to_swagger_node(target_preferred_id)
                    final_kg.add_node(swagger_node, target_dict[target_preferred_id])

            if count != 0:
                log.info(f"The average threshold based on {COHD_method_percentile}th percentile of natural logarithm of observed expected ratio is {threshold/count}")
            return final_kg, edge_to_nodes_map

<<<<<<< HEAD
    def _answer_query_using_COHD_chi_square(self, query_graph: QueryGraph, COHD_method_percentile: float, continue_if_no_results: bool, log: ARAXResponse) -> Tuple[DictKnowledgeGraph, Dict[str, Dict[str, str]]]:
=======
    def _answer_query_using_COHD_chi_square(self, query_graph: QueryGraph, COHD_method_percentile: float, log: Response) -> Tuple[DictKnowledgeGraph, Dict[str, Dict[str, str]]]:
>>>>>>> 3003e29a
        log.debug(f"Processing query results for edge {query_graph.edges[0].id} by using chi square pvalue")
        final_kg = DictKnowledgeGraph()
        edge_to_nodes_map = dict()
        # if COHD_method_threshold == float("inf"):
        #     threshold = pow(10, -270.7875)  # default threshold based on the distribution of 0.99 quantile
        # else:
        #     threshold = COHD_method_threshold
        # log.info(f"The threshod used to filter chi square pvalue is {threshold}")

        # extract information from the QueryGraph
        qedge = query_graph.edges[0]
        source_qnode = eu.get_query_node(query_graph, qedge.source_id)
        target_qnode = eu.get_query_node(query_graph, qedge.target_id)

        # check if both ends of edge have no curie
        if (source_qnode.curie is None) and (target_qnode.curie is None):
            log.error(f"Both ends of edge {qedge.id} are None", error_code="BadEdge")
            return final_kg, edge_to_nodes_map

        # Convert curie ids to OMOP ids
        if source_qnode.curie is not None:
            source_qnode_omop_ids = self._get_omop_id_from_curies(source_qnode, log)
        else:
            source_qnode_omop_ids = None
        if log.status != 'OK':
            return final_kg, edge_to_nodes_map
        if target_qnode.curie is not None:
            target_qnode_omop_ids = self._get_omop_id_from_curies(target_qnode, log)
        else:
            target_qnode_omop_ids = None
        if log.status != 'OK':
            return final_kg, edge_to_nodes_map

        # expand edges according to the OMOP id pairs
        if (source_qnode_omop_ids is None) and (target_qnode_omop_ids is None):
            return final_kg, edge_to_nodes_map

        elif (source_qnode_omop_ids is not None) and (target_qnode_omop_ids is not None):
            source_dict = dict()
            target_dict = dict()
            average_threshold = 0
            count = 0
            for (source_preferred_id, target_preferred_id) in itertools.product(list(source_qnode_omop_ids.keys()), list(target_qnode_omop_ids.keys())):

                if source_qnode.type is None and target_qnode.type is None:
                    pass
                else:
                    if self.synonymizer.get_canonical_curies(source_preferred_id)[source_preferred_id]['preferred_type'] == source_qnode.type:
                        pass
                    else:
                        continue
                    if self.synonymizer.get_canonical_curies(target_preferred_id)[target_preferred_id]['preferred_type'] == target_qnode.type:
                        pass
                    else:
                        continue

                if len(source_qnode_omop_ids[source_preferred_id]) == 0:
                    log.warning(f"No OMOP concept id was found for source preferred id '{source_preferred_id}'' with qnode id '{qedge.source_id}'")
                    continue
                elif len(self.cohdindex.get_obs_exp_ratio(concept_id_1=source_qnode_omop_ids[source_preferred_id], dataset_id=3)) == 0:
                    log.warning(f"No paired concept ids was found from COHD database for source preferred id '{source_preferred_id}'' with qnode id '{qedge.source_id}'")
                    continue
                else:
                    pass

                if len(target_qnode_omop_ids[target_preferred_id]) == 0:
                    log.warning(f"No OMOP concept id was found for target preferred id '{target_preferred_id}'' with qnode id '{qedge.target_id}'")
                    continue
                elif len(self.cohdindex.get_obs_exp_ratio(concept_id_1=target_qnode_omop_ids[target_preferred_id], dataset_id=3)) == 0:
                    log.warning(f"No paired concept ids was found from COHD database for target preferred id '{target_preferred_id}'' with qnode id '{qedge.target_id}'")
                    continue
                else:
                    pass

                value = float("inf")
                threshold1 = np.percentile([row['p-value'] for row in self.cohdindex.get_chi_square(concept_id_1=source_qnode_omop_ids[source_preferred_id], domain="", dataset_id=3) if row['p-value'] != 0], COHD_method_percentile)  # calculate the percentile after removing the extreme value e.g. 0
                threshold2 = np.percentile([row['p-value'] for row in self.cohdindex.get_chi_square(concept_id_1=target_qnode_omop_ids[target_preferred_id], domain="", dataset_id=3) if row['p-value'] != 0], COHD_method_percentile)  # calculate the percentile after removing the extreme value e.g. 0
                threshold = max(threshold1, threshold2)  # pick the maximum one for threshold
                average_threshold = average_threshold + threshold
                count = count + 1
                omop_pairs = [f"{omop1}_{omop2}" for (omop1, omop2) in itertools.product(source_qnode_omop_ids[source_preferred_id], target_qnode_omop_ids[target_preferred_id])]

                if len(omop_pairs) != 0:
                    res = self.cohdIndex.get_chi_square(concept_id_pair=omop_pairs, domain="", dataset_id=3)  # use the hierarchical dataset
                    if len(res) != 0:
                        minimum_pvalue = res[0]['p-value']  # the result returned from get_paired_concept_freq was sorted by decreasing order
                        value = minimum_pvalue

                if value <= threshold:
                    swagger_edge = self._convert_to_swagger_edge(source_preferred_id, target_preferred_id, "chi_square_pvalue", value)
                else:
                    continue

                source_dict[source_preferred_id] = source_qnode.id
                target_dict[target_preferred_id] = target_qnode.id

                # Record which of this edge's nodes correspond to which qnode_id
                if swagger_edge.id not in edge_to_nodes_map:
                    edge_to_nodes_map[swagger_edge.id] = dict()
                edge_to_nodes_map[swagger_edge.id][source_qnode.id] = source_preferred_id
                edge_to_nodes_map[swagger_edge.id][target_qnode.id] = target_preferred_id

                # Finally add the current edge to our answer knowledge graph
                final_kg.add_edge(swagger_edge, qedge.id)

            # Add the nodes to our answer knowledge graph
            if len(source_dict) != 0:
                for source_preferred_id in source_dict:
                    swagger_node = self._convert_to_swagger_node(source_preferred_id)
                    final_kg.add_node(swagger_node, source_dict[source_preferred_id])
            if len(target_dict) != 0:
                for target_preferred_id in target_dict:
                    swagger_node = self._convert_to_swagger_node(target_preferred_id)
                    final_kg.add_node(swagger_node, target_dict[target_preferred_id])

            if count != 0:
                log.info(f"The average threshold based on {COHD_method_percentile}th percentile of chi square pvalue is {threshold/count}")
            return final_kg, edge_to_nodes_map

        elif source_qnode_omop_ids is not None:
            source_dict = dict()
            target_dict = dict()
            new_edge = dict()
            average_threshold = 0
            count = 0
            for source_preferred_id in source_qnode_omop_ids:

                if source_qnode.type is None:
                    pass
                else:
                    if self.synonymizer.get_canonical_curies(source_preferred_id)[source_preferred_id]['preferred_type'] == source_qnode.type:
                        pass
                    else:
                        continue

                if len(source_qnode_omop_ids[source_preferred_id]) == 0:
                    log.warning(f"No OMOP concept id was found for source preferred id '{source_preferred_id}'' with qnode id '{qedge.source_id}'")
                    continue
                elif len(self.cohdindex.get_obs_exp_ratio(concept_id_1=source_qnode_omop_ids[source_preferred_id], dataset_id=3)) == 0:
                    log.warning(f"No paired concept frequency was found from COHD database for source preferred id '{source_preferred_id}'' with qnode id '{qedge.source_id}'")
                    continue
                else:
                    pass

                new_edge[source_preferred_id] = dict()
                threshold = np.percentile([row['p-value'] for row in self.cohdindex.get_chi_square(concept_id_1=source_qnode_omop_ids[source_preferred_id], domain="", dataset_id=3) if row['p-value'] != 0], (100 - COHD_method_percentile))
                average_threshold = average_threshold + threshold
                count = count + 1
                pvalue_data_list = [row for row in self.cohdindex.get_chi_square(concept_id_1=source_qnode_omop_ids[source_preferred_id], domain="", dataset_id=3) if row['p-value'] <= threshold]
                for pvalue_data in pvalue_data_list:
                    if target_qnode.type is None:
                        preferred_target_list = self.cohdindex.get_curies_from_concept_id(pvalue_data['concept_id_2'])
                    else:
                        preferred_target_list = [preferred_target_curie for preferred_target_curie in self.cohdindex.get_curies_from_concept_id(pvalue_data['concept_id_2']) if self.synonymizer.get_canonical_curies(preferred_target_curie)[preferred_target_curie]['preferred_type'] == target_qnode.type]

                    for target_preferred_id in preferred_target_list:
                        if target_preferred_id not in new_edge[source_preferred_id]:
                            new_edge[source_preferred_id][target_preferred_id] = pvalue_data['p-value']
                        else:
                            if pvalue_data['p-value'] < new_edge[source_preferred_id][target_preferred_id]:
                                new_edge[source_preferred_id][target_preferred_id] = pvalue_data['p-value']

                if len(new_edge[source_preferred_id]) != 0:
                    for target_preferred_id in new_edge[source_preferred_id]:
                        swagger_edge = self._convert_to_swagger_edge(source_preferred_id, target_preferred_id, "chi_square_pvalue", new_edge[source_preferred_id][target_preferred_id])

                        source_dict[source_preferred_id] = source_qnode.id
                        target_dict[target_preferred_id] = target_qnode.id

                        # Record which of this edge's nodes correspond to which qnode_id
                        if swagger_edge.id not in edge_to_nodes_map:
                            edge_to_nodes_map[swagger_edge.id] = dict()
                            edge_to_nodes_map[swagger_edge.id][source_qnode.id] = source_preferred_id
                            edge_to_nodes_map[swagger_edge.id][target_qnode.id] = target_preferred_id

                        # Finally add the current edge to our answer knowledge graph
                        final_kg.add_edge(swagger_edge, qedge.id)

            # Add the nodes to our answer knowledge graph
            if len(source_dict) != 0:
                for source_preferred_id in source_dict:
                    swagger_node = self._convert_to_swagger_node(source_preferred_id)
                    final_kg.add_node(swagger_node, source_dict[source_preferred_id])
            if len(target_dict) != 0:
                for target_preferred_id in target_dict:
                    swagger_node = self._convert_to_swagger_node(target_preferred_id)
                    final_kg.add_node(swagger_node, target_dict[target_preferred_id])

            if count != 0:
                log.info(f"The average threshold based on {COHD_method_percentile}th percentile of chi square pvalue is {threshold/count}")

            return final_kg, edge_to_nodes_map

        else:
            source_dict = dict()
            target_dict = dict()
            new_edge = dict()
            average_threshold = 0
            count = 0
            for target_preferred_id in target_qnode_omop_ids:

                if target_qnode.type is None:
                    pass
                else:
                    if self.synonymizer.get_canonical_curies(target_preferred_id)[target_preferred_id]['preferred_type'] == target_qnode.type:
                        pass
                    else:
                        continue

                if len(target_qnode_omop_ids[target_preferred_id]) == 0:
                    log.warning(f"No OMOP concept id was found for target preferred id '{target_preferred_id}'' with qnode id '{qedge.target_id}'")
                    continue
                elif len(self.cohdindex.get_paired_concept_freq(concept_id_1=target_qnode_omop_ids[target_preferred_id], dataset_id=3)) == 0:
                    log.warning(f"No paired concept frequency was found from COHD database for target preferred id '{target_preferred_id}'' with qnode id '{qedge.target_id}'")
                    continue
                else:
                    pass

                new_edge[target_preferred_id] = dict()
                threshold = np.percentile([row['p-value'] for row in self.cohdindex.get_chi_square(concept_id_1=target_qnode_omop_ids[target_preferred_id], domain="", dataset_id=3) if row['p-value'] != 0], COHD_method_percentile)
                average_threshold = average_threshold + threshold
                count = count + 1
                pvalue_data_list = [row for row in self.cohdindex.get_chi_square(concept_id_1=target_qnode_omop_ids[target_preferred_id], domain="", dataset_id=3) if row['p-value'] <= threshold]
                for pvalue_data in pvalue_data_list:
                    if source_qnode.type is None:
                        preferred_source_list = self.cohdindex.get_curies_from_concept_id(pvalue_data['concept_id_2'])
                    else:
                        preferred_source_list = [preferred_source_curie for preferred_source_curie in self.cohdindex.get_curies_from_concept_id(pvalue_data['concept_id_2']) if self.synonymizer.get_canonical_curies(preferred_source_curie)[preferred_source_curie]['preferred_type'] == source_qnode.type]

                    for source_preferred_id in preferred_source_list:
                        if source_preferred_id not in new_edge[target_preferred_id]:
                            new_edge[target_preferred_id][source_preferred_id] = pvalue_data['p-value']
                        else:
                            if pvalue_data['p-value'] < new_edge[target_preferred_id][source_preferred_id]:
                                new_edge[target_preferred_id][source_preferred_id] = pvalue_data['p-value']

                if len(new_edge[target_preferred_id]) != 0:
                    for source_preferred_id in new_edge[target_preferred_id]:
                        swagger_edge = self._convert_to_swagger_edge(source_preferred_id, target_preferred_id, "chi_square_pvalue", new_edge[target_preferred_id][source_preferred_id])

                        source_dict[source_preferred_id] = source_qnode.id
                        target_dict[target_preferred_id] = target_qnode.id

                        # Record which of this edge's nodes correspond to which qnode_id
                        if swagger_edge.id not in edge_to_nodes_map:
                            edge_to_nodes_map[swagger_edge.id] = dict()
                            edge_to_nodes_map[swagger_edge.id][source_qnode.id] = source_preferred_id
                            edge_to_nodes_map[swagger_edge.id][target_qnode.id] = target_preferred_id

                        # Finally add the current edge to our answer knowledge graph
                        final_kg.add_edge(swagger_edge, qedge.id)

            # Add the nodes to our answer knowledge graph
            if len(source_dict) != 0:
                for source_preferred_id in source_dict:
                    swagger_node = self._convert_to_swagger_node(source_preferred_id)
                    final_kg.add_node(swagger_node, source_dict[source_preferred_id])
            if len(target_dict) != 0:
                for target_preferred_id in target_dict:
                    swagger_node = self._convert_to_swagger_node(target_preferred_id)
                    final_kg.add_node(swagger_node, target_dict[target_preferred_id])

            if count != 0:
                log.info(f"The average threshold based on {COHD_method_percentile}th percentile of chi square pvalue is {threshold/count}")

            return final_kg, edge_to_nodes_map

    def _get_omop_id_from_curies(self, qnode: QNode, log: ARAXResponse) -> Dict[str, list]:
        log.info(f"Getting the OMOP id for {qnode.id}")

        # check if the input qnode is valid
        if not isinstance(qnode.curie, str) and not isinstance(qnode.curie, list):
            log.error(f"{qnode.id} has no curie id", error_code="NoCurie")
            return {}

        res_dict = {}
        if isinstance(qnode.curie, str):
            res = self.synonymizer.get_canonical_curies(curies=qnode.curie)
            if res[qnode.curie] is None:
                log.error("Can't find the preferred curie for {qnode.curie}", error_code="NoPreferredCurie")
                return {}
            else:
                preferred_curie = res[qnode.curie]['preferred_curie']
            try:
                omop_ids = self.cohdindex.get_concept_ids(qnode.curie)
            except:
                log.error(f"Internal error accessing local COHD database.", error_code="DatabaseError")
                return {}
            res_dict[preferred_curie] = omop_ids

        else:
            # classify the curies based on the preferred curie
            res = self.synonymizer.get_canonical_curies(curies=qnode.curie)
            for curie in res:
                if res[curie] is None:
                    log.error("Can't find the preferred curie for {curie}", error_code="NoPreferredCurie")
                    return {}
                else:
                    if res[curie]['preferred_curie'] not in res_dict:
                        res_dict[res[curie]['preferred_curie']] = []

            for preferred_curie in res_dict:
                try:
                    omop_ids = self.cohdindex.get_concept_ids(preferred_curie)
                except:
                    log.error(f"Internal error accessing local COHD database.", error_code="DatabaseError")
                    return {}
                res_dict[preferred_curie] = omop_ids

        return res_dict

    def _convert_to_swagger_edge(self, source_id: str, target_id: str, name: str, value: float) -> Edge:
        swagger_edge = Edge()
        self.count = self.count + 1
        swagger_edge.type = f"has_{name}_with"
        swagger_edge.source_id = source_id
        swagger_edge.target_id = target_id
        swagger_edge.id = f"COHD:{source_id}-has_{name}_with-{target_id}"
        swagger_edge.relation = None
        swagger_edge.provided_by = "ARAX/COHD"
        swagger_edge.is_defined_by = "ARAX"
        swagger_edge.edge_attributes = []

        type = "EDAM:data_0951"
        url = "http://cohd.smart-api.info/"

        swagger_edge.edge_attributes += [EdgeAttribute(type=type, name=name, value=str(value), url=url)]

        return swagger_edge

    def _convert_to_swagger_node(self, node_id: str) -> Node:
        swagger_node = Node()
        swagger_node.id = node_id
        swagger_node.name = self.synonymizer.get_canonical_curies(node_id)[node_id]['preferred_name']
        swagger_node.description = None
        swagger_node.uri = None
        swagger_node.node_attributes = []
        swagger_node.symbol = None
        swagger_node.type = self.synonymizer.get_canonical_curies(node_id)[node_id]['preferred_type']
        swagger_node.node_attributes = []

        return swagger_node<|MERGE_RESOLUTION|>--- conflicted
+++ resolved
@@ -86,11 +86,7 @@
 
         return final_kg, edge_to_nodes_map
 
-<<<<<<< HEAD
-    def _answer_query_using_COHD_paired_concept_freq(self, query_graph: QueryGraph, COHD_method_percentile: float, continue_if_no_results: bool, log: ARAXResponse) -> Tuple[DictKnowledgeGraph, Dict[str, Dict[str, str]]]:
-=======
     def _answer_query_using_COHD_paired_concept_freq(self, query_graph: QueryGraph, COHD_method_percentile: float, log: Response) -> Tuple[DictKnowledgeGraph, Dict[str, Dict[str, str]]]:
->>>>>>> 3003e29a
         log.debug(f"Processing query results for edge {query_graph.edges[0].id} by using paired concept frequency")
         final_kg = DictKnowledgeGraph()
         edge_to_nodes_map = dict()
@@ -359,11 +355,7 @@
 
             return final_kg, edge_to_nodes_map
 
-<<<<<<< HEAD
-    def _answer_query_using_COHD_observed_expected_ratio(self, query_graph: QueryGraph, COHD_method_percentile: float, continue_if_no_results: bool, log: ARAXResponse) -> Tuple[DictKnowledgeGraph, Dict[str, Dict[str, str]]]:
-=======
     def _answer_query_using_COHD_observed_expected_ratio(self, query_graph: QueryGraph, COHD_method_percentile: float, log: Response) -> Tuple[DictKnowledgeGraph, Dict[str, Dict[str, str]]]:
->>>>>>> 3003e29a
         log.debug(f"Processing query results for edge {query_graph.edges[0].id} by using natural logarithm of observed expected ratio")
         final_kg = DictKnowledgeGraph()
         edge_to_nodes_map = dict()
@@ -628,11 +620,7 @@
                 log.info(f"The average threshold based on {COHD_method_percentile}th percentile of natural logarithm of observed expected ratio is {threshold/count}")
             return final_kg, edge_to_nodes_map
 
-<<<<<<< HEAD
-    def _answer_query_using_COHD_chi_square(self, query_graph: QueryGraph, COHD_method_percentile: float, continue_if_no_results: bool, log: ARAXResponse) -> Tuple[DictKnowledgeGraph, Dict[str, Dict[str, str]]]:
-=======
     def _answer_query_using_COHD_chi_square(self, query_graph: QueryGraph, COHD_method_percentile: float, log: Response) -> Tuple[DictKnowledgeGraph, Dict[str, Dict[str, str]]]:
->>>>>>> 3003e29a
         log.debug(f"Processing query results for edge {query_graph.edges[0].id} by using chi square pvalue")
         final_kg = DictKnowledgeGraph()
         edge_to_nodes_map = dict()
