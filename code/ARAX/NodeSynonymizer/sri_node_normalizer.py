--- conflicted
+++ resolved
@@ -100,11 +100,7 @@
 
         # Loop over each line in the file
         for line in fh:
-<<<<<<< HEAD
-            bytes_read += len(line)
-=======
             bytes_read += len(line) + extra_bytes
->>>>>>> a9c52418
             match = re.match(r'^\s*$',line)
             if match:
                 continue
