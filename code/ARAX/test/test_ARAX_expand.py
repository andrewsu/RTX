#!/bin/env python3
"""
Usage:
    Run all expand tests: pytest -v test_ARAX_expand.py
    Run a single test: pytest -v test_ARAX_expand.py -k test_branched_query
"""

import sys
import os
from typing import List, Dict, Tuple

import pytest

sys.path.append(os.path.dirname(os.path.abspath(__file__))+"/../ARAXQuery/")
from ARAX_query import ARAXQuery
from response import Response
import Expand.expand_utilities as eu
sys.path.append(os.path.dirname(os.path.abspath(__file__))+"/../../UI/OpenAPI/python-flask-server/")
from swagger_server.models.edge import Edge
from swagger_server.models.node import Node
from swagger_server.models.query_graph import QueryGraph


def _run_query_and_do_standard_testing(actions_list: List[str], kg_should_be_incomplete=False, debug=False,
                                       should_throw_error=False) -> Tuple[Dict[str, Dict[str, Node]], Dict[str, Dict[str, Edge]]]:
    # Run the query
    araxq = ARAXQuery()
    response = araxq.query({"previous_message_processing_plan": {"processing_actions": actions_list}})
    message = araxq.message
    if response.status != 'OK':
        print(response.show(level=Response.DEBUG))
    assert response.status == 'OK' or should_throw_error

    # Convert output knowledge graph to a dictionary format for faster processing (organized by QG IDs)
    dict_kg = eu.convert_standard_kg_to_dict_kg(message.knowledge_graph)
    nodes_by_qg_id = dict_kg.nodes_by_qg_id
    edges_by_qg_id = dict_kg.edges_by_qg_id

    # Optionally print more detail
    if debug:
        _print_nodes(nodes_by_qg_id)
        _print_edges(edges_by_qg_id)
        _print_counts_by_qgid(nodes_by_qg_id, edges_by_qg_id)
        print(response.show(level=Response.DEBUG))

    # Run standard testing (applies to every test case)
    assert eu.qg_is_fulfilled(message.query_graph, dict_kg) or kg_should_be_incomplete or should_throw_error
    _check_for_orphans(nodes_by_qg_id, edges_by_qg_id)
    _check_property_format(nodes_by_qg_id, edges_by_qg_id)
    _check_node_types(message.knowledge_graph.nodes, message.query_graph)
    _check_counts_of_curie_qnodes(nodes_by_qg_id, message.query_graph)

    return nodes_by_qg_id, edges_by_qg_id


def _print_counts_by_qgid(nodes_by_qg_id: Dict[str, Dict[str, Node]], edges_by_qg_id: Dict[str, Dict[str, Edge]]):
    print(f"KG counts:")
    if nodes_by_qg_id or edges_by_qg_id:
        for qnode_id, corresponding_nodes in sorted(nodes_by_qg_id.items()):
            print(f"  {qnode_id}: {len(corresponding_nodes)}")
        for qedge_id, corresponding_edges in sorted(edges_by_qg_id.items()):
            print(f"  {qedge_id}: {len(corresponding_edges)}")
    else:
        print("  KG is empty")


def _print_nodes(nodes_by_qg_id: Dict[str, Dict[str, Node]]):
    for qnode_id, nodes in sorted(nodes_by_qg_id.items()):
        for node_key, node in sorted(nodes.items()):
            print(f"{qnode_id}: {node.type}, {node.id}, {node.name}, {node.qnode_ids}")


def _print_edges(edges_by_qg_id: Dict[str, Dict[str, Edge]]):
    for qedge_id, edges in sorted(edges_by_qg_id.items()):
        for edge_key, edge in sorted(edges.items()):
            print(f"{qedge_id}: {edge.id}, {edge.source_id}--{edge.type}->{edge.target_id}, {edge.qedge_ids}")


def _print_node_counts_by_prefix(nodes_by_qg_id: Dict[str, Dict[str, Node]]):
    node_counts_by_prefix = dict()
    for qnode_id, nodes in nodes_by_qg_id.items():
        for node_key, node in nodes.items():
            prefix = node.id.split(':')[0]
            if prefix in node_counts_by_prefix.keys():
                node_counts_by_prefix[prefix] += 1
            else:
                node_counts_by_prefix[prefix] = 1
    print(node_counts_by_prefix)


def _check_for_orphans(nodes_by_qg_id: Dict[str, Dict[str, Node]], edges_by_qg_id: Dict[str, Dict[str, Edge]]):
    node_ids = set()
    node_ids_used_by_edges = set()
    for qnode_id, nodes in nodes_by_qg_id.items():
        for node_key, node in nodes.items():
            node_ids.add(node_key)
    for qedge_id, edges in edges_by_qg_id.items():
        for edge_key, edge in edges.items():
            node_ids_used_by_edges.add(edge.source_id)
            node_ids_used_by_edges.add(edge.target_id)
    assert node_ids == node_ids_used_by_edges or len(node_ids_used_by_edges) == 0


def _check_property_format(nodes_by_qg_id: Dict[str, Dict[str, Node]], edges_by_qg_id: Dict[str, Dict[str, Edge]]):
    for qnode_id, nodes in nodes_by_qg_id.items():
        for node_key, node in nodes.items():
            assert node.id and isinstance(node.id, str)
            assert isinstance(node.name, str) or node.name is None
            assert node.qnode_ids and isinstance(node.qnode_ids, list)
            assert node.type and isinstance(node.type, list)
    for qedge_id, edges in edges_by_qg_id.items():
        for edge_key, edge in edges.items():
            assert edge.id and isinstance(edge.id, str)
            assert edge.qedge_ids and isinstance(edge.qedge_ids, list)
            assert edge.type and isinstance(edge.type, str)
            assert edge.source_id and isinstance(edge.source_id, str)
            assert edge.target_id and isinstance(edge.target_id, str)
            assert isinstance(edge.provided_by, str) or isinstance(edge.provided_by, list)
            assert edge.is_defined_by and isinstance(edge.is_defined_by, str)


def _check_node_types(nodes: List[Node], query_graph: QueryGraph):
    qnode_id_to_type_map = {qnode.id: qnode.type for qnode in query_graph.nodes}
    for node in nodes:
        for qnode_id in node.qnode_ids:
            corresponding_qnode_type = qnode_id_to_type_map.get(qnode_id)
            if corresponding_qnode_type:
                assert corresponding_qnode_type in node.type  # Could have additional types if it has multiple qnode ids


def _check_counts_of_curie_qnodes(nodes_by_qg_id: Dict[str, Dict[str, Node]], query_graph: QueryGraph):
    qnodes_with_single_curie = [qnode for qnode in query_graph.nodes if qnode.curie and isinstance(qnode.curie, str)]
    for qnode in qnodes_with_single_curie:
        if qnode.id in nodes_by_qg_id:
            assert len(nodes_by_qg_id[qnode.id]) == 1
    qnodes_with_curie_list = [qnode for qnode in query_graph.nodes if qnode.curie and isinstance(qnode.curie, list)]
    for qnode in qnodes_with_curie_list:
        if qnode.id in nodes_by_qg_id:
            assert 1 <= len(nodes_by_qg_id[qnode.id]) <= len(qnode.curie)


def test_erics_first_kg1_synonym_test_without_synonyms():
    actions_list = [
        "add_qnode(curie=REACT:R-HSA-2160456, id=n00)",
        "add_qnode(id=n01)",
        "add_qedge(source_id=n00, target_id=n01, id=e00)",
        "expand(edge_id=e00, kp=ARAX/KG1, use_synonyms=false)",
        "return(message=true, store=false)",
    ]
    nodes_by_qg_id, edges_by_qg_id = _run_query_and_do_standard_testing(actions_list)


def test_erics_first_kg1_synonym_test_with_synonyms():
    actions_list = [
        "add_qnode(curie=REACT:R-HSA-2160456, id=n00)",
        "add_qnode(id=n01)",
        "add_qedge(source_id=n00, target_id=n01, id=e00)",
        "expand(edge_id=e00, kp=ARAX/KG1)",
        "return(message=true, store=false)",
    ]
    nodes_by_qg_id, edges_by_qg_id = _run_query_and_do_standard_testing(actions_list)
    assert len(nodes_by_qg_id['n01']) > 20


def test_acetaminophen_example_enforcing_directionality():
    actions_list = [
        "add_qnode(curie=CHEMBL.COMPOUND:CHEMBL112, id=n00)",
        "add_qnode(type=disease, id=n01)",
        "add_qedge(source_id=n00, target_id=n01, id=e00)",
        "expand(edge_id=e00, enforce_directionality=true)",
        "return(message=true, store=false)",
    ]
    nodes_by_qg_id, edges_by_qg_id = _run_query_and_do_standard_testing(actions_list)
    for edge_id, edge in edges_by_qg_id['e00'].items():
        assert edge.source_id in nodes_by_qg_id['n00']
        assert edge.target_id in nodes_by_qg_id['n01']


@pytest.mark.slow
def test_720_ambitious_query_causing_multiple_qnode_ids_error():
    actions_list = [
        "add_qnode(curie=DOID:14330, id=n00)",
        "add_qnode(type=protein, is_set=true, id=n01)",
        "add_qnode(type=disease, id=n02)",
        "add_qedge(source_id=n00, target_id=n01, id=e00)",
        "add_qedge(source_id=n01, target_id=n02, id=e01)",
        "expand(edge_id=[e00, e01])",
        "return(message=true, store=false)",
    ]
    nodes_by_qg_id, edges_by_qg_id = _run_query_and_do_standard_testing(actions_list)
    assert set(nodes_by_qg_id['n00']).intersection(set(nodes_by_qg_id['n02']))


@pytest.mark.slow
def test_720_multiple_qg_ids_in_different_results():
    actions_list = [
        "add_qnode(id=n00, curie=DOID:14330)",
        "add_qnode(id=n01, type=protein)",
        "add_qnode(id=n02, type=chemical_substance)",
        "add_qnode(id=n03, type=protein, curie=UniProtKB:P37840)",
        "add_qedge(id=e00, source_id=n00, target_id=n01)",
        "add_qedge(id=e01, source_id=n01, target_id=n02)",
        "add_qedge(id=e02, source_id=n02, target_id=n03)",
        "expand()",
        "return(message=true, store=false)"
    ]
    nodes_by_qg_id, edges_by_qg_id = _run_query_and_do_standard_testing(actions_list)
    assert set(nodes_by_qg_id['n01']).intersection(set(nodes_by_qg_id['n03']))
    assert any(set(node.qnode_ids) == {'n01', 'n03'} for node in nodes_by_qg_id['n01'].values())


@pytest.mark.slow
def test_bte_acetaminophen_query():
    actions_list = [
        "add_qnode(id=n00, curie=CHEMBL.COMPOUND:CHEMBL112, type=chemical_substance)",
        "add_qnode(id=n01, type=disease)",
        "add_qedge(id=e00, source_id=n00, target_id=n01)",
        "expand(edge_id=e00, kp=BTE)",
        "return(message=true, store=false)",
    ]
    nodes_by_qg_id, edges_by_qg_id = _run_query_and_do_standard_testing(actions_list)


@pytest.mark.slow
def test_bte_protein_query():
    actions_list = [
        "add_qnode(curie=UniProtKB:P16471, type=protein, id=n00)",
        "add_qnode(type=cell, id=n01)",
        "add_qedge(source_id=n00, target_id=n01, id=e00)",
        "expand(kp=BTE)",
        "return(message=true, store=false)",
    ]
    nodes_by_qg_id, edges_by_qg_id = _run_query_and_do_standard_testing(actions_list)


def test_bte_without_synonyms():
    actions_list = [
        "add_qnode(curie=UniProtKB:P16471, type=protein, id=n00)",
        "add_qnode(type=cell, id=n01)",
        "add_qedge(source_id=n00, target_id=n01, id=e00)",
        "expand(kp=BTE, use_synonyms=false)",
        "return(message=true, store=false)",
    ]
    nodes_by_qg_id, edges_by_qg_id = _run_query_and_do_standard_testing(actions_list)


@pytest.mark.slow
def test_bte_using_list_of_curies():
    actions_list = [
        "add_qnode(id=n00, curie=[CHEMBL.COMPOUND:CHEMBL112, CHEMBL.COMPOUND:CHEMBL521], type=chemical_substance)",
        "add_qnode(id=n01, type=disease)",
        "add_qedge(id=e00, source_id=n01, target_id=n00)",
        "expand(kp=BTE)",
        "return(message=true, store=false)",
    ]
    nodes_by_qg_id, edges_by_qg_id = _run_query_and_do_standard_testing(actions_list)
    assert len(nodes_by_qg_id['n00']) > 1


def test_single_node_query_with_synonyms():
    actions_list = [
        "add_qnode(id=n00, curie=CHEMBL.COMPOUND:CHEMBL1771)",
        "expand(node_id=n00, kp=ARAX/KG1)",
        "return(message=true, store=false)"
    ]
    nodes_by_qg_id, edges_by_qg_id = _run_query_and_do_standard_testing(actions_list)


def test_single_node_query_without_synonyms():
    actions_list = [
        "add_qnode(id=n00, curie=CHEMBL.COMPOUND:CHEMBL1276308)",
        "expand(kp=ARAX/KG1, use_synonyms=false)",
        "return(message=true, store=false)"
    ]
    nodes_by_qg_id, edges_by_qg_id = _run_query_and_do_standard_testing(actions_list)


def test_single_node_query_with_no_results():
    actions_list = [
        "add_qnode(id=n00, curie=FAKE:curie)",
        "expand(kp=ARAX/KG1, continue_if_no_results=true)",
        "return(message=true, store=false)"
    ]
    nodes_by_qg_id, edges_by_qg_id = _run_query_and_do_standard_testing(actions_list, kg_should_be_incomplete=True)
    assert not nodes_by_qg_id and not edges_by_qg_id


def test_single_node_query_with_list():
    actions_list = [
        "add_qnode(id=n00, curie=[CHEMBL.COMPOUND:CHEMBL108, CHEMBL.COMPOUND:CHEMBL110])",
        "expand(kp=ARAX/KG1)",
        "return(message=true, store=false)"
    ]
    nodes_by_qg_id, edges_by_qg_id = _run_query_and_do_standard_testing(actions_list)
    assert len(nodes_by_qg_id['n00']) == 2


@pytest.mark.slow
def test_query_that_returns_multiple_provided_bys():
    actions_list = [
        "add_qnode(curie=MONDO:0005737, id=n0, type=disease)",
        "add_qnode(type=protein, id=n1)",
        "add_qnode(type=disease, id=n2)",
        "add_qedge(source_id=n0, target_id=n1, id=e0)",
        "add_qedge(source_id=n1, target_id=n2, id=e1)",
        "expand(kp=ARAX/KG2)",
        "return(message=true, store=false)"
    ]
    nodes_by_qg_id, edges_by_qg_id = _run_query_and_do_standard_testing(actions_list)


@pytest.mark.slow
def test_three_hop_query():
    actions_list = [
        "add_qnode(id=n00, curie=DOID:8454)",
        "add_qnode(id=n01, type=phenotypic_feature)",
        "add_qnode(id=n02, type=protein)",
        "add_qnode(id=n03, type=anatomical_entity)",
        "add_qedge(source_id=n00, target_id=n01, id=e00)",
        "add_qedge(source_id=n01, target_id=n02, id=e01)",
        "add_qedge(source_id=n02, target_id=n03, id=e02)",
        "expand()",
        "return(message=true, store=false)"
    ]
    nodes_by_qg_id, edges_by_qg_id = _run_query_and_do_standard_testing(actions_list)


@pytest.mark.slow
def test_branched_query():
    actions_list = [
        "add_qnode(id=n00, curie=DOID:0060227)",  # Adams-Oliver
        "add_qnode(id=n01, type=phenotypic_feature, is_set=true)",
        "add_qnode(id=n02, type=disease)",
        "add_qnode(id=n03, type=protein, is_set=true)",
        "add_qedge(source_id=n01, target_id=n00, id=e00)",
        "add_qedge(source_id=n02, target_id=n00, id=e01)",
        "add_qedge(source_id=n00, target_id=n03, id=e02)",
        "expand()",
        "return(message=true, store=false)"
    ]
    nodes_by_qg_id, edges_by_qg_id = _run_query_and_do_standard_testing(actions_list)


@pytest.mark.slow
def test_no_synonym_query_with_duplicate_nodes_in_results():
    actions_list = [
        "add_qnode(id=n00, curie=DOID:14330)",
        "add_qnode(id=n01, type=disease)",
        "add_qedge(source_id=n00, target_id=n01, id=e00)",
        "expand(kp=ARAX/KG2, use_synonyms=false)",
        "return(message=true, store=false)"
    ]
    nodes_by_qg_id, edges_by_qg_id = _run_query_and_do_standard_testing(actions_list)
    assert len(nodes_by_qg_id['n01']) > 1


@pytest.mark.slow
def test_query_that_expands_same_edge_twice():
    actions_list = [
        "add_qnode(id=n00, curie=DOID:9065)",
        "add_qnode(id=n01, type=chemical_substance)",
        "add_qedge(id=e00, source_id=n00, target_id=n01)",
        "expand(kp=ARAX/KG1, continue_if_no_results=true)",
        "expand(kp=ARAX/KG2, continue_if_no_results=true)",
        "return(message=true, store=false)"
    ]
    nodes_by_qg_id, edges_by_qg_id = _run_query_and_do_standard_testing(actions_list)
    assert any(edge for edge in edges_by_qg_id['e00'].values() if edge.is_defined_by == "ARAX/KG1")
    assert any(edge for edge in edges_by_qg_id['e00'].values() if edge.is_defined_by == "ARAX/KG2c")


def test_771_continue_if_no_results_query():
    actions_list = [
        "add_qnode(curie=UniProtKB:P14136, id=n00)",
        "add_qnode(type=biological_process, id=n01)",
        "add_qnode(curie=UniProtKB:P35579, id=n02)",
        "add_qedge(source_id=n00, target_id=n01, id=e00)",
        "add_qedge(source_id=n02, target_id=n01, id=e01)",
        "expand(edge_id=[e00,e01], kp=ARAX/KG1, continue_if_no_results=true)",
        "return(message=true, store=false)"
    ]
    nodes_by_qg_id, edges_by_qg_id = _run_query_and_do_standard_testing(actions_list, kg_should_be_incomplete=True)
    assert 'n02' not in nodes_by_qg_id
    assert 'e01' not in edges_by_qg_id


@pytest.mark.slow
def test_774_continue_if_no_results_query():
    actions_list = [
        "add_qnode(curie=CHEMBL.COMPOUND:CHEMBL112, id=n1)",
        "add_qnode(curie=DOID:8295, id=n2)",
        "add_qedge(source_id=n1, target_id=n2, id=e1)",
        "expand(edge_id=e1, kp=ARAX/KG2, continue_if_no_results=True)",
        "return(message=true, store=false)"
    ]
    nodes_by_qg_id, edges_by_qg_id = _run_query_and_do_standard_testing(actions_list, kg_should_be_incomplete=True)
    assert not nodes_by_qg_id and not edges_by_qg_id


def test_curie_list_query_with_synonyms():
    actions_list = [
        "add_qnode(curie=[DOID:6419, DOID:3717, DOID:11406], id=n00)",
        "add_qnode(type=phenotypic_feature, id=n01)",
        "add_qedge(source_id=n00, target_id=n01, id=e00)",
        "expand(kp=ARAX/KG1)",
        "return(message=true, store=false)"
    ]
    nodes_by_qg_id, edges_by_qg_id = _run_query_and_do_standard_testing(actions_list)


def test_curie_list_query_without_synonyms():
    actions_list = [
        "add_qnode(curie=[DOID:6419, DOID:3717, DOID:11406], id=n00)",
        "add_qnode(type=phenotypic_feature, id=n01)",
        "add_qedge(source_id=n00, target_id=n01, id=e00)",
        "expand(kp=ARAX/KG1, use_synonyms=false)",
        "return(message=true, store=false)"
    ]
    nodes_by_qg_id, edges_by_qg_id = _run_query_and_do_standard_testing(actions_list)


@pytest.mark.slow
def test_query_with_curies_on_both_ends():
    actions_list = [
        "add_qnode(curie=MONDO:0005393, id=n00)",  # Gout
        "add_qnode(curie=UMLS:C0018100, id=n01)",  # Antigout agents
        "add_qedge(source_id=n00, target_id=n01, id=e00)",
        "expand(kp=ARAX/KG2)",
        "return(message=true, store=false)"
    ]
    nodes_by_qg_id, edges_by_qg_id = _run_query_and_do_standard_testing(actions_list)


@pytest.mark.slow
def test_query_with_intermediate_curie_node():
    actions_list = [
        "add_qnode(type=protein, id=n00)",
        "add_qnode(curie=HP:0005110, id=n01)",  # atrial fibrillation
        "add_qnode(type=chemical_substance, id=n02)",
        "add_qedge(source_id=n00, target_id=n01, id=e00)",
        "add_qedge(source_id=n01, target_id=n02, id=e01)",
        "expand(kp=ARAX/KG2)",
        "return(message=true, store=false)"
    ]
    nodes_by_qg_id, edges_by_qg_id = _run_query_and_do_standard_testing(actions_list)


def test_847_dont_expand_curie_less_edge():
    actions_list = [
        "add_qnode(id=n00, type=protein)",
        "add_qnode(id=n01, type=chemical_substance)",
        "add_qedge(id=e00, source_id=n00, target_id=n01)",
        "expand(edge_id=e00, kp=ARAX/KG1)",
        "return(message=true, store=false)"
    ]
    nodes_by_qg_id, edges_by_qg_id = _run_query_and_do_standard_testing(actions_list, should_throw_error=True)


@pytest.mark.slow
def test_deduplication_and_self_edges():
    actions_list = [
        "add_qnode(curie=UMLS:C0004572, id=n00)",  # Babesia
        "add_qnode(id=n01)",
        "add_qedge(source_id=n00, target_id=n01, id=e00)",
        "expand(edge_id=e00, kp=ARAX/KG2)",
        "return(message=true, store=false)"
    ]
    nodes_by_qg_id, edges_by_qg_id = _run_query_and_do_standard_testing(actions_list)
    # Check that deduplication worked appropriately
    all_node_ids = {node.id for nodes in nodes_by_qg_id.values() for node in nodes.values()}
    babesia_curies = {"UMLS:C0004572", "CHV:0000001647", "LNC:LP19999-9", "MEDDRA:10003963", "MESH:D001403",
                      "NCIT:C122040", "NCI_CDISC:C122040", "SNOMEDCT:35029001"}
    babesia_curies_in_answer = all_node_ids.intersection(babesia_curies)
    assert len(babesia_curies_in_answer) <= 1
    # Check that we don't have any self-edges
    self_edges = [edge for edge in edges_by_qg_id['e00'].values() if edge.source_id == edge.target_id]
    assert not self_edges


def test_889_missing_curies():
    actions_list = [
        "add_qnode(name=DOID:11830, id=n00)",
        "add_qnode(type=protein, is_set=true, id=n01)",
        "add_qnode(type=chemical_substance, id=n02)",
        "add_qedge(source_id=n00, target_id=n01, id=e00)",
        "add_qedge(source_id=n01, target_id=n02, id=e01, type=molecularly_interacts_with)",
        "expand(edge_id=[e00,e01], kp=ARAX/KG2)",
        "return(message=true, store=false)",
    ]
    nodes_by_qg_id, edges_by_qg_id = _run_query_and_do_standard_testing(actions_list)
    assert len(nodes_by_qg_id['n02']) > 30


@pytest.mark.slow
def test_873_consider_both_gene_and_protein():
    actions_list_protein = [
        "add_qnode(curie=DOID:9452, id=n00)",
        "add_qnode(type=protein, id=n01)",
        "add_qedge(source_id=n00, target_id=n01, id=e00)",
        "expand(kp=ARAX/KG2)",
        "return(message=true, store=false)",
    ]
    nodes_by_qg_id_protein, edges_by_qg_id_protein = _run_query_and_do_standard_testing(actions_list_protein)
    actions_list_gene = [
        "add_qnode(curie=DOID:9452, id=n00)",
        "add_qnode(type=gene, id=n01)",
        "add_qedge(source_id=n00, target_id=n01, id=e00)",
        "expand(kp=ARAX/KG2)",
        "return(message=true, store=false)",
    ]
    nodes_by_qg_id_gene, edges_by_qg_id_gene = _run_query_and_do_standard_testing(actions_list_gene)
    assert set(nodes_by_qg_id_protein['n01']) == set(nodes_by_qg_id_gene['n01'])


def test_987_override_node_types():
    actions_list = [
        "add_qnode(name=DOID:8398, id=n00)",
        "add_qnode(type=phenotypic_feature, id=n01)",
        "add_qedge(source_id=n00, target_id=n01, type=has_phenotype, id=e00)",
        "expand(edge_id=e00)",
        "return(message=true, store=false)"
    ]
    nodes_by_qg_id, edges_by_qg_id = _run_query_and_do_standard_testing(actions_list)
    assert all('phenotypic_feature' in node.type for node in nodes_by_qg_id['n01'].values())


def test_COHD_expand_paired_concept_freq():
    actions_list = [
        "add_qnode(curie=UMLS:C0015967, id=n00)",
        "add_qnode(type=chemical_substance, id=n01)",
        "add_qedge(source_id=n00, target_id=n01, id=e00)",
        "expand(edge_id=e00, kp=COHD, COHD_method=paired_concept_freq, COHD_method_percentile=95)",
        "return(message=true, store=false)"
    ]
    nodes_by_qg_id, edges_by_qg_id = _run_query_and_do_standard_testing(actions_list)
    assert all([edges_by_qg_id[qedge_id][edge_id].type == "has_paired_concept_frequency_with" for qedge_id in edges_by_qg_id for edge_id in edges_by_qg_id[qedge_id]])
    assert all([edges_by_qg_id[qedge_id][edge_id].edge_attributes[0].name == "paired_concept_frequency" for qedge_id in edges_by_qg_id for edge_id in edges_by_qg_id[qedge_id]])
    assert all([edges_by_qg_id[qedge_id][edge_id].edge_attributes[0].type == "EDAM:data_0951" for qedge_id in edges_by_qg_id for edge_id in edges_by_qg_id[qedge_id]])
    assert all([edges_by_qg_id[qedge_id][edge_id].edge_attributes[0].url == "http://cohd.smart-api.info/" for qedge_id in edges_by_qg_id for edge_id in edges_by_qg_id[qedge_id]])


@pytest.mark.slow
def test_COHD_expand_observed_expected_ratio():
    actions_list = [
        "add_qnode(curie=DOID:10718, id=n00)",
        "add_qnode(type=chemical_substance, id=n01)",
        "add_qedge(source_id=n00, target_id=n01, id=e00)",
        "expand(edge_id=e00, kp=COHD, COHD_method=observed_expected_ratio, COHD_method_percentile=95)",
        "return(message=true, store=false)"
    ]
    nodes_by_qg_id, edges_by_qg_id = _run_query_and_do_standard_testing(actions_list)
    assert all([edges_by_qg_id[qedge_id][edge_id].type == "has_ln_observed_expected_ratio_with" for qedge_id in edges_by_qg_id for edge_id in edges_by_qg_id[qedge_id]])
    assert all([edges_by_qg_id[qedge_id][edge_id].edge_attributes[0].name == "ln_observed_expected_ratio" for qedge_id in edges_by_qg_id for edge_id in edges_by_qg_id[qedge_id]])
    assert all([edges_by_qg_id[qedge_id][edge_id].edge_attributes[0].type == "EDAM:data_0951" for qedge_id in edges_by_qg_id for edge_id in edges_by_qg_id[qedge_id]])
    assert all([edges_by_qg_id[qedge_id][edge_id].edge_attributes[0].url == "http://cohd.smart-api.info/" for qedge_id in edges_by_qg_id for edge_id in edges_by_qg_id[qedge_id]])


def test_COHD_expand_chi_square():
    actions_list = [
        "add_qnode(curie=DOID:5844, id=n00)",
        "add_qnode(type=chemical_substance, id=n01)",
        "add_qedge(source_id=n00, target_id=n01, id=e00)",
        "expand(edge_id=e00, kp=COHD, COHD_method=chi_square, COHD_method_percentile=95)",
        "return(message=true, store=false)"
    ]
    nodes_by_qg_id, edges_by_qg_id = _run_query_and_do_standard_testing(actions_list)
    assert all([edges_by_qg_id[qedge_id][edge_id].type == "has_chi_square_pvalue_with" for qedge_id in edges_by_qg_id for edge_id in edges_by_qg_id[qedge_id]])
    assert all([edges_by_qg_id[qedge_id][edge_id].edge_attributes[0].name == "chi_square_pvalue" for qedge_id in edges_by_qg_id for edge_id in edges_by_qg_id[qedge_id]])
    assert all([edges_by_qg_id[qedge_id][edge_id].edge_attributes[0].type == "EDAM:data_0951" for qedge_id in edges_by_qg_id for edge_id in edges_by_qg_id[qedge_id]])
    assert all([edges_by_qg_id[qedge_id][edge_id].edge_attributes[0].url == "http://cohd.smart-api.info/" for qedge_id in edges_by_qg_id for edge_id in edges_by_qg_id[qedge_id]])


def test_ngd_expand():
    actions_list = [
        "add_qnode(name=DOID:14330, id=n00)",
        "add_qnode(type=phenotypic_feature, id=n01)",
        "add_qedge(source_id=n00, target_id=n01, type=has_phenotype, id=e00)",
        "expand(kp=NGD)",
        "return(message=true, store=false)"
    ]
    nodes_by_qg_id, edges_by_qg_id = _run_query_and_do_standard_testing(actions_list)


def test_genetics_kp_query():
    actions_list = [
        "add_qnode(name=type 2 diabetes mellitus, type=disease, id=n00)",
        "add_qnode(type=gene, id=n01)",
        "add_qedge(source_id=n00, target_id=n01, id=e00)",
        "expand(kp=GeneticsKP)",
        "return(message=true, store=false)"
    ]
    nodes_by_qg_id, edges_by_qg_id = _run_query_and_do_standard_testing(actions_list)


<<<<<<< HEAD
def test_molepro_query():
    actions_list = [
        "add_qnode(curie=HGNC:9379, type=gene, id=n00)",
        "add_qnode(type=chemical_substance, id=n01)",
        "add_qedge(source_id=n00, target_id=n01, id=e00)",
        "expand(kp=MolePro)",
        "return(message=true, store=false)"
    ]
    nodes_by_qg_id, edges_by_qg_id = _run_query_and_do_standard_testing(actions_list, debug=True)
=======
@pytest.mark.slow
def test_multi_kp_two_hop_query():
    actions_list = [
        "add_qnode(curie=MONDO:0005737, id=n00, type=disease)",
        "add_qnode(type=protein, id=n01)",
        "add_qnode(type=chemical_substance, id=n02)",
        "add_qedge(source_id=n00, target_id=n01, id=e00)",
        "add_qedge(source_id=n01, target_id=n02, id=e01)",
        "expand(kp=ARAX/KG2, edge_id=[e00,e01], continue_if_no_results=true)",
        "expand(kp=ARAX/KG1, edge_id=e01, continue_if_no_results=true)",
        "return(message=true, store=false)"
    ]
    nodes_by_qg_id, edges_by_qg_id = _run_query_and_do_standard_testing(actions_list)
>>>>>>> 4eb2152e


if __name__ == "__main__":
    pytest.main(['-v', 'test_ARAX_expand.py'])<|MERGE_RESOLUTION|>--- conflicted
+++ resolved
@@ -592,17 +592,6 @@
     nodes_by_qg_id, edges_by_qg_id = _run_query_and_do_standard_testing(actions_list)
 
 
-<<<<<<< HEAD
-def test_molepro_query():
-    actions_list = [
-        "add_qnode(curie=HGNC:9379, type=gene, id=n00)",
-        "add_qnode(type=chemical_substance, id=n01)",
-        "add_qedge(source_id=n00, target_id=n01, id=e00)",
-        "expand(kp=MolePro)",
-        "return(message=true, store=false)"
-    ]
-    nodes_by_qg_id, edges_by_qg_id = _run_query_and_do_standard_testing(actions_list, debug=True)
-=======
 @pytest.mark.slow
 def test_multi_kp_two_hop_query():
     actions_list = [
@@ -616,7 +605,17 @@
         "return(message=true, store=false)"
     ]
     nodes_by_qg_id, edges_by_qg_id = _run_query_and_do_standard_testing(actions_list)
->>>>>>> 4eb2152e
+
+
+def test_molepro_query():
+    actions_list = [
+        "add_qnode(curie=HGNC:9379, type=gene, id=n00)",
+        "add_qnode(type=chemical_substance, id=n01)",
+        "add_qedge(source_id=n00, target_id=n01, id=e00)",
+        "expand(kp=MolePro)",
+        "return(message=true, store=false)"
+    ]
+    nodes_by_qg_id, edges_by_qg_id = _run_query_and_do_standard_testing(actions_list, debug=True)
 
 
 if __name__ == "__main__":
