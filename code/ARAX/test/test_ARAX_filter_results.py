--- conflicted
+++ resolved
@@ -13,13 +13,9 @@
 import ast
 from typing import List, Union
 
-<<<<<<< HEAD
 sys.path.append(os.path.dirname(os.path.abspath(__file__))+"/../ARAXQuery")
+#sys.path.append(os.getcwd()+"/../ARAXQuery")
 from ARAX_filter_results import ARAXFilterResults
-=======
-#sys.path.append(os.path.dirname(os.path.abspath(__file__))+"/../ARAXQuery")
-sys.path.append(os.getcwd()+"/../ARAXQuery")
->>>>>>> 4c7f2418
 from ARAX_query import ARAXQuery
 from response import Response
 
@@ -45,12 +41,10 @@
         print(response.show(level=response.DEBUG))
     return [response, araxq.message]
 
-
-<<<<<<< HEAD
 def test_command_definitions():
     fr = ARAXFilterResults()
     assert fr.allowable_actions == set(fr.command_definitions.keys())
-=======
+
 def test_no_results():
     query = {"previous_message_processing_plan": {"processing_actions": [
             "create_message",
@@ -105,7 +99,6 @@
         assert edge.id in result_edges
     assert len(message.knowledge_graph.nodes) < len(no_prune_message.knowledge_graph.nodes)
     assert len(message.knowledge_graph.edges) < len(no_prune_message.knowledge_graph.edges)
->>>>>>> 4c7f2418
 
 def test_warning():
     query = {"previous_message_processing_plan": {"processing_actions": [
