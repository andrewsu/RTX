--- conflicted
+++ resolved
@@ -92,16 +92,6 @@
     comp_val = np.mean(all_vals) + np.std(all_vals)
     comp_len = len([x for x in all_vals if x > comp_val])
     query = {"previous_message_processing_plan": {"processing_actions": [
-<<<<<<< HEAD
-            "create_message",
-            "add_qnode(curie=DOID:1588, id=n00)",
-            "add_qnode(type=chemical_substance, is_set=true, id=n01)",
-            "add_qedge(source_id=n00, target_id=n01, id=e00)",
-            "expand(edge_id=e00)",
-            "overlay(action=predict_drug_treats_disease)",
-            "filter_kg(action=remove_edges_by_stats, edge_attribute=probability_treats, type=std, remove_connected_nodes=f)",
-            "return(message=true, store=false)",
-=======
         "create_message",
         "add_qnode(curie=DOID:5199, id=n00)",
         "add_qnode(type=protein, is_set=true, id=n01)",
@@ -111,9 +101,8 @@
         "expand(edge_id=[e00,e01], kp=ARAX/KG1)",
         "overlay(action=compute_jaccard, start_node_id=n00, intermediate_node_id=n01, end_node_id=n02, virtual_relation_label=J1)",
         "overlay(action=compute_jaccard, start_node_id=n00, intermediate_node_id=n01, end_node_id=n02, virtual_relation_label=J2)",
-        "filter_kg(action=remove_edges_by_attribute_default, edge_attribute=jaccard_index, type=std, remove_connected_nodes=f)",
+        "filter_kg(action=remove_edges_by_stats, edge_attribute=jaccard_index, type=std, remove_connected_nodes=f)",
         "return(message=true, store=false)",
->>>>>>> e397d507
         ]}}
     [response, message] = _do_arax_query(query)
     assert response.status == 'OK'
@@ -124,47 +113,6 @@
 @pytest.mark.slow
 def test_std_dev():
     query = {"previous_message_processing_plan": {"processing_actions": [
-            "create_message",
-            "add_qnode(curie=DOID:1588, id=n00)",
-            "add_qnode(type=chemical_substance, is_set=true, id=n01)",
-            "add_qedge(source_id=n00, target_id=n01, id=e00)",
-            "expand(edge_id=e00)",
-            "overlay(action=predict_drug_treats_disease)",
-            "return(message=true, store=false)",
-        ]}}
-    [response, message] = _do_arax_query(query)
-    assert response.status == 'OK'
-    all_vals = [float(y.value) for x in message.knowledge_graph.edges for y in x.edge_attributes if y.name == 'probability_treats']
-    comp_val = np.mean(all_vals) - 1.5*np.std(all_vals)
-    comp_len = len([x for x in all_vals if x < comp_val])
-    query = {"previous_message_processing_plan": {"processing_actions": [
-            "create_message",
-            "add_qnode(curie=DOID:1588, id=n00)",
-            "add_qnode(type=chemical_substance, is_set=true, id=n01)",
-            "add_qedge(source_id=n00, target_id=n01, id=e00)",
-            "expand(edge_id=e00)",
-            "overlay(action=predict_drug_treats_disease)",
-            "filter_kg(action=remove_edges_by_stats, edge_attribute=probability_treats, type=std, remove_connected_nodes=f, threshold=1.5, top=f, direction=above)",
-            "return(message=true, store=false)",
-        ]}}
-    [response, message] = _do_arax_query(query)
-    assert response.status == 'OK'
-    vals = [float(y.value) for x in message.knowledge_graph.edges for y in x.edge_attributes if y.name == 'probability_treats']
-    assert len(vals) == comp_len
-    assert np.max(vals) < comp_val
-
-def test_default_top_n():
-    query = {"previous_message_processing_plan": {"processing_actions": [
-<<<<<<< HEAD
-            "create_message",
-            "add_qnode(curie=DOID:1588, id=n00)",
-            "add_qnode(type=chemical_substance, is_set=true, id=n01)",
-            "add_qedge(source_id=n00, target_id=n01, id=e00)",
-            "expand(edge_id=e00)",
-            "overlay(action=predict_drug_treats_disease)",
-            "filter_kg(action=remove_edges_by_stats, edge_attribute=probability_treats, type=n, remove_connected_nodes=f)",
-            "return(message=true, store=false)",
-=======
         "create_message",
         "add_qnode(curie=DOID:5199, id=n00)",
         "add_qnode(type=protein, is_set=true, id=n01)",
@@ -174,9 +122,47 @@
         "expand(edge_id=[e00,e01], kp=ARAX/KG1)",
         "overlay(action=compute_jaccard, start_node_id=n00, intermediate_node_id=n01, end_node_id=n02, virtual_relation_label=J1)",
         "overlay(action=compute_jaccard, start_node_id=n00, intermediate_node_id=n01, end_node_id=n02, virtual_relation_label=J2)",
-        "filter_kg(action=remove_edges_by_attribute_default, edge_attribute=jaccard_index, type=n, remove_connected_nodes=f)",
+        "resultify(ignore_edge_direction=true, debug=true)",
         "return(message=true, store=false)",
->>>>>>> e397d507
+        ]}}
+    [response, message] = _do_arax_query(query)
+    assert response.status == 'OK'
+    all_vals = [float(y.value) for x in message.knowledge_graph.edges if x.edge_attributes is not None for y in x.edge_attributes if y.name == 'jaccard_index']
+    comp_val = np.mean(all_vals) - 0.25*np.std(all_vals)
+    comp_len = len([x for x in all_vals if x < comp_val])
+    query = {"previous_message_processing_plan": {"processing_actions": [
+        "create_message",
+        "add_qnode(curie=DOID:5199, id=n00)",
+        "add_qnode(type=protein, is_set=true, id=n01)",
+        "add_qnode(type=chemical_substance, id=n02)",
+        "add_qedge(source_id=n00, target_id=n01, id=e00)",
+        "add_qedge(source_id=n01, target_id=n02, id=e01)",
+        "expand(edge_id=[e00,e01], kp=ARAX/KG1)",
+        "overlay(action=compute_jaccard, start_node_id=n00, intermediate_node_id=n01, end_node_id=n02, virtual_relation_label=J1)",
+        "overlay(action=compute_jaccard, start_node_id=n00, intermediate_node_id=n01, end_node_id=n02, virtual_relation_label=J2)",
+        "filter_kg(action=remove_edges_by_stats, edge_attribute=jaccard_index, type=std, remove_connected_nodes=f, threshold=0.25, top=f, direction=above)",
+        "return(message=true, store=false)",
+        ]}}
+    [response, message] = _do_arax_query(query)
+    assert response.status == 'OK'
+    vals = [float(y.value) for x in message.knowledge_graph.edges if x.edge_attributes is not None for y in x.edge_attributes if y.name == 'jaccard_index']
+    assert len(vals) == comp_len
+    assert len([x for x in vals if x == 1]) == 0
+    assert np.max(vals) < comp_val
+
+def test_default_top_n():
+    query = {"previous_message_processing_plan": {"processing_actions": [
+        "create_message",
+        "add_qnode(curie=DOID:5199, id=n00)",
+        "add_qnode(type=protein, is_set=true, id=n01)",
+        "add_qnode(type=chemical_substance, id=n02)",
+        "add_qedge(source_id=n00, target_id=n01, id=e00)",
+        "add_qedge(source_id=n01, target_id=n02, id=e01)",
+        "expand(edge_id=[e00,e01], kp=ARAX/KG1)",
+        "overlay(action=compute_jaccard, start_node_id=n00, intermediate_node_id=n01, end_node_id=n02, virtual_relation_label=J1)",
+        "overlay(action=compute_jaccard, start_node_id=n00, intermediate_node_id=n01, end_node_id=n02, virtual_relation_label=J2)",
+        "filter_kg(action=remove_edges_by_stats, edge_attribute=jaccard_index, type=n, remove_connected_nodes=f)",
+        "return(message=true, store=false)",
         ]}}
     [response, message] = _do_arax_query(query)
     assert response.status == 'OK'
