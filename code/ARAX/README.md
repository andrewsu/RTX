# Code for the ARAX Pilot software 

This directory contains the core software for the **ARAX** system for
computationally-assisted biomedical knowledge exploration that was built (on top
of our RTX reasoning tool system) by **Team ARA Expand** within the NCATS
Biomedical Data Translator program. For a high-level description of ARAX, ARA
Expand, and the Translator program, please see the
[main RTX repository page](../../../../tree/demo).

## Organization of the ARAX software code

### Subdirectory `ARAXQuery`

Contains the classes for controlling the ARAX components.

### Subdirectory `Documentation`

Contains [technical documentation](https://github.com/RTXteam/RTX/blob/demo/code/ARAX/Documentation/DSL_Documentation.md) of ARAX and the ARAXi domain-specific language.

### Subdirectory `Testing`

<<<<<<< HEAD
Contains scripts for integration testing the ARAX system.

## For ARAX Developers: General software development guidelines

- Care should be taken that the code never just dies because then there is no feedback about the problem in the API/UI
- Use the response.error mechanism. Always set up a response object and always return it
    - `DEBUG`: Only something an ARAX team member would want to see
    - `INFO`: Something an API user might like to see to examine the steps behind the scenes. Good for innocuous assumptions.
    - `WARNING`: Something that an API user should sit up and notice. Good for assumptions with impact
    - `ERROR`: A failure that prevents fulfilling the request. Note that logging an error may not halt processing. Several can accumulate
- In your code, do not assume a particular location for the "current working directory". In general, try to use `os.path.abspath` to find
the location of `__FILE__` for your module and then construct a relative path to find other ARAX/RTX files/modules.

General response paradigm:
- Major methods (not little helper ones that can't fail) and calls to different ARAX classes should always:
	- Instantiate a `Response()` object
	- Log with `response.debug`, `response.info`, `response.warning`, `response.error`
	- Place returned data objects in the `response.data` envelope (`dict`)
	- always return the `response` object
- Callers of major methods should call with `result = object.method()`
- Then immediately merge the new result into active response
- Then immediately check `result.status` to make sure it is `'OK'`, and if not, return response or take some other action for method call failure

- The class may store the `Response` object as an object variable and sharing it among the methods that way (this may be convenient)
=======
Contains scripts for integration testing the ARAX system.
>>>>>>> e93ce99d
<|MERGE_RESOLUTION|>--- conflicted
+++ resolved
@@ -19,31 +19,4 @@
 
 ### Subdirectory `Testing`
 
-<<<<<<< HEAD
-Contains scripts for integration testing the ARAX system.
-
-## For ARAX Developers: General software development guidelines
-
-- Care should be taken that the code never just dies because then there is no feedback about the problem in the API/UI
-- Use the response.error mechanism. Always set up a response object and always return it
-    - `DEBUG`: Only something an ARAX team member would want to see
-    - `INFO`: Something an API user might like to see to examine the steps behind the scenes. Good for innocuous assumptions.
-    - `WARNING`: Something that an API user should sit up and notice. Good for assumptions with impact
-    - `ERROR`: A failure that prevents fulfilling the request. Note that logging an error may not halt processing. Several can accumulate
-- In your code, do not assume a particular location for the "current working directory". In general, try to use `os.path.abspath` to find
-the location of `__FILE__` for your module and then construct a relative path to find other ARAX/RTX files/modules.
-
-General response paradigm:
-- Major methods (not little helper ones that can't fail) and calls to different ARAX classes should always:
-	- Instantiate a `Response()` object
-	- Log with `response.debug`, `response.info`, `response.warning`, `response.error`
-	- Place returned data objects in the `response.data` envelope (`dict`)
-	- always return the `response` object
-- Callers of major methods should call with `result = object.method()`
-- Then immediately merge the new result into active response
-- Then immediately check `result.status` to make sure it is `'OK'`, and if not, return response or take some other action for method call failure
-
-- The class may store the `Response` object as an object variable and sharing it among the methods that way (this may be convenient)
-=======
-Contains scripts for integration testing the ARAX system.
->>>>>>> e93ce99d
+Contains scripts for integration testing the ARAX system.