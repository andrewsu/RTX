""" This module defines the class QueryUniprot which connects to APIs at
http://www.uniprot.org/uploadlists/, querying reactome pathways from uniprot id.

*   map_enzyme_commission_id_to_uniprot_ids(ec_id)

    Description:
        map enzyme commission id to UniProt ids

    Args:
        ec_id (str): enzyme commission id, e.g., "ec:1.4.1.17"

    Returns:
        ids (set): a set of the enzyme commission ids, or empty set if no UniProt id can be obtained or the response
                    status code is not 200.

"""

__author__ = ""
__copyright__ = ""
__credits__ = []
__license__ = ""
__version__ = ""
__maintainer__ = ""
__email__ = ""
__status__ = "Prototype"

import requests
import requests_cache
import CachedMethods
import sys
import urllib.parse

# configure requests package to use the "orangeboard.sqlite" cache
requests_cache.install_cache('orangeboard')


class QueryUniprot:
    API_BASE_URL = "http://www.uniprot.org/uploadlists/"
    TIMEOUT_SEC = 120
    HANDLER_MAP = {
        'map_enzyme_commission_id_to_uniprot_ids': 'uniprot/?query=({id})&format=tab&columns=id'
    }

    @staticmethod
    @CachedMethods.register
    def uniprot_id_to_reactome_pathways(uniprot_id):
        """returns a ``set`` of reactome IDs of pathways associated with a given string uniprot ID

        :param uniprot_id: a ``str`` uniprot ID, like ``"P68871"``
        :returns: a ``set`` of string Reactome IDs
        """

        payload = { 'from':   'ACC',
                    'to':     'REACTOME_ID',
                    'format': 'tab',
                    'query':  uniprot_id }
        contact = "stephen.ramsey@oregonstate.edu"
        header = {'User-Agent': 'Python %s' % contact}
        try:
            url =QueryUniprot.API_BASE_URL
            res = requests.post(QueryUniprot.API_BASE_URL, data=payload, headers=header)
        except requests.exceptions.Timeout:
            print(url, file=sys.stderr)
            print('Timeout in QueryUniprot for URL: ' + QueryUniprot.API_BASE_URL, file=sys.stderr)
            return None
<<<<<<< HEAD
        except requests.exceptions.ChunkedEncodingError:
            print(QueryUniprot.API_BASE_URL, file=sys.stderr)
            print('ChunkedEncodingError for URL: ' + QueryUniprot.API_BASE_URL, file=sys.stderr)
=======
        except BaseException as e:
            print(url, file=sys.stderr)
            print('%s received in QueryUniprot for URL: %s' % (e, url), file=sys.stderr)
>>>>>>> 559af04e
            return None
        status_code = res.status_code
        if status_code != 200:
            print(QueryUniprot.API_BASE_URL, file=sys.stderr)
            print('Status code ' + str(status_code) + ' for url: ' + QueryUniprot.API_BASE_URL, file=sys.stderr)
            return None
#        assert 200 == res.status_code
        res_set = set()
        for line in res.text.splitlines():
            field_str = line.split("\t")[1]
            if field_str != "To":
                res_set.add(field_str)
        return res_set

    @staticmethod
    def __access_api(handler):

        api_base_url = 'http://www.uniprot.org'
        url = api_base_url + '/' + handler
        #print(url)
        contact = "stephen.ramsey@oregonstate.edu"
        header = {'User-Agent': 'Python %s' % contact}
        try:
            res = requests.get(url, timeout=QueryUniprot.TIMEOUT_SEC, headers=header)
        except requests.exceptions.Timeout:
            print(url, file=sys.stderr)
            print('Timeout in QueryUniprot for URL: ' + url, file=sys.stderr)
            return None
        except requests.exceptions.ChunkedEncodingError:
            print(url, file=sys.stderr)
            print('ChunkedEncodingError for URL: ' + url, file=sys.stderr)
            return None
        status_code = res.status_code
        if status_code != 200:
            print(url, file=sys.stderr)
            print('Status code ' + str(status_code) + ' for url: ' + url, file=sys.stderr)
            return None
        return res.text

    @staticmethod
    def map_enzyme_commission_id_to_uniprot_ids(ec_id):
        res_set = set()
        if not isinstance(ec_id, str):
            return res_set
        ec_id_encoded = urllib.parse.quote_plus(ec_id)
        handler = QueryUniprot.HANDLER_MAP['map_enzyme_commission_id_to_uniprot_ids'].format(id=ec_id_encoded)
        res = QueryUniprot.__access_api(handler)
        if res is not None:
            res = res[res.find('\n')+1:]
            for line in res.splitlines():
                res_set.add(line)
        return res_set


if __name__ == '__main__':
    print(QueryUniprot.uniprot_id_to_reactome_pathways("P68871"))
    print(QueryUniprot.uniprot_id_to_reactome_pathways("Q16621"))
    print(QueryUniprot.uniprot_id_to_reactome_pathways("P09601"))
    print(CachedMethods.cache_info())

    print(QueryUniprot.map_enzyme_commission_id_to_uniprot_ids("ec:1.4.1.17"))  # small results
    print(QueryUniprot.map_enzyme_commission_id_to_uniprot_ids("ec:1.3.1.110")) # empty result
    print(QueryUniprot.map_enzyme_commission_id_to_uniprot_ids("ec:1.2.1.22"))  # large results
    print(QueryUniprot.map_enzyme_commission_id_to_uniprot_ids("ec:4.4.1.xx"))  # fake id
    print(QueryUniprot.map_enzyme_commission_id_to_uniprot_ids("R-HSA-1912422"))   # wrong id<|MERGE_RESOLUTION|>--- conflicted
+++ resolved
@@ -63,15 +63,9 @@
             print(url, file=sys.stderr)
             print('Timeout in QueryUniprot for URL: ' + QueryUniprot.API_BASE_URL, file=sys.stderr)
             return None
-<<<<<<< HEAD
-        except requests.exceptions.ChunkedEncodingError:
-            print(QueryUniprot.API_BASE_URL, file=sys.stderr)
-            print('ChunkedEncodingError for URL: ' + QueryUniprot.API_BASE_URL, file=sys.stderr)
-=======
         except BaseException as e:
             print(url, file=sys.stderr)
             print('%s received in QueryUniprot for URL: %s' % (e, url), file=sys.stderr)
->>>>>>> 559af04e
             return None
         status_code = res.status_code
         if status_code != 200:
