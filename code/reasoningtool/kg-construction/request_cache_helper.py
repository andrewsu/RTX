import requests
import requests_cache
import hashlib
import time
<<<<<<< HEAD
import re
import os
=======
import re, os
>>>>>>> 0dd7b5a6

_DEFAULT_HEADERS = requests.utils.default_headers()

#requests_cache.install_cache("orangeboard")
# specifiy the path of orangeboard database
tmppath = re.compile(".*/RTX/")
dbpath = tmppath.search(os.path.realpath(__file__)).group(0) + 'data/orangeboard'
requests_cache.install_cache(dbpath)

def get_timestamp(url):
    """
    get the timestamp of an HTTP get request
    :param url: the URL of the request
    :return the timestamp of the request, of None if the request is not in the cache
    """
    def _to_bytes(s, encoding='utf-8'):
        return bytes(s, encoding)

    def create_key(request):
        url, body = request.url, request.body
        key = hashlib.sha256()
        key.update(_to_bytes(request.method.upper()))
        key.update(_to_bytes(url))
        if request.body:
            key.update(_to_bytes(body))
        return key.hexdigest()

    def url_to_key(url):
        session = requests.Session()
        return create_key(session.prepare_request(requests.Request('GET', url)))

    #   get the cache from request_cache
    results = requests_cache.get_cache()
    #   create the key according to the url
    key_url = url_to_key(url)
    #   results.responses is a dictionary and follows the following format:
    #   { 'key': (requests_cache.backends objects, timestamp), ..., }
    #   for example: '4c28e3e4a61e325e520d9c02e0caee99e30c00951a223e67':
    #                       (<requests_cache.backends.base._Store object at 0x12697e630>,
    #                           datetime.datetime(2018, 10, 16, 0, 19, 8, 130204)),
    if key_url in results.responses:
        back_obj, timestamp = results.responses[key_url]
        return timestamp
    return None


if __name__ == '__main__':

    url = 'http://cohd.io/api/association/obsExpRatio?dataset_id=1&concept_id_1=192855&domain=Procedure'
    url1 = 'http://cohd.io/api/association/obsExpRatio?dataset_id=1&concept_id_1=192853&domain=Procedure'
    url2 = 'http://cohd.io/api/association/obsExpRatio?dataset_id=1&concept_id_1=192854&domain=Procedure'

    res = requests.get(url)
    res = requests.get(url1)

    t = time.time()
    print(get_timestamp(url))
    print(get_timestamp(url1))
    print(get_timestamp(url2))
    print("Time used: ", time.time() - t)<|MERGE_RESOLUTION|>--- conflicted
+++ resolved
@@ -2,12 +2,7 @@
 import requests_cache
 import hashlib
 import time
-<<<<<<< HEAD
-import re
-import os
-=======
 import re, os
->>>>>>> 0dd7b5a6
 
 _DEFAULT_HEADERS = requests.utils.default_headers()
 
