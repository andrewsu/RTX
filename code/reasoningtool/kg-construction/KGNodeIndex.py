#!/usr/bin/python3
#
# Class to build and query an index of nodes in the KG
#
import os
import sys
import re
import timeit
import argparse

from sqlalchemy import Column, String, Integer, DateTime
from sqlalchemy.ext.declarative import declarative_base
from sqlalchemy import create_engine
from sqlalchemy.orm import sessionmaker

Base = declarative_base()

<<<<<<< HEAD
DEBUG = True
=======
DEBUG = False
>>>>>>> 0ea56f72

#### Define the database tables as classes
class KGNode(Base):
  __tablename__ = 'kgnode'
  kgnode_id = Column(Integer, primary_key=True)
  curie = Column(String(255), nullable=False, index=True)
  name = Column(String(255), nullable=False, index=True)
  type = Column(String(255), nullable=False)

class KGNodeSource(Base):
  __tablename__ = 'kgnode_source'
  kgnode_source_id = Column(Integer, primary_key=True)
  mtime = Column(DateTime, nullable=False)


#### Main class
class KGNodeIndex:

  #### Constructor
  def __init__(self):
    filepath = os.path.dirname(os.path.abspath(__file__))
    is_rtx_production = False
    if re.match("/mnt/data/orangeboard",filepath):
      is_rtx_production = True
    if DEBUG: print("is_rtx_production="+str(is_rtx_production))

    if is_rtx_production:
      self.databaseName = "RTXFeedback"
    else:
      self.databaseName = "KGNodeIndex.sqlite"
    self.engine = None
    self.session = None


  #### Destructor
  def __del__(self):
    #self.disconnect()
    pass


  #### session
  @property
  def session(self) -> str:
    return self._session
  @session.setter
  def session(self, session: str):
    self._session = session


  #### engine
  @property
  def engine(self) -> str:
    return self._engine
  @engine.setter
  def engine(self, engine: str):
    self._engine = engine


  #### databaseName
  @property
  def databaseName(self) -> str:
    return self._databaseName
  @databaseName.setter
  def databaseName(self, databaseName: str):
    self._databaseName = databaseName


  #### Delete and create the SQLite database. Careful!
  def createDatabase(self):
    if re.search("sqlite",self.databaseName):
      if os.path.exists(self.databaseName):
        #print("INFO: Removing previous database "+self.databaseName)
        os.remove(self.databaseName)

    #print("INFO: Creating database "+self.databaseName)
    if re.search("sqlite",self.databaseName):
      engine = create_engine("sqlite:///"+self.databaseName)
    else:
      engine = create_engine("mysql+pymysql://rt:Steve1000Ramsey@localhost/"+self.databaseName)
    Base.metadata.create_all(engine)


  #### Create and store a database connection
  def connect(self):
    if self.session is not None:
      return
    if re.search("sqlite",self.databaseName):
      if not os.path.isfile(self.databaseName):
        self.createDatabase()

    #print("INFO: Connecting to database")
    if re.search("sqlite",self.databaseName):
      engine = create_engine("sqlite:///"+self.databaseName)
    else:
      engine = create_engine("mysql+pymysql://rt:Steve1000Ramsey@localhost/"+self.databaseName)
    DBSession = sessionmaker(bind=engine)
    session = DBSession()
    self.session = session
    self.engine = engine


  #### Create and store a database connection
  def disconnect(self):
    session = self.session
    engine = self.engine
    if self.session is None or self.engine is None:
      #print("INFO: Skip disconnecting from database")
      return
    #print("INFO: Disconnecting from database")
    session.close()
    #print(engine)
    engine.dispose()
    self.session = None
    self.engine = None

  #### Create the KG node table
  def createNodeTable(self):

    self.connect()
    session = self.session
    engine = self.engine
    if re.search("sqlite",self.databaseName):
      pass
    else:
      engine.execute("TRUNCATE TABLE kgnode")

    lineCounter = 0
    try:
      fh = open("../../../data/KGmetadata/NodeNamesDescriptions.tsv", 'r', encoding="latin-1", errors="replace")
    except FileNotFoundError:
      fh = open("../../data/KGmetadata/NodeNamesDescriptions.tsv", 'r', encoding="latin-1", errors="replace")
    for line in fh.readlines():
      columns = line.strip("\n").split("\t")
      curie = columns[0] # TODO: note that this is not actually the curie, but the rtx_name. Should change KG meta dump to use curie instead, and sed replace rtx_name with id
      name = columns[1]
      type = "?"

      names = [ name ]

      if re.match("OMIM:",curie):
        type = "disease"
        multipleNames = name.split("; ")
        if len(multipleNames) > 1:
          for possibleName in multipleNames:
            if possibleName == multipleNames[0]:
              next
            names.append(possibleName)

      elif re.match("DOID",curie):
        type = "disease"

      elif re.match("R-HSA-",curie):
        type = "pathway"
        if re.search(r' \([A-Z0-9]{1,8}\)',name):
          newName = re.sub(r' \([A-Z0-9]{1,8}\)',"",name,flags=re.IGNORECASE)
          names.append(newName)
          #print("  duplicated _"+name+"_ to _"+newName+"_")

      elif re.match("KEGG:",curie):
        type = "pathway"

      elif re.match("NCBIGene:",curie):
        type = "microRNA"

      elif re.match("UBERON:",curie):
        type = "anatomical_part"

      elif re.match("CL:",curie):
        type = "cell_type"

      elif re.match("AQTLTrait:",curie):
        type = "phenotype"

      elif re.match("HP:",curie):
        type = "phenotype"

      elif re.match("GO:",curie):
        type = "process"

      elif re.match("[A-Z][A-Z0-9]{5}",curie) or re.match("A[A-Z0-9]{9}",curie):
        type = "protein"
        names.append(curie)

      elif re.match("[A-Z0-9]+\_HUMAN",curie):
        type = "protein"

      else:
        print("No match for: "+curie)
        break

      #### Create duplicates for various DoctorName's diseases
      for name in names:
        if re.search("'s ",name):
          newName = re.sub("'s ","s ",name)
          names.append(newName)
          #print("  duplicated _"+name+"_ to _"+newName+"_")
          newName = re.sub("'s "," ",name)
          names.append(newName)
          #print("  duplicated _"+name+"_ to _"+newName+"_")

      #### A few special cases
      if re.search("alzheimer ",name,flags=re.IGNORECASE):
        newName = re.sub("alzheimer ","alzheimers ",name,flags=re.IGNORECASE)
        names.append(newName)
        #print("  duplicated _"+name+"_ to _"+newName+"_")

        newName = re.sub("alzheimer ","alzheimer's ",name,flags=re.IGNORECASE)
        names.append(newName)
        #print("  duplicated _"+name+"_ to _"+newName+"_")

      #### Add all the possible names to the database
      namesDict = {}
      for name in names:
        name = name.upper()
        if name in namesDict:
          continue
        #print(type+" "+curie+"="+name)
        kgnode = KGNode(curie=curie,name=name,type=type)
        session.add(kgnode)
        namesDict[name] = 1

      #### Commit every now and then
      if int(lineCounter/1000) == lineCounter/1000:
        session.commit()
        print(str(lineCounter)+"..",end='',flush=True)

      #### Throttle the system for testing
      lineCounter += 1
      #if lineCounter > 100:
      #  break

    fh.close()
    session.flush()
    print("")


  def createIndex(self):
    self.connect()
    engine = self.engine
    #engine.execute("DROP INDEX idx_name ON kgnode")
    #engine.execute("CREATE INDEX idx_name ON kgnode(name)")


  def get_curies(self,name):
    self.connect()
    session = self.session
    matches = session.query(KGNode).filter(KGNode.name==name.upper()).all()
    if matches is None:
      return None
    curies = []
    for match in matches:
      curies.append(match.curie)
    return(curies)


  def is_curie_present(self,curie):
    self.connect()
    session = self.session
    match = session.query(KGNode).filter(KGNode.curie==curie).first()
    if match is None:
      return(False)
    return(True)


def main():
  parser = argparse.ArgumentParser(description="Tests or rebuilds the KG Node Index",formatter_class=argparse.ArgumentDefaultsHelpFormatter)
  parser.add_argument('-b', '--build', action="store_true", help="If set, (re)build the index from scratch", default=False)
  parser.add_argument('-t', '--test', action="store_true", help="If set, run a test of the index by doing several lookups", default=False)
  args = parser.parse_args()

  if not args.build and not args.test:
    parser.print_help()
    sys.exit(2)


  kgNodeIndex = KGNodeIndex()

  #### To (re)build
  if args.build:
<<<<<<< HEAD
    if re.search("sqlite",kgNodeIndex.databaseName):
      kgNodeIndex.createDatabase()
      kgNodeIndex.createNodeTable()
      #kgNodeIndex.createIndex()
=======
    kgNodeIndex.createDatabase()
    kgNodeIndex.createNodeTable()
    #kgNodeIndex.createIndex()

  #### Exit here if tests are not requested
  if not args.test: sys.exit(0)

>>>>>>> 0ea56f72

  #### Exit here if tests are not requested
  if not args.test: sys.exit(0)


  print("==== Testing for finding curies by name ====")
  tests = [ "APS2", "phenylketonuria","Gaucher's disease","Gauchers disease","Gaucher disease",
    "Alzheimer Disease","Alzheimers disease","Alzheimer's Disease","kidney","Kidney","P06865","HEXA",
    "rickets","fanconi anemia","retina" ]

  t0 = timeit.default_timer()
  for test in tests:
    curies = kgNodeIndex.get_curies(test)
    print(test+" = "+str(curies))
  t1 = timeit.default_timer()
  print("Elapsed time: "+str(t1-t0))


  print("==== Testing presence of CURIEs ============================")
  tests = [ "R-HSA-2160456", "DOID:9281", "OMIM:261600", "DOID:1926xx", "HP:0002511", "UBERON:0002113", "P06865", "DOID:13636", "OMIM:104300", "DOID:10652xx" ]

  t0 = timeit.default_timer()
  for test in tests:
    is_present = kgNodeIndex.is_curie_present(test)
    print(test+" = "+str(is_present))
  t1 = timeit.default_timer()
  print("Elapsed time: "+str(t1-t0))


if __name__ == "__main__":
  main()
<|MERGE_RESOLUTION|>--- conflicted
+++ resolved
@@ -15,11 +15,7 @@
 
 Base = declarative_base()
 
-<<<<<<< HEAD
-DEBUG = True
-=======
 DEBUG = False
->>>>>>> 0ea56f72
 
 #### Define the database tables as classes
 class KGNode(Base):
@@ -299,20 +295,10 @@
 
   #### To (re)build
   if args.build:
-<<<<<<< HEAD
     if re.search("sqlite",kgNodeIndex.databaseName):
       kgNodeIndex.createDatabase()
       kgNodeIndex.createNodeTable()
       #kgNodeIndex.createIndex()
-=======
-    kgNodeIndex.createDatabase()
-    kgNodeIndex.createNodeTable()
-    #kgNodeIndex.createIndex()
-
-  #### Exit here if tests are not requested
-  if not args.test: sys.exit(0)
-
->>>>>>> 0ea56f72
 
   #### Exit here if tests are not requested
   if not args.test: sys.exit(0)
