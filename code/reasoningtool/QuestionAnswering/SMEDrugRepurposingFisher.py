--- conflicted
+++ resolved
@@ -382,34 +382,5 @@
 			response.print()
 
 
-<<<<<<< HEAD
-=======
-def main():
-	parser = argparse.ArgumentParser(description="Answers questions of the form: 'What are some potential treatments for $disease?'",
-									formatter_class=argparse.ArgumentDefaultsHelpFormatter)
-	parser.add_argument('-d', '--disease', type=str, help="disease curie ID", default="OMIM:603903")
-	parser.add_argument('-j', '--json', action='store_true', help='Flag specifying that results should be printed in JSON format (to stdout)', default=False)
-	parser.add_argument('--describe', action='store_true', help='Print a description of the question to stdout and quit', default=False)
-	parser.add_argument('--num_show', type=int, help='Maximum number of results to return', default=25)
-
-	# Parse and check args
-	args = parser.parse_args()
-	disease_id = args.disease
-	use_json = args.json
-	describe_flag = args.describe
-	num_show = args.num_show
-
-
-	# Initialize the question class
-	Q = SMEDrugRepurposingFisher()
-
-	if describe_flag:
-		res = Q.describe()
-		print(res)
-	else:
-		Q.answer(disease_id, use_json=use_json, num_show=num_show)
->>>>>>> 82e954aa
-
-
 if __name__ == "__main__":
 	main()