#!/usr/bin/python3
# Database definition and RTXFeedback class
import sys
def eprint(*args, **kwargs): print(*args, file=sys.stderr, **kwargs)

import os
import sys
import re
import json
import ast
from datetime import datetime
import pickle
import hashlib
import collections
import requests
import json
from flask import Flask,redirect

from sqlalchemy import Column, ForeignKey, Integer, Float, String, DateTime, Text, PickleType, LargeBinary
from sqlalchemy.ext.declarative import declarative_base
from sqlalchemy.orm import relationship
from sqlalchemy import create_engine
from sqlalchemy.orm import sessionmaker
from sqlalchemy import desc
from sqlalchemy import inspect

sys.path.append(os.path.dirname(os.path.abspath(__file__))+"/../../")
from RTXConfiguration import RTXConfiguration

sys.path.append(os.path.dirname(os.path.abspath(__file__))+"/../OpenAPI/python-flask-server/")
from swagger_server.models.result_feedback import ResultFeedback
from swagger_server.models.feedback import Feedback
from swagger_server.models.message import Message as TxMessage
from swagger_server.models.previous_message_processing_plan import PreviousMessageProcessingPlan

#import Enricher
sys.path.append(os.path.dirname(os.path.abspath(__file__))+"/../../ARAX/ARAXQuery")
from actions_parser import ActionsParser
from ARAX_filter import ARAXFilter

Base = declarative_base()

#### Define the database tables as classes
class Message(Base):
    __tablename__ = 'message09'
    message_id = Column(Integer, primary_key=True)
    message_datetime = Column(DateTime, nullable=False)
    restated_question = Column(String(255), nullable=False)
    query_type = Column(String(50), nullable=False)
    terms = Column(String(1024), nullable=False)
    tool_version = Column(String(50), nullable=False)
    result_code = Column(String(50), nullable=False)
    message = Column(Text, nullable=False)
    n_results = Column(Integer, nullable=False)
    # PickleType uses BLOB on MySQL, which is only 65k. Could not seem to work around it. Resort to LargeBinary with explicit length and my own pickling.
    #message_object = Column(PickleType, nullable=False)
    message_object = Column(LargeBinary(length=100500500), nullable=False)

class Result(Base):
    __tablename__ = 'result09'
    result_id = Column(Integer, primary_key=True)
    message_id = Column(Integer, ForeignKey('message09.message_id'))   # for backward compat, this is retained as the *first* message_id
    confidence = Column(Float, nullable=False)
    n_nodes = Column(Integer, nullable=False)
    n_edges = Column(Integer, nullable=False)
    result_text = Column(Text, nullable=False)
    result_object = Column(LargeBinary(length=16777200), nullable=False)
    result_hash = Column(String(255), nullable=False)
    message = relationship(Message)

class Message_result(Base):
    __tablename__ = 'message_result09'
    message_result_id = Column(Integer, primary_key=True)
    result_id = Column(Integer, ForeignKey('result09.result_id'))
    message_id = Column(Integer, ForeignKey('message09.message_id'))

class Commenter(Base):
    __tablename__ = 'commenter09'
    commenter_id = Column(Integer, primary_key=True)
    full_name = Column(String(255), nullable=False)
    email_address = Column(String(255), nullable=False)
    password = Column(String(255), nullable=False)

class Rating(Base):
    __tablename__ = 'rating09'
    rating_id = Column(Integer, primary_key=True)
    score = Column(Integer, nullable=False)
    tag = Column(String(50), nullable=False)
    name = Column(String(255), nullable=False)
    description = Column(String(255), nullable=False)

class Expertise_level(Base):
    __tablename__ = 'expertise_level09'
    expertise_level_id = Column(Integer, primary_key=True)
    score = Column(Integer, nullable=False)
    tag = Column(String(50), nullable=False)
    name = Column(String(255), nullable=False)
    description = Column(String(255), nullable=False)

class Result_rating(Base):
    __tablename__ = 'result_rating09'
    result_rating_id = Column(Integer, primary_key=True)
    result_id = Column(Integer, ForeignKey('result09.result_id'))
    commenter_id = Column(Integer, ForeignKey('commenter09.commenter_id'))
    expertise_level_id = Column(Integer, ForeignKey('expertise_level09.expertise_level_id'))
    rating_id = Column(Integer, ForeignKey('rating09.rating_id'))
    comment_datetime = Column(DateTime, nullable=False)
    comment = Column(Text, nullable=True)
    result = relationship(Result)
    commenter = relationship(Commenter)
    expertise_level = relationship(Expertise_level)
    rating = relationship(Rating)


#### The main RTXFeedback class
class RTXFeedback:

    #### Constructor
    def __init__(self):
        self.databaseName = "RTXFeedback"
        self.connect()

    #### Destructor
    def __del__(self):
        self.disconnect()


    #### Define attribute session
    @property
    def session(self) -> str:
        return self._session

    @session.setter
    def session(self, session: str):
        self._session = session


    #### Define attribute engine
    @property
    def engine(self) -> str:
        return self._engine

    @engine.setter
    def engine(self, engine: str):
        self._engine = engine


    #### Define attribute databaseName
    @property
    def databaseName(self) -> str:
        return self._databaseName

    @databaseName.setter
    def databaseName(self, databaseName: str):
        self._databaseName = databaseName


    #### Delete and create the RTXFeedback SQLite database. Careful!
    def createDatabase(self):
        print("Creating database")
        #if os.path.exists(self.databaseName):
        #  os.remove(self.databaseName)
        #engine = create_engine("sqlite:///"+self.databaseName)
        rtxConfig = RTXConfiguration()
        engine = create_engine("mysql+pymysql://" + rtxConfig.mysql_feedback_username + ":" + rtxConfig.mysql_feedback_password + "@" + rtxConfig.mysql_feedback_host + "/" + self.databaseName)
        Base.metadata.drop_all(engine)
        Base.metadata.create_all(engine)
        self.connect()

    #### Create and store a database connection
    def connect(self):
        #engine = create_engine("sqlite:///"+self.databaseName)
        rtxConfig = RTXConfiguration()
        engine = create_engine("mysql+pymysql://" + rtxConfig.mysql_feedback_username + ":" + rtxConfig.mysql_feedback_password + "@" + rtxConfig.mysql_feedback_host + "/" + self.databaseName)
        DBSession = sessionmaker(bind=engine)
        session = DBSession()
        self.session = session
        self.engine = engine

    #### Create and store a database connection
    def disconnect(self):
        session = self.session
        engine = self.engine
        session.close()
        try:
            engine.dispose()
        except:
            pass


    #### Pre-populate the database with reference data
    def prepopulateDatabase(self):
        session = self.session
        rating = Rating(score=100,tag='Excellent',name='Excellent result',description='This result provides a correct and complete answer to the asked question.')
        session.add(rating)
        rating = Rating(score=90,tag='Very good',name='Very good result',description='This result provides a correct but slightly incomplete answer to the asked question.')
        session.add(rating)
        rating = Rating(score=80,tag='Intriguing',name='Intriguing result',description='This result may or may not be correct but provides a very intriguing thought process that bears further scrutiny.')
        session.add(rating)
        rating = Rating(score=50,tag='Good',name='Good result',description='This result provides a mostly correct but substantially incomplete answer to the asked question.')
        session.add(rating)
        rating = Rating(score=30,tag='Okay',name='Okay result',description='This result is not incorrect but is a vast oversimplification compared with a complete answer.')
        session.add(rating)
        rating = Rating(score=20,tag='Poor',name='Poor result',description='This result is some merit but includes thought paths that are incorrect.')
        session.add(rating)
        rating = Rating(score=10,tag='Irrelevant',name='Irrelevant result',description='This result does not address the question that was asked.')
        session.add(rating)
        rating = Rating(score=0,tag='Wrong',name='Wrong result',description='This result makes assertions that are wrong.')
        session.add(rating)
        session.commit()

        expertise_level = Expertise_level(score=100,tag='High',name='High expertise',description='Reviewer has a high degree of expertise related to this question and result. He or she writes papers on this question or treats patients with conditions related to this question.')
        session.add(expertise_level)
        expertise_level = Expertise_level(score=70,tag='Medium',name='Medium expertise',description='Reviewer has a medium degree of expertise related to this question and result. He or she is engaged in research or treats patients in a related field.')
        session.add(expertise_level)
        expertise_level = Expertise_level(score=50,tag='Some',name='Some expertise',description='Reviewer has some familiarity related with this question and result, but not enough to be authoritative.')
        session.add(expertise_level)
        expertise_level = Expertise_level(score=30,tag='Low',name='Low expertise',description='Reviewer has low familiarity with this question and result, but has basic understanding of biology and disease.')
        session.add(expertise_level)
        expertise_level = Expertise_level(score=10,tag='None',name='No expertise',description='Reviewer might best keep his thoughts on this to himself, but cannot prevent himself from amusing his colleagues with irrelevant nonsense. Coder.')
        session.add(expertise_level)
        session.commit()

        commenter = Commenter(full_name='Test User',email_address='testuser@systemsbioloy.org',password='None')
        session.add(commenter)
        session.commit()


    #### Store a new Message into the database
    def addNewMessage(self,message,query):
        session = self.session

        #### Update the n_results information
        n_results = 0
        if message.results is not None:
            n_results = len(message.results)
        if message.code_description is None:
            plural = "s"
            if n_results == 1: plural = ""
            message.code_description = "Query returned %i result%s" % (n_results,plural)

        #### Add result metadata
        if message.results is not None:
            for result in message.results:
                if result.reasoner_id is None:
                    result.reasoner_id = "ARAX"

        #### Update the message with current information
        rtxConfig = RTXConfiguration()
        if message.tool_version is None:
            message.tool_version = rtxConfig.version
        if message.schema_version is None:
            message.schema_version = "0.9.3"
        if message.reasoner_id is None:
            message.reasoner_id = "ARAX"
        message.n_results = n_results
        message.type = "translator_reasoner_message"
        message.context = "https://raw.githubusercontent.com/biolink/biolink-model/master/context.jsonld"
        message.datetime = datetime.now().strftime("%Y-%m-%d %H:%M:%S")

        if message.restated_question is None:
            message.restated_question = ""
        if message.original_question is None:
            message.original_question = ""

        termsString = "{}"
        query_type_id = 0
        if query is not None and "query_type_id" in query:
            query_type_id = query["query_type_id"]
        if query_type_id == 0 and query is not None and "message" in query and "query_type_id" in query["message"]:
            query_type_id = query["message"]["query_type_id"]

        if query is not None and "message" in query:
            if "terms" in query["message"]:
                termsString = stringifyDict(query["message"]["terms"])
            elif "query_graph" in query["message"]:
                termsString = stringifyDict(query["message"]["query_graph"])

        storedMessage = Message(message_datetime=datetime.now(),restated_question=message.restated_question,query_type=query_type_id,
<<<<<<< HEAD
            terms=termsString,tool_version=rtxConfig.version,result_code=message.message_code,message=message.code_description,n_results=n_results,message_object=pickle.dumps(ast.literal_eval(repr(message))))
        session.add(storedMessage)
        session.flush()
        message.id = "https://arax.rtx.ai/api/rtx/v1/message/"+str(storedMessage.message_id)

        self.addNewResults(storedMessage.message_id,message)

        #### After updating all the ids, store an updated object
        storedMessage.message_object=pickle.dumps(ast.literal_eval(repr(message)))
        session.commit()
=======
            terms=termsString,tool_version=rtxConfig.version,result_code=message.message_code,message=message.code_description,n_results=n_results,message_object=b'')
        session.add(storedMessage)
        session.flush()
        session.commit()
        message.id = "https://arax.ncats.io/api/rtx/v1/message/"+str(storedMessage.message_id)

        #### Instead of storing the message in the MySQL database as a message_object (the old way)
        #### Instead now store it as a JSON file on the filesystem
        message_dir = os.path.dirname(os.path.abspath(__file__)) + '/../../../data/responses'
        if not os.path.exists(message_dir):
            try:
                os.mkdir(message_dir)
            except:
                eprint(f"ERROR: Unable to create dir {message_dir}")

        if os.path.exists(message_dir):
            message_filename = f"{storedMessage.message_id}.json"
            message_path = f"{message_dir}/{message_filename}"
            try:
                with open(message_path, 'w') as outfile:
                    json.dump(message.to_dict(), outfile, sort_keys=True)
            except:
                eprint(f"ERROR: Unable to write message to file {message_path}")

        #### This has been mostly castrated but it still puts ids in there, and may be resurrected someday
        self.addNewResults(storedMessage.message_id,message)

        #### After updating all the ids, store an updated object
        #### No longer needed because we're writing to a file after the INSERT
        #storedMessage.message_object=pickle.dumps(ast.literal_eval(repr(message)))
        #session.commit()
>>>>>>> f65a16d2

        return storedMessage.message_id


    #### We used to store all the result as separate entities in the database, mostly to allow feedback on each one.
    #### But this was not used and was slow, so this is being purged from the codebase on 2020-09-22. Can always bring
    #### it back if desired. But set everything to a plain integer count for now. Not correct, but
    #### not used anyway.
    def addNewResults(self,message_id,message):
        if message.results is None:
            return

        id_counter = 1
        for result in message.results:

            if result.result_type is None:
                result.result_type = "individual query answer"
            if result.confidence is None:
                result.confidence = 0
            try:
                result.confidence = float(result.confidence)
            except:
                eprint(f"WARNING: Confidence value '{result.confidence}' cannot be converted to float")
                result.confidence = -999.0

<<<<<<< HEAD
            result.id = f"https://arax.rtx.ai/api/rtx/v1/result/{id_counter}"
=======
            result.id = f"https://arax.ncats.io/api/rtx/v1/result/{id_counter}"
>>>>>>> f65a16d2
            id_counter += 1


    #### Get a previously stored message for this query from the database
    def getCachedMessage(self,query):
        if "bypass_cache" in query and query["bypass_cache"] == "true":
            return
        session = self.session
        rtxConfig = RTXConfiguration()
        tool_version = rtxConfig.version
        termsString = stringifyDict(query["message"]["terms"])

        #### Look for previous messages we could use
        storedMessage = session.query(Message).filter(Message.query_type==query["message"]["query_type_id"]).filter(Message.tool_version==tool_version).filter(Message.terms==termsString).order_by(desc(Message.message_datetime)).first()
        if ( storedMessage is not None ):
            return pickle.loads(storedMessage.message_object)
        return


    #### Get the list of ratings
    def getRatings(self):
        session = self.session
        message = { "ratings": [] }
        count = 0
        for rating in session.query(Rating).all():
            message["ratings"].append(object_as_dict(rating))
            count += 1
        message["n_ratings"] = count
        return(message)


    #### Get the list of expertise levels
    def getExpertiseLevels(self):
        session = self.session
        message = { "expertise_levels": [] }
        count = 0
        for level in session.query(Expertise_level).all():
            message["expertise_levels"].append(object_as_dict(level))
            count += 1
        message["n_expertise_levels"] = count
        return(message)


    #### Fetch a cached message
    def getMessage(self, message_id):
        session = self.session

        if message_id is None:
<<<<<<< HEAD
            return( { "status": 450, "title": "message_id missing", "detail": "Required attribute message_id is missing from URL", "type": "about:blank" }, 450)
=======
            return( { "status": 400, "title": "message_id missing", "detail": "Required attribute message_id is missing from URL", "type": "about:blank" }, 400)
>>>>>>> f65a16d2

        #### Find the message
        storedMessage = session.query(Message).filter(Message.message_id==message_id).first()
        if storedMessage is not None:
<<<<<<< HEAD
            return pickle.loads(storedMessage.message_object)
=======
            if len(storedMessage.message_object) < 5:
                message_dir = os.path.dirname(os.path.abspath(__file__)) + '/../../../data/responses'
                message_filename = f"{storedMessage.message_id}.json"
                message_path = f"{message_dir}/{message_filename}"
                try:
                    with open(message_path) as infile:
                        return json.load(infile)
                except:
                    eprint(f"ERROR: Unable to read message from file '{message_path}'")

            else:
                return pickle.loads(storedMessage.message_object)
>>>>>>> f65a16d2
        else:
            return( { "status": 404, "title": "Message not found", "detail": "There is no message corresponding to message_id="+str(message_id), "type": "about:blank" }, 404)


    #### Get a previously stored message for this query from the database
    def processExternalPreviousMessageProcessingPlan(self,inputEnvelope):
        debug = 1
        if debug: eprint("DEBUG: Entering processExternalPreviousMessageProcessingPlan")
        messages = []
        finalMessage = None
        finalMessage_id = None
        query = None

        #### Pull out the main processing plan envelope
        envelope = PreviousMessageProcessingPlan.from_dict(inputEnvelope["previous_message_processing_plan"])

        #### If there are URIs provided, try to load them
        if envelope.previous_message_uris is not None:
            if debug: eprint("DEBUG: Got previous_message_uris")
            for uri in envelope.previous_message_uris:
                if debug: eprint("DEBUG:   messageURI="+uri)
<<<<<<< HEAD
                matchResult = re.match( r'http[s]://arax.rtx.ai/.*api/rtx/.+/message/(\d+)',uri,re.M|re.I )
=======
                matchResult = re.match( r'http[s]://arax.ncats.io/.*api/rtx/.+/message/(\d+)',uri,re.M|re.I )
>>>>>>> f65a16d2
                if matchResult:
                    message_id = matchResult.group(1)
                    if debug: eprint("DEBUG: Found local ARAX identifier corresponding to message_id "+message_id)
                    if debug: eprint("DEBUG: Loading message_id "+message_id)
                    message = self.getMessage(message_id)
                    #eprint(type(message))
                    if not isinstance(message,tuple):
                        if debug: eprint("DEBUG: Original question was: "+message["original_question"])
                        messages.append(message)
                        finalMessage_id = message_id
                        query = { "query_type_id": message["query_type_id"], "restated_question": message["restated_question"], "terms": message["terms"] }
                    else:
                        eprint("ERROR: Unable to load message_id "+message_id)
                        return( { "status": 404, "title": "Message not found", "detail": "There is no local message corresponding to message_id="+str(message_id), "type": "about:blank" }, 404)

        #### If there are one or more previous_messages embedded in the POST, process them
        if envelope.previous_messages is not None:
            if debug: eprint("DEBUG: Got previous_messages")
            for uploadedMessage in envelope.previous_messages:
                if debug: eprint("DEBUG: uploadedMessage is a "+str(uploadedMessage.__class__))
                if str(uploadedMessage.__class__) == "<class 'swagger_server.models.message.Message'>":
                    if uploadedMessage.results:
                        message = ast.literal_eval(repr(uploadedMessage))
                        messages.append(message)

                        if message["terms"] is None:
                            message["terms"] = { "dummyTerm": "giraffe" }
                        if message["query_type_id"] is None:
                            message["query_type_id"] = "UnknownQ"
                        if message["restated_question"] is None:
                            message["restated_question"] = "What is life?"
                        if message["original_question"] is None:
                            message["original_question"] = "what is life"

                        query = { "query_type_id": message["query_type_id"], "restated_question": message["restated_question"], "original_question": message["original_question"], "terms": message["terms"] }
                    else:
                        eprint("Uploaded message does not contain a results. May be the wrong format")
                        return( { "status": 404, "title": "Bad uploaded Message", "detail": "There is no results in the uploaded Message object=", "type": "about:blank" }, 404)
                else:
                    eprint("Uploaded message is not of type Message. It is of type"+str(uploadedMessage.__class__))
                    return( { "status": 404, "title": "Bad uploaded Message", "detail": "Uploaded message is not of type Message. It is of type"+str(uploadedMessage.__class__), "type": "about:blank" }, 404)

        #### Take different actions based on the number of messages we now have in hand
        n_messages = len(messages)
        if n_messages == 0:
            return( { "status": 499, "title": "No Messages", "detail": "Did not get any useful Message objects", "type": "about:blank" }, 499)
        elif n_messages == 1:
            finalMessage = messages[0]
        else:
            finalMessage = TxMessage.from_dict(messages[0])
            counter = 1
            while counter < n_messages:
                messageToMerge = TxMessage.from_dict(messages[counter])
                if messageToMerge.reasoner_id is None:
                    messageToMerge.reasoner_id = "Unknown"
                if messageToMerge.reasoner_id != "ARAX":
                    messageToMerge = self.fix_message(query,messageToMerge,messageToMerge.reasoner_id)

                finalMessage = self.merge_message(finalMessage,messageToMerge)
                counter += 1
            finalMessage = ast.literal_eval(repr(finalMessage))
            #return( { "status": 498, "title": "Multiple Messages", "detail": "I have multiple messages. Merging code awaits!", "type": "about:blank" }, 498)

        #### Examine the options that were provided and act accordingly
        optionsDict = {}
        if envelope.options:
            if debug: eprint("DEBUG: Got options")
            for option in envelope.options:
                if debug: eprint("DEBUG:   option="+option)
                optionsDict[option] = 1

        #### If there are processing_actions, then fulfill those
        processing_actions = []
        if envelope.processing_actions:
            if debug: eprint("DEBUG: Found processing_actions")
            actions_parser = ActionsParser()
            result = actions_parser.parse(envelope.processing_actions)
            if result.error_code != 'OK':
                eprint(result)
                raise()

            #### Message suffers from a dual life as a dict and an object. above we seem to treat it as a dict. Fix that. FIXME
            #### Below we start treating it as and object. This should be the way forward.
            #### This is not a good place to do this, but may need to convert here
            from ARAX_messenger import ARAXMessenger
            finalMessage = ARAXMessenger().from_dict(finalMessage)

            #### Process each action in order
            action_stats = { }
            actions = result.data['actions']
            for action in actions:
                if debug: eprint(f"DEBUG: Considering action '{action['command']}' with parameters {action['parameters']}")
                #### If we encounter a return, then this is the end of the line
                if action['command'] == 'return':
                    action_stats['return_action'] = action
                    break
                if action['command'] == 'filter':
                    filter = ARAXFilter()
                    result = filter.apply(finalMessage,action['parameters'])
                if result.error_code != 'OK':
                    response = result
                    break
                else:
                    if debug: eprint(f"DEBUG: Action '{action['command']}' is not known")

            #### At the end, process the explicit return() action, or implicitly perform one
            return_action = { 'command': 'return', 'parameters': { 'message': 'false', 'store': 'false' } }
            if action is not None and action['command'] == 'return':
                return_action = action
                #### If an explicit one left out some parameters, set the defaults
                if 'store' not in return_action['parameters']:
                    return_action['parameters']['store'] == 'false'
                if 'message' not in return_action['parameters']:
                    return_action['parameters']['message'] == 'false'

        #if "AnnotateDrugs" in optionsDict:
        #  if debug: eprint("DEBUG: Annotating drugs")
        #  annotate_std_results(finalMessage)

        if return_action['parameters']['store'] == 'true':
            if debug: eprint("DEBUG: Storing resulting Message")
            finalMessage_id = self.addNewMessage(TxMessage.from_dict(finalMessage),query)

        #### If requesting a full redirect to the resulting message display. This doesn't really work I don't think
        #if "RedirectToMessage" in optionsDict:
<<<<<<< HEAD
        #  #redirect("https://arax.rtx.ai/api/rtx/v1/message/"+str(finalMessage_id), code=302)
        #  #return( { "status": 302, "redirect": "https://arax.rtx.ai/api/rtx/v1/message/"+str(finalMessage_id) }, 302)
        #  return( "Location: https://arax.rtx.ai/api/rtx/v1/message/"+str(finalMessage_id), 302)
=======
        #  #redirect("https://arax.ncats.io/api/rtx/v1/message/"+str(finalMessage_id), code=302)
        #  #return( { "status": 302, "redirect": "https://arax.ncats.io/api/rtx/v1/message/"+str(finalMessage_id) }, 302)
        #  return( "Location: https://arax.ncats.io/api/rtx/v1/message/"+str(finalMessage_id), 302)
>>>>>>> f65a16d2

        #### If asking for the full message back
        if return_action['parameters']['message'] == 'true':
            return(finalMessage)

        #### Else just the id is returned
        else:
<<<<<<< HEAD
            #return( { "status": 200, "message_id": str(finalMessage_id), "n_results": finalMessage['n_results'], "url": "https://arax.rtx.ai/api/rtx/v1/message/"+str(finalMessage_id) }, 200)
            return( { "status": 200, "message_id": str(finalMessage_id), "n_results": finalMessage.n_results, "url": "https://arax.rtx.ai/api/rtx/v1/message/"+str(finalMessage_id) }, 200)
=======
            #return( { "status": 200, "message_id": str(finalMessage_id), "n_results": finalMessage['n_results'], "url": "https://arax.ncats.io/api/rtx/v1/message/"+str(finalMessage_id) }, 200)
            return( { "status": 200, "message_id": str(finalMessage_id), "n_results": finalMessage.n_results, "url": "https://arax.ncats.io/api/rtx/v1/message/"+str(finalMessage_id) }, 200)
>>>>>>> f65a16d2


    ##########################################################################################################################
    def fix_message(self,query,message,reasoner_id):

        if reasoner_id == "ARAX":
<<<<<<< HEAD
            base_url = "https://arax.rtx.ai/api/rtx/v1"
=======
            base_url = "https://arax.ncats.io/api/rtx/v1"
>>>>>>> f65a16d2
        elif reasoner_id == "Robokop":
            base_url = "http://robokop.renci.org:6011/api"
        elif reasoner_id == "Indigo":
            base_url = "https://indigo.ncats.io/reasoner/api/v0"
        else:
            base_url = "https://unknown.url.org/"
            eprint("ERROR: Unrecognized reasoner_id '"+reasoner_id+"'")

        if message.context is None:
            message.context = "https://raw.githubusercontent.com/biolink/biolink-model/master/context.jsonld"
        if message.id is None or message.id == "":
            message.id = base_url + "/message/1234"
        message.original_question = query["original_question"]
        message.restated_question = query["restated_question"]
        message.reasoner_id = reasoner_id
        if message.message_code is None or message.message_code == "":
            message.message_code = "OK"
        if message.n_results is None:
            if message.results is not None:
                message.n_results = len(message.results)
            else:
                message.n_results = 0
        if message.code_description is None or message.code_description == "":
            message.code_description = str(message.n_results) + " results returned"

        if message.results is not None:
            result_id = 2345
            for result in message.results:
                if result.id is None or result.id == "":
                    result.id = base_url + "/result/" + str(result_id)
                    result_id += 1
                if result.reasoner_id is None or result.reasoner_id == "":
                    result.reasoner_id = reasoner_id
                if result.confidence is None:
                    result.confidence = 0

        return(message)


    def merge_message(self,final_message,message_to_merge):
        for result in message_to_merge.results:
            final_message.results.append(result)
        final_message.n_results = len(final_message.results)
        final_message.code_description = str(final_message.n_results) + " merged reults"
        return(final_message)




############################################ General functions ###############################################
#### Turn a row into a dict
def object_as_dict(obj):
    return {c.key: getattr(obj, c.key)
        for c in inspect(obj).mapper.column_attrs}

#### convert a dict into a string in guaranteed repeatable order i.e. sorted
def stringifyDict(inputDict):
    outString = "{"
    for key,value in sorted(inputDict.items(), key=lambda t: t[0]):
        if outString != "{":
            outString += ","
        outString += "'"+str(key)+"':'"+str(value)+"'"
    outString += "}"
    return(outString)



# This is from Kevin Xin from team orange.
# It performs MOD1 and MOD2 (annotation and scoring modules) of workflow 1
# input std API message format
# output std API message format

def annotate_drug(drug_id, id_type):
    """
    Provide annotation for drug
    """
    if id_type == 'chembl':
        query_template = 'http://mychem.info/v1/query?q=drugcentral.xrefs.chembl_id:{{drug_id}}&fields=drugcentral'
    elif id_type == 'chebi':
        query_template = 'http://mychem.info/v1/query?q=drugcentral.xrefs.chebi:"{{drug_id}}"&fields=drugcentral'
    query_url = query_template.replace('{{drug_id}}', drug_id)
    results = {'annotate': {'common_side_effects': None, 'approval': None, 'indication': None, 'EPC': None}}
    api_message = requests.get(query_url).json()

    # get drug approval information from mychem
    approval = DictQuery(api_message).get("hits/drugcentral/approval")
    if approval:
        results['annotate']['approval'] = 'Yes'
    # get drug approved indication information
    indication = DictQuery(api_message).get("hits/drugcentral/drug_use/indication")
    if len(indication) > 0 and indication[0] and not isinstance(indication[0], list):
        results['annotate']['indication'] = [_doc['snomed_full_name'] for _doc in indication if
                                             'snomed_full_name' in _doc]
    elif len(indication) > 0 and indication[0]:
        results['annotate']['indication'] = [_doc['snomed_full_name'] for _doc in indication[0] if
                                             'snomed_full_name' in _doc]
        # get drug established pharm class information
    epc = DictQuery(api_message).get("hits/drugcentral/pharmacology_class/fda_epc")
    if len(epc) > 0 and epc[0] and not isinstance(epc[0], list):
        results['annotate']['EPC'] = [_doc['description'] for _doc in epc if 'description' in _doc]
    elif len(epc) > 0 and epc[0]:
        results['annotate']['EPC'] = [_doc['description'] for _doc in epc[0] if 'description' in _doc]
        # get drug common side effects
    side_effects = DictQuery(api_message).get("hits/drugcentral/fda_adverse_event")
    if len(side_effects) > 0 and side_effects[0]:
        if isinstance(side_effects[0], list):
            # only keep side effects with likelihood higher than the threshold
            results['annotate']['common_side_effects'] = [_doc['meddra_term'] for _doc in side_effects[0] if
                                                          _doc['llr'] > _doc['llr_threshold']]
            if len(results['annotate']['common_side_effects']) > 10:
                results['annotate']['common_side_effects'] = results['annotate']['common_side_effects'][:10]
        elif isinstance(side_effects[0], dict) and 'meddra_term' in side_effects[0]:
          results['annotate']['common_side_effects'] = side_effects[0]['meddra_term']

    #### EWD: Now transform this into the schema!
    results = unlist(results)
    node_attributes = []
    for key,value in results["annotate"].items():
      if isinstance(value,list):
        counter = 0
        for item in value:
          node_attributes.append( { "name": key, "value": item } )
          counter += 1
          if counter > 11: break
      else:
        node_attributes.append( { "name": key, "value": value } )
    return node_attributes

    #return unlist(results)
    

"""
Helper functions
"""
def unlist(d):
    """
    If the list contain only one element, unlist it
    """
    for key, val in d.items():
        if isinstance(val, list):
            if len(val) == 1:
                d[key] = val[0]
        elif isinstance(val, dict):
            unlist(val)
    return d

class DictQuery(dict):
    """
    Helper function to fetch value from a python dictionary
    """
    def get(self, path, default = None):
        keys = path.split("/")
        val = None

        for key in keys:
            if val:
                if isinstance(val, list):
                    val = [ v.get(key, default) if v else None for v in val]
                else:
                    val = val.get(key, default)
            else:
                val = dict.get(self, key, default)

            if not val:
                break;

        return val


def annotate_std_results(input_json_doc):
    """
    Annotate results from reasoner's standard output
    """
    for _doc in input_json_doc['results']:
        if 'result_graph' in _doc and _doc['result_graph'] is not None:
            eprint("Found result_graph and it is")
            eprint(_doc['result_graph'])
            for _node in _doc['result_graph']['nodes']:
                if _node['id'].startswith('CHEMBL'):
                    _drug = _node['id'].split(':')[-1]
                    _node['node_attributes'] = annotate_drug(_drug, 'chembl')
                elif _node['id'].startswith("CHEBI:"):
                    _node['node_attributes'] = annotate_drug(_node['id'], 'chebi')
    if 'knowledge_graph' in input_json_doc:
        for _node in input_json_doc['knowledge_graph']['nodes']:
            if _node['id'].startswith('CHEMBL'):
                _drug = _node['id'].split(':')[-1]
                _node['node_attributes'] = annotate_drug(_drug, 'chembl')
            elif _node['id'].startswith("CHEBI:"):
                _node['node_attributes'] = annotate_drug(_node['id'], 'chebi')
    return input_json_doc






#### If this class is run from the command line, perform a short little test to see if it is working correctly
def main():

    #### Create a new RTXFeedback object
    rtxFeedback = RTXFeedback()
    envelope = PreviousMessageProcessingPlan()
    #envelope.options = [ "Store", "RedirectToMessage" ]
    envelope.options = [ "AnnotateDrugs", "Store", "ReturnMessageId" ]
    #envelope.options = [ "ReturnMessage" ]
    #envelope.options = [ "AnnotateDrugs", "ReturnMessage" ]
<<<<<<< HEAD
    envelope.message_ur_is = [ "https://arax.rtx.ai/api/rtx/v1/message/300" ]
=======
    envelope.message_ur_is = [ "https://arax.ncats.io/api/rtx/v1/message/300" ]
>>>>>>> f65a16d2

    #result = rtxFeedback.processExternalPreviousMessageProcessingPlan(envelope)
    #print(result)



    #### Careful, don't destroy an important database!!!
    ##rtxFeedback.createDatabase()
    ##rtxFeedback.prepopulateDatabase()
    #sys.exit()

    #### Connect to the database
    session = rtxFeedback.session

    #### Query and print some rows from the reference tables
    print("Querying database")
    for rating in session.query(Rating).all():
        print(rating)
        print("rating_id="+str(rating.rating_id)+"  name="+rating.name+"\n")

    for expertise_level in session.query(Expertise_level).all():
        print(expertise_level)
        print("expertise_level_id="+str(expertise_level.expertise_level_id)+"  name="+expertise_level.name+"\n")

    print(rtxFeedback.getRatings())


if __name__ == "__main__": main()<|MERGE_RESOLUTION|>--- conflicted
+++ resolved
@@ -277,18 +277,6 @@
                 termsString = stringifyDict(query["message"]["query_graph"])
 
         storedMessage = Message(message_datetime=datetime.now(),restated_question=message.restated_question,query_type=query_type_id,
-<<<<<<< HEAD
-            terms=termsString,tool_version=rtxConfig.version,result_code=message.message_code,message=message.code_description,n_results=n_results,message_object=pickle.dumps(ast.literal_eval(repr(message))))
-        session.add(storedMessage)
-        session.flush()
-        message.id = "https://arax.rtx.ai/api/rtx/v1/message/"+str(storedMessage.message_id)
-
-        self.addNewResults(storedMessage.message_id,message)
-
-        #### After updating all the ids, store an updated object
-        storedMessage.message_object=pickle.dumps(ast.literal_eval(repr(message)))
-        session.commit()
-=======
             terms=termsString,tool_version=rtxConfig.version,result_code=message.message_code,message=message.code_description,n_results=n_results,message_object=b'')
         session.add(storedMessage)
         session.flush()
@@ -320,7 +308,6 @@
         #### No longer needed because we're writing to a file after the INSERT
         #storedMessage.message_object=pickle.dumps(ast.literal_eval(repr(message)))
         #session.commit()
->>>>>>> f65a16d2
 
         return storedMessage.message_id
 
@@ -346,11 +333,7 @@
                 eprint(f"WARNING: Confidence value '{result.confidence}' cannot be converted to float")
                 result.confidence = -999.0
 
-<<<<<<< HEAD
-            result.id = f"https://arax.rtx.ai/api/rtx/v1/result/{id_counter}"
-=======
             result.id = f"https://arax.ncats.io/api/rtx/v1/result/{id_counter}"
->>>>>>> f65a16d2
             id_counter += 1
 
 
@@ -399,18 +382,11 @@
         session = self.session
 
         if message_id is None:
-<<<<<<< HEAD
-            return( { "status": 450, "title": "message_id missing", "detail": "Required attribute message_id is missing from URL", "type": "about:blank" }, 450)
-=======
             return( { "status": 400, "title": "message_id missing", "detail": "Required attribute message_id is missing from URL", "type": "about:blank" }, 400)
->>>>>>> f65a16d2
 
         #### Find the message
         storedMessage = session.query(Message).filter(Message.message_id==message_id).first()
         if storedMessage is not None:
-<<<<<<< HEAD
-            return pickle.loads(storedMessage.message_object)
-=======
             if len(storedMessage.message_object) < 5:
                 message_dir = os.path.dirname(os.path.abspath(__file__)) + '/../../../data/responses'
                 message_filename = f"{storedMessage.message_id}.json"
@@ -423,7 +399,6 @@
 
             else:
                 return pickle.loads(storedMessage.message_object)
->>>>>>> f65a16d2
         else:
             return( { "status": 404, "title": "Message not found", "detail": "There is no message corresponding to message_id="+str(message_id), "type": "about:blank" }, 404)
 
@@ -445,11 +420,7 @@
             if debug: eprint("DEBUG: Got previous_message_uris")
             for uri in envelope.previous_message_uris:
                 if debug: eprint("DEBUG:   messageURI="+uri)
-<<<<<<< HEAD
-                matchResult = re.match( r'http[s]://arax.rtx.ai/.*api/rtx/.+/message/(\d+)',uri,re.M|re.I )
-=======
                 matchResult = re.match( r'http[s]://arax.ncats.io/.*api/rtx/.+/message/(\d+)',uri,re.M|re.I )
->>>>>>> f65a16d2
                 if matchResult:
                     message_id = matchResult.group(1)
                     if debug: eprint("DEBUG: Found local ARAX identifier corresponding to message_id "+message_id)
@@ -575,15 +546,9 @@
 
         #### If requesting a full redirect to the resulting message display. This doesn't really work I don't think
         #if "RedirectToMessage" in optionsDict:
-<<<<<<< HEAD
-        #  #redirect("https://arax.rtx.ai/api/rtx/v1/message/"+str(finalMessage_id), code=302)
-        #  #return( { "status": 302, "redirect": "https://arax.rtx.ai/api/rtx/v1/message/"+str(finalMessage_id) }, 302)
-        #  return( "Location: https://arax.rtx.ai/api/rtx/v1/message/"+str(finalMessage_id), 302)
-=======
         #  #redirect("https://arax.ncats.io/api/rtx/v1/message/"+str(finalMessage_id), code=302)
         #  #return( { "status": 302, "redirect": "https://arax.ncats.io/api/rtx/v1/message/"+str(finalMessage_id) }, 302)
         #  return( "Location: https://arax.ncats.io/api/rtx/v1/message/"+str(finalMessage_id), 302)
->>>>>>> f65a16d2
 
         #### If asking for the full message back
         if return_action['parameters']['message'] == 'true':
@@ -591,24 +556,15 @@
 
         #### Else just the id is returned
         else:
-<<<<<<< HEAD
-            #return( { "status": 200, "message_id": str(finalMessage_id), "n_results": finalMessage['n_results'], "url": "https://arax.rtx.ai/api/rtx/v1/message/"+str(finalMessage_id) }, 200)
-            return( { "status": 200, "message_id": str(finalMessage_id), "n_results": finalMessage.n_results, "url": "https://arax.rtx.ai/api/rtx/v1/message/"+str(finalMessage_id) }, 200)
-=======
             #return( { "status": 200, "message_id": str(finalMessage_id), "n_results": finalMessage['n_results'], "url": "https://arax.ncats.io/api/rtx/v1/message/"+str(finalMessage_id) }, 200)
             return( { "status": 200, "message_id": str(finalMessage_id), "n_results": finalMessage.n_results, "url": "https://arax.ncats.io/api/rtx/v1/message/"+str(finalMessage_id) }, 200)
->>>>>>> f65a16d2
 
 
     ##########################################################################################################################
     def fix_message(self,query,message,reasoner_id):
 
         if reasoner_id == "ARAX":
-<<<<<<< HEAD
-            base_url = "https://arax.rtx.ai/api/rtx/v1"
-=======
             base_url = "https://arax.ncats.io/api/rtx/v1"
->>>>>>> f65a16d2
         elif reasoner_id == "Robokop":
             base_url = "http://robokop.renci.org:6011/api"
         elif reasoner_id == "Indigo":
@@ -816,11 +772,7 @@
     envelope.options = [ "AnnotateDrugs", "Store", "ReturnMessageId" ]
     #envelope.options = [ "ReturnMessage" ]
     #envelope.options = [ "AnnotateDrugs", "ReturnMessage" ]
-<<<<<<< HEAD
-    envelope.message_ur_is = [ "https://arax.rtx.ai/api/rtx/v1/message/300" ]
-=======
     envelope.message_ur_is = [ "https://arax.ncats.io/api/rtx/v1/message/300" ]
->>>>>>> f65a16d2
 
     #result = rtxFeedback.processExternalPreviousMessageProcessingPlan(envelope)
     #print(result)
