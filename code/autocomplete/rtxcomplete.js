//var max_suggs;
//var fetchResults;
//var fetchQuery;
//var fetchResultsCallback;

/*window.onerror = function(msg, url, lineNo, columnNo, error){
    alert("onerror fired");
}*/

$( document ).ready( function(){
    $('.typeInput').typeahead({
	fitToElement : true,
	highlighter: function (item){
	    var parts = item.split('#');
	    var html = '';
	    for (i = 0; i < parts.length; i++){
		if (i % 2 == 0){
		    html += parts[i];
		} else {
		    html += '<strong><font color="blue">' + parts[i] + '</font></strong>';
		}
	    }
	    return html;
	},
	updater: function (item) {
	    console.log("updater: ");
	    console.log($('.typeInput').val());
	    var tmp = $('.typeInput').val().split(",");
	    tmp = tmp.slice(0,tmp.length-1).join(", ");
	    var parts = item.split('#');
	    var text = "";
	    if (tmp.length > 0){
		text += tmp + ", ";
	    }
	    text += parts.join("");
	    return text;
	},
	matcher: function (item){
	    //console.log("matcher");
	    return true;
	},
	name: 'stuff',
	display: 'value',
	source: function(query, callback) {
	    console.log("'"+query+"'");
	    console.log($('.typeInput').innerWidth());
	    //console.log(query.split(","));
	    query = query.split(",");
	    //var first_part = query.slice(0,query.length-1).join(", ");
	    //console.log(first_part);
	    query = query[query.length-1].trim();
	    if (query.length == 0){
		return;
	    }
	    var hit = false;
	    var def_tmp = query.split(" ");
	    var def = null;
	    for (i = 0; i < def_tmp.length && !def; i++){
		def = quick_def[def_tmp[i].toLowerCase()];
	    }
	    $.ajax({
<<<<<<< HEAD
		url: "/auto?word="+query+"&limit=10",
		cache: true,
=======
		url: "/rtxcomplete/auto?word="+query+"&limit=10",
		cache: false,
>>>>>>> 63fc2f63
		dataType:"jsonp",
		success: function (response) {
		    var results = [];
		    if (def){
			results.push("<strong>Quick Def:</strong> "+def);
		    }
		    $.each(response, function(i, item){
			var lowerItem = item.toLowerCase();
			var lowerQuery = query.trim().toLowerCase();
			if (lowerQuery[lowerQuery.length-1] == '?'){
			    lowerQuery = lowerQuery.substring(0,lowerQuery.length-1);
			}
			var idx = lowerItem.indexOf(lowerQuery);
			var tmp = "";
			var lastIdx = 0;
			//can change this later to a more efficient version with split()
			while (idx > -1){
			    tmp += item.substring(lastIdx,idx);
			    tmp += "#";
			    lastIdx = idx;
			    idx += lowerQuery.length;
			    tmp += item.substring(lastIdx,idx);
			    tmp += "#";
			    lastIdx = idx;
			    idx = lowerItem.indexOf(lowerQuery,idx);
			}
			tmp += item.substring(lastIdx);
			results.push(tmp);
		    });
		    if(callback){
			callback(results);
		    }
		}
	    });	    
	}
    });
});
    <|MERGE_RESOLUTION|>--- conflicted
+++ resolved
@@ -59,13 +59,8 @@
 		def = quick_def[def_tmp[i].toLowerCase()];
 	    }
 	    $.ajax({
-<<<<<<< HEAD
-		url: "/auto?word="+query+"&limit=10",
-		cache: true,
-=======
 		url: "/rtxcomplete/auto?word="+query+"&limit=10",
 		cache: false,
->>>>>>> 63fc2f63
 		dataType:"jsonp",
 		success: function (response) {
 		    var results = [];
