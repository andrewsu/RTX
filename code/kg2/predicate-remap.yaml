--- conflicted
+++ resolved
@@ -1599,15 +1599,9 @@
   - disease_has_basis_in
   - biolink:disease_has_basis_in
 MONDO:disease_has_major_feature:
-<<<<<<< HEAD
-  rename:
-  - has_part
-  - biolink:has_part
-=======
-  invert:
-  - part_of
-  - biolink:part_of
->>>>>>> 6403f55a
+  invert:
+  - part_of
+  - biolink:part_of
 MONDO:disease_responds_to:
   invert:
   - treats
@@ -3343,15 +3337,9 @@
   - causes
   - biolink:causes
 RTXKG1:composed_primarily_of:
-<<<<<<< HEAD
-  rename:
-  - has_part
-  - biolink:has_part
-=======
-  invert:
-  - part_of
-  - biolink:part_of
->>>>>>> 6403f55a
+  invert:
+  - part_of
+  - biolink:part_of
 RTXKG1:contains_process:
   invert:
   - part_of
@@ -3405,15 +3393,9 @@
   - has_phenotype
   - biolink:has_phenotype
 RTXKG1:has_plasma_membrane_part:
-<<<<<<< HEAD
-  rename:
-  - has_part
-  - biolink:has_part
-=======
-  invert:
-  - part_of
-  - biolink:part_of
->>>>>>> 6403f55a
+  invert:
+  - part_of
+  - biolink:part_of
 RTXKG1:indicated_for:
   rename:
   - treats
