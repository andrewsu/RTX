#!/usr/bin/env bash
# tsv_to_neo4j.sh: Import TSV files generated from JSON KG into Neo4j
# Copyright 2019 Stephen A. Ramsey
# Author Erica Wood

set -o nounset -o pipefail -o errexit

if [[ "${1:-}" == "--help" || "${1:-}" == "-h" ]]; then
    echo Usage: "$0 <database-name>=graph.db [test]"
    exit 2
fi

# Usage: tsv_to_neo4j.sh <database-name> [test]

echo "================= starting tsv-to-neo4j.sh =================="
date

config_dir=`dirname "$0"`
source ${config_dir}/master-config.shinc

neo4j_config=/etc/neo4j/neo4j.conf
database_path=`grep dbms.directories.data ${neo4j_config} | cut -f2 -d=`
database=${1:-"graph.db"}
build_flag=${2:-""}
tsv_dir=${BUILD_DIR}/TSV

if [[ "${build_flag}" == "test" ]]
then
    test_arg="-test"
else
    test_arg=""
fi

tsv_tarball=${tsv_dir}/kg2-tsv${test_arg}.tar.gz

echo "copying RTX Configuration JSON file from S3"

rtx_config_file_full=${BUILD_DIR}/${rtx_config_file}
${s3_cp_cmd} s3://${s3_bucket}/${rtx_config_file} ${rtx_config_file_full}

# change database and database paths to current database and database path in config file
sudo sed -i '/dbms.active_database/c\dbms.active_database='${database}'' ${neo4j_config}
    
# restart neo4j 
sudo service neo4j restart

# delete the old TSV tarball if it exists
rm -f ${tsv_tarball}

# create a folder for the TSV files and move the TSV files into them
rm -r -f ${tsv_dir}
mkdir -p ${tsv_dir}

# download the latest TSV files from the S3 Bucket
${s3_cp_cmd} s3://${s3_bucket}/kg2-tsv${test_arg}.tar.gz ${tsv_tarball}

# unpack the TSV tarball
tar -xvzf ${tsv_tarball} -C ${tsv_dir}

# delete the TSV tarball since we successfully unpacked it
rm -f ${tsv_tarball}

# delete the old log file and create a new one
rm -rf ${tsv_dir}/import.report
touch ${tsv_dir}/import.report
sudo chown neo4j:adm ${tsv_dir}/import.report

# stop Neo4j database before deleting the database
sudo service neo4j stop
sudo rm -rf ${database_path}/databases/${database}

mem_gb=`${CODE_DIR}/get-system-memory-gb.sh`

# import TSV files into Neo4j as Neo4j
<<<<<<< HEAD
sudo -u neo4j neo4j-admin import --nodes "${TSV_DIR}/nodes_header.tsv,${TSV_DIR}/nodes.tsv" \
    --relationships "${TSV_DIR}/edges_header.tsv,${TSV_DIR}/edges.tsv" \
    --max-memory=${MEM_GB}G --multiline-fields=true --delimiter "\009" \
    --array-delimiter=";" --report-file="${TSV_DIR}/import.report" \
    --database=${DATABASE} --ignore-missing-nodes=true
=======
sudo -u neo4j neo4j-admin import --nodes "${tsv_dir}/nodes_header.tsv,${tsv_dir}/nodes.tsv" \
    --relationships "${tsv_dir}/edges_header.tsv,${tsv_dir}/edges.tsv" \
    --max-memory=${mem_gb}G --multiline-fields=true --delimiter "\009" \
    --array-delimiter="," --report-file="${tsv_dir}/import.report" \
    --database=${database} --ignore-missing-nodes=true
>>>>>>> 2820f215

# change read only to false so that indexes and constraints can be added
sudo sed -i '/dbms.read_only/c\dbms.read_only=false' ${neo4j_config}
sudo service neo4j start

# wait while neo4j boots up
sleep 1m

# add indexes and constraints to the graph database
${VENV_DIR}/bin/python3 -u ${CODE_DIR}/create_indexes_constraints.py --configFile ${rtx_config_file_full}

# wait for indexing to complete
sleep 5m
sudo service neo4j restart

# change the database to read only
sudo sed -i '/dbms.read_only/c\dbms.read_only=true' ${neo4j_config}

sudo service neo4j restart

date
echo "================ script finished ============================"<|MERGE_RESOLUTION|>--- conflicted
+++ resolved
@@ -72,19 +72,11 @@
 mem_gb=`${CODE_DIR}/get-system-memory-gb.sh`
 
 # import TSV files into Neo4j as Neo4j
-<<<<<<< HEAD
-sudo -u neo4j neo4j-admin import --nodes "${TSV_DIR}/nodes_header.tsv,${TSV_DIR}/nodes.tsv" \
-    --relationships "${TSV_DIR}/edges_header.tsv,${TSV_DIR}/edges.tsv" \
-    --max-memory=${MEM_GB}G --multiline-fields=true --delimiter "\009" \
-    --array-delimiter=";" --report-file="${TSV_DIR}/import.report" \
-    --database=${DATABASE} --ignore-missing-nodes=true
-=======
 sudo -u neo4j neo4j-admin import --nodes "${tsv_dir}/nodes_header.tsv,${tsv_dir}/nodes.tsv" \
     --relationships "${tsv_dir}/edges_header.tsv,${tsv_dir}/edges.tsv" \
     --max-memory=${mem_gb}G --multiline-fields=true --delimiter "\009" \
-    --array-delimiter="," --report-file="${tsv_dir}/import.report" \
+    --array-delimiter=";" --report-file="${tsv_dir}/import.report" \
     --database=${database} --ignore-missing-nodes=true
->>>>>>> 2820f215
 
 # change read only to false so that indexes and constraints can be added
 sudo sed -i '/dbms.read_only/c\dbms.read_only=false' ${neo4j_config}
