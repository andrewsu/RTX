--- conflicted
+++ resolved
@@ -19,23 +19,15 @@
 
 echo "Enter hostname of your instance: "
 read instance_hostname
-#instance_hostname=kg2dev.rtx.ai
 
-<<<<<<< HEAD
-ssh-keygen -F ${INSTANCE_HOSTNAME} >/dev/null 2>&1
+ssh-keygen -F ${instance_hostname} >/dev/null 2>&1
 if [ $? == 0 ]
 then
-    ssh-keygen -R ${INSTANCE_HOSTNAME}
+    ssh-keygen -R ${instance_hostname}
 fi
 
-if ! ssh -q -o StrictHostKeyChecking=no ubuntu@${INSTANCE_HOSTNAME} exit
+if ! ssh -q -o StrictHostKeyChecking=no ubuntu@${instance_hostname} exit
 then
-    ## remove kg2.saramsey.org from the ~/.ssh/known_hosts file
-=======
-if ! ssh -q -o StrictHostKeyChecking=no ubuntu@${instance_hostname} exit; then
-    ## remove kg2.saramsey.org from the ~/.ssh/known_hosts file
-    ssh-keygen -R ${instance_hostname}
->>>>>>> 45e9e4b6
     ## copy the id_rsa.pub file to the instance
     scp -i ${aws_pem_file} \
         -o StrictHostKeyChecking=no \
@@ -45,13 +37,4 @@
     ssh -i ${aws_pem_file} \
         ubuntu@${instance_hostname} \
         'cat ${public_key_file} >> ~/.ssh/authorized_keys && rm ${public_key_file}'
-fi
-<<<<<<< HEAD
-    
-=======
-    
-## clone the RTX repo into the instance
-ssh ubuntu@${instance_hostname} git clone https://github.com/RTXteam/RTX.git
-
-ssh -t ubuntu@${instance_hostname}
->>>>>>> 45e9e4b6
+fi