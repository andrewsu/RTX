--- conflicted
+++ resolved
@@ -18,11 +18,7 @@
 #aws_pem_file=/Volumes/WorkEncrypted/ramseyst-new-aws-login.pem
 
 echo "Enter hostname of your instance: "
-<<<<<<< HEAD
-read INSTANCE_HOSTNAME
-=======
 read instance_hostname
->>>>>>> 2820f215
 
 ssh-keygen -F ${instance_hostname} >/dev/null 2>&1
 if [ $? == 0 ]
@@ -38,13 +34,7 @@
         ~/.ssh/${public_key_file} \
         ubuntu@${instance_hostname}:
     ## append the id_rsa.pub file to the authorized_keys file
-<<<<<<< HEAD
-    ssh -i ${AWS_PEM_FILE} \
-        ubuntu@${INSTANCE_HOSTNAME} \
-        'cat ${PUBLIC_KEY_FILE} >> ~/.ssh/authorized_keys && rm ${PUBLIC_KEY_FILE}'
-=======
     ssh -i ${aws_pem_file} \
         ubuntu@${instance_hostname} \
         'cat ${public_key_file} >> ~/.ssh/authorized_keys && rm ${public_key_file}'
->>>>>>> 2820f215
 fi