--- conflicted
+++ resolved
@@ -16,20 +16,13 @@
         go_annotations = config['GO_ANNOTATION_OUTPUT_FILE'],
         reactome = config['REACTOME_OUTPUT_FILE'],
         mirbase = config['MIRBASE_OUTPUT_FILE'],
-<<<<<<< HEAD
         jensenlab = config['JENSENLAB_OUTPUT_FILE']
-=======
         drugcentral = config['DRUGCENTRAL_OUTPUT_FILE']
->>>>>>> 208bb6b9
     output:
         full = config['FINAL_OUTPUT_FILE_FULL'],
         orph = config['OUTPUT_FILE_ORPHAN_EDGES']
     shell:
-<<<<<<< HEAD
-        config['VENV_DIR'] + "/bin/python3 -u " + config['CODE_DIR'] + "/merge_graphs.py " + config['TEST_ARG'] + " --kgFileOrphanEdges {output.orph} --outputFile {output.full} {input.ont} {input.semmeddb} {input.uniprot} {input.ensembl} {input.unichem} {input.chembl} {input.ncbigene} {input.dgidb} {input.repodb} {input.smpdb} {input.drugbank} {input.hmdb} {input.go_annotations} {input.reactome} {input.mirbase} {input.jensenlab} {input.kg_one}"
-=======
-        config['VENV_DIR'] + "/bin/python3 -u " + config['CODE_DIR'] + "/merge_graphs.py " + config['TEST_ARG'] + " --kgFileOrphanEdges {output.orph} --outputFile {output.full} {input.ont} {input.semmeddb} {input.uniprot} {input.ensembl} {input.unichem} {input.chembl} {input.ncbigene} {input.dgidb} {input.repodb} {input.smpdb} {input.drugbank} {input.hmdb} {input.go_annotations} {input.reactome} {input.mirbase} {input.kg_one} {input.drugcentral}"
->>>>>>> 208bb6b9
+        config['VENV_DIR'] + "/bin/python3 -u " + config['CODE_DIR'] + "/merge_graphs.py " + config['TEST_ARG'] + " --kgFileOrphanEdges {output.orph} --outputFile {output.full} {input.ont} {input.semmeddb} {input.uniprot} {input.ensembl} {input.unichem} {input.chembl} {input.ncbigene} {input.dgidb} {input.repodb} {input.smpdb} {input.drugbank} {input.hmdb} {input.go_annotations} {input.reactome} {input.mirbase} {input.jensenlab} {input.drugcentral} {input.kg_one}"
 
 rule Nodes:
     input:
