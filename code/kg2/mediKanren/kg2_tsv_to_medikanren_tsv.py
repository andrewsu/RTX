--- conflicted
+++ resolved
@@ -87,17 +87,11 @@
                     propvalue = make_tsv_list(propvalue)
 
                 if len(prop) > 0 and len(propvalue) > 0:
-<<<<<<< HEAD
                     propvalue = propvalue.replace("\n", " ")
                     if "\t" in propvalue or '"' in propvalue:
+                        # stringifies and handles the escaping of extra quotes
                         propvalue = json.dumps(propvalue)
-=======
-                    if "\t" in propvalue or '"' in propvalue or '\n' in propvalue:
-                        print(propvalue)
-                        propvalue = '"' + re.sub(r'\n+', '\n', propvalue.replace('"', "'")).strip() + '"'
-                        propvalue = propvalue.replace("\n", " ")
->>>>>>> 6699b3e7
-                    proplist = id + "\t" + prop + "\t" + propvalue + "\n"
+                   proplist = id + "\t" + prop + "\t" + propvalue + "\n"
                     nodes_prop_o.write(proplist)
                 index += 1
 
@@ -138,20 +132,12 @@
                     propvalue = make_tsv_list(propvalue)
 
                 if len(prop) > 0 and len(propvalue) > 0:
-<<<<<<< HEAD
                     propvalue = propvalue.replace("\n", " ")
                     if "\t" in propvalue or '"' in propvalue:
                         # stringifies and handles the escaping of extra quotes
                         propvalue = json.dumps(propvalue)
-                    proplist = str(line_id) + "\t" + prop + \
-                        "\t" + propvalue + "\n"
-=======
-                    if "\t" in propvalue or '"' in propvalue or '\n' in propvalue:
-                        propvalue = '"' + re.sub(r'\n+', '\n', propvalue.replace('"', "'")).strip() + '"'
-                        propvalue = propvalue.replace("\n", " ")
                     proplist = str(line_id) + "\t" + prop + "\t" + propvalue + "\n"
->>>>>>> 6699b3e7
-                    edges_prop_o.write(proplist)
+                   edges_prop_o.write(proplist)
                 index += 1
 
             line_id += 1
