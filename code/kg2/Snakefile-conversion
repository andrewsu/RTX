--- conflicted
+++ resolved
@@ -157,7 +157,6 @@
     shell:
         config['VENV_DIR'] + "/bin/python3 -u " + config['CODE_DIR'] + "/mirbase_dat_to_kg_json.py " + config['TEST_ARG'] + " {input.real} {output}"
 
-<<<<<<< HEAD
 rule Jensenlab_Conversion:
     input:
         real = config['JENSENLAB_DIR'],
@@ -166,7 +165,7 @@
         config['JENSENLAB_OUTPUT_FILE']
     shell:
         config['VENV_DIR'] + "/bin/python3 -u " + config['CODE_DIR'] + "/jensenlab_tsv_to_kg_json.py " + config['TEST_ARG'] + " {input.real} {output}"
-=======
+
 rule DrugCentral_Conversion:
     input:
         real = config['DRUGCENTRAL_INPUT_FILE'],
@@ -174,5 +173,4 @@
     output:
         config['DRUGCENTRAL_OUTPUT_FILE']
     shell:
-        config['VENV_DIR'] + "/bin/python3 -u " + config['CODE_DIR'] + "/drugcentral_json_to_kg_json.py " + config['TEST_ARG'] + " {input.real} {output}"
->>>>>>> 208bb6b9
+        config['VENV_DIR'] + "/bin/python3 -u " + config['CODE_DIR'] + "/drugcentral_json_to_kg_json.py " + config['TEST_ARG'] + " {input.real} {output}"