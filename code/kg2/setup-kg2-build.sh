--- conflicted
+++ resolved
@@ -13,28 +13,20 @@
 
 
 ## setup the shell variables for various directories
-<<<<<<< HEAD
-CONFIG_DIR=`dirname "$0"`
-source ${CONFIG_DIR}/master-config.shinc
-=======
 config_dir=`dirname "$0"`
->>>>>>> 45e9e4b6
+source ${config_dir}/master-config.shinc
 
 mysql_user=ubuntu
 mysql_password=1337
 
-<<<<<<< HEAD
 mkdir -p ${BUILD_DIR}
-SETUP_LOG_FILE=${BUILD_DIR}/setup-kg2-build.log
+setup_log_file=${BUILD_DIR}/setup-kg2-build.log
 
 {
 echo "================= starting setup-kg2.sh ================="
 date
 
 echo `hostname`
-=======
-source ${config_dir}/master-config.shinc
->>>>>>> 45e9e4b6
 
 ## sym-link into RTX/code/kg2
 if [ ! -L ${CODE_DIR} ]; then
@@ -64,14 +56,10 @@
      automake \
      git \
      libssl-dev
-<<<<<<< HEAD
-sudo debconf-set-selections <<< "mysql-server mysql-server/root_password password ${MYSQL_PASSWORD}"
-sudo debconf-set-selections <<< "mysql-server mysql-server/root_password_again password ${MYSQL_PASSWORD}"
-=======
 
 sudo debconf-set-selections <<< "mysql-server mysql-server/root_password password ${mysql_password}"
 sudo debconf-set-selections <<< "mysql-server mysql-server/root_password_again password ${mysql_password}"
->>>>>>> 45e9e4b6
+
 sudo apt-get install -y mysql-server \
      mysql-client \
      libmysqlclient-dev
@@ -86,33 +74,23 @@
 
 ${VENV_DIR}/bin/pip3 install -r ${CODE_DIR}/requirements-kg2-build.txt
 
-<<<<<<< HEAD
-=======
-mkdir -p ${BUILD_DIR}
-
-setup_log_file=${BUILD_DIR}/setup-kg2-build.log
-
->>>>>>> 45e9e4b6
 ## install ROBOT (software: ROBOT is an OBO Tool) by downloading the jar file
 ## distribution and cURLing the startup script (note github uses URL redirection
 ## so we need the "-L" command-line option, and cURL doesn't like JAR files by
 ## default so we need the "application/zip")
-${CURL_GET} -H "Accept: application/zip" https://github.com/RTXteam/robot/releases/download/v1.3.0/robot.jar > ${BUILD_DIR}/robot.jar 
+${curl_get} -H "Accept: application/zip" https://github.com/RTXteam/robot/releases/download/v1.3.0/robot.jar > ${BUILD_DIR}/robot.jar 
 curl -s https://raw.githubusercontent.com/RTXteam/robot/v1.3.0/bin/robot > ${BUILD_DIR}/robot
 chmod +x ${BUILD_DIR}/robot
 
 ## setup owltools
-${CURL_GET} ${BUILD_DIR} https://github.com/RTXteam/owltools/releases/download/v0.3.0/owltools > ${BUILD_DIR}/owltools
+${curl_get} ${BUILD_DIR} https://github.com/RTXteam/owltools/releases/download/v0.3.0/owltools > ${BUILD_DIR}/owltools
 chmod +x ${BUILD_DIR}/owltools
-<<<<<<< HEAD
-} >${SETUP_LOG_FILE} 2>&1
-=======
 
-} > ~/${setup_log_file} 2>&1
->>>>>>> 45e9e4b6
+} >${setup_log_file} 2>&1
+
 
 ## setup AWS CLI
-if ! aws s3 cp --no-progress --region ${S3_REGION} s3://${S3_BUCKET}/test-file-do-note-delete /tmp/; then
+if ! ${s3_cp_cmd} s3://${s3_bucket}/test-file-do-note-delete /tmp/; then
     aws configure
 else
     rm -f /tmp/test-file-do-not-delete
@@ -121,7 +99,7 @@
 {
 RAPTOR_NAME=raptor2-2.0.15
 # setup raptor (used by the "checkOutputSyntax.sh" script in the umls2rdf package)
-${CURL_GET} -o ${BUILD_DIR}/${RAPTOR_NAME}.tar.gz http://download.librdf.org/source/${RAPTOR_NAME}.tar.gz
+${curl_get} -o ${BUILD_DIR}/${RAPTOR_NAME}.tar.gz http://download.librdf.org/source/${RAPTOR_NAME}.tar.gz
 rm -r -f ${BUILD_DIR}/${RAPTOR_NAME}
 tar xzf ${BUILD_DIR}/${RAPTOR_NAME}.tar.gz -C ${BUILD_DIR} 
 cd ${BUILD_DIR}/${RAPTOR_NAME}
@@ -132,14 +110,10 @@
 sudo ldconfig
 
 # setup MySQL
-<<<<<<< HEAD
-MYSQL_PWD=${MYSQL_PASSWORD} mysql -u root -e "CREATE USER IF NOT EXISTS '${MYSQL_USER}'@'localhost' IDENTIFIED BY '${MYSQL_PASSWORD}'"
-MYSQL_PWD=${MYSQL_PASSWORD} mysql -u root -e "GRANT ALL PRIVILEGES ON *.* to '${MYSQL_USER}'@'localhost'"
-=======
 mysql_pwd=${mysql_password} mysql -u root -e "CREATE USER '${mysql_user}'@'localhost' IDENTIFIED BY '${mysql_password}'"
 mysql_pwd=${mysql_password} mysql -u root -e "GRANT ALL PRIVILEGES ON *.* to '${mysql_user}'@'localhost'"
->>>>>>> 45e9e4b6
-cat >${MYSQL_CONF} <<EOF
+
+cat >${mysql_conf} <<EOF
 [client]
 user = ${mysql_user}
 password = ${mysql_password}
@@ -147,7 +121,7 @@
 EOF
 
 ## set mysql server variable to allow loading data from a local file
-mysql --defaults-extra-file=${MYSQL_CONF} \
+mysql --defaults-extra-file=${mysql_conf} \
       -e "set global local_infile=1"
 
 date
@@ -155,8 +129,5 @@
 echo "================= script finished ================="
 } >> ${setup_log_file} 2>&1
 
-<<<<<<< HEAD
-${S3_CP_CMD} ${SETUP_LOG_FILE} s3://${S3_BUCKET_VERSIONED}/
-=======
-${S3_CP_CMD} ${setup_log_file} s3://${S3_BUCKET_PUBLIC}/
->>>>>>> 45e9e4b6
+
+${s3_cp_cmd} ${setup_log_file} s3://${s3_bucket_versioned}/