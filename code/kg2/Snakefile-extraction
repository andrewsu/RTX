rule UMLS:
    input:
        config['VALIDATION_PLACEHOLDER']
    output:
        config['BUILD_DIR'] + "/umls-placeholder.empty"
    log:
        config['BUILD_DIR'] + "/extract-umls" + config['TEST_SUFFIX'] + ".log"
    shell:
        "bash -x " + config['CODE_DIR'] + "/extract-umls.sh " + config['BUILD_DIR'] + " > {log} 2>&1 && touch {output}" 

rule UniprotKB:
    input:
        config['VALIDATION_PLACEHOLDER']
    output:
        config['UNIPROTKB_DAT_FILE']
    log:
        config['BUILD_DIR'] + "/extract-uniprotkb" + config['TEST_SUFFIX'] + ".log"
    shell:
        "bash -x " + config['CODE_DIR'] + "/extract-uniprotkb.sh {output} > {log} 2>&1"

rule Ensembl:
    input:
        config['VALIDATION_PLACEHOLDER']
    output:
        config['ENSEMBL_SOURCE_JSON_FILE']
    log:
        config['BUILD_DIR'] + "/extract-ensembl" + config['TEST_SUFFIX'] + ".log"
    shell:
        "bash -x " + config['CODE_DIR'] + "/extract-ensembl.sh > {log} 2>&1"

rule UniChem:
    input:
        config['VALIDATION_PLACEHOLDER']
    output:
        config['UNICHEM_OUTPUT_TSV_FILE']
    log:
        config['BUILD_DIR'] + "/extract-unichem" + config['TEST_SUFFIX'] + ".log"
    shell:
        "bash -x " + config['CODE_DIR'] + "/extract-unichem.sh {output} > {log} 2>&1"

rule ChemBL:
    input:
        config['VALIDATION_PLACEHOLDER']
    output:
        placeholder = config['BUILD_DIR'] + "/chembl-placeholder.empty"
    log:
        config['BUILD_DIR'] + "/extract-chembl" + config['TEST_SUFFIX'] + ".log"
    shell:
        "bash -x " + config['CODE_DIR'] + "/extract-chembl.sh " + config['CHEMBL_MYSQL_DBNAME'] +" > {log} 2>&1 && touch {output.placeholder}"

rule NCBIGene:
    input:
        config['VALIDATION_PLACEHOLDER']
    output:
        config['NCBI_GENE_TSV_FILE']
    log:
        config['BUILD_DIR'] + "/extract-ncbigene" + config['TEST_SUFFIX'] + ".log"
    shell:
        "bash -x " + config['CODE_DIR'] + "/extract-ncbigene.sh {output} > {log} 2>&1"

rule DGIDB:
    input:
        config['VALIDATION_PLACEHOLDER']
    output:
        config['DGIDB_DIR'] + "/interactions.tsv"
    log:
        config['BUILD_DIR'] + "/extract-dgidb" + config['TEST_SUFFIX'] + ".log"
    shell:
        "bash -x " + config['CODE_DIR'] + "/extract-dgidb.sh " + config['DGIDB_DIR'] + " > {log} 2>&1"

rule RepoDB:
    input:
        config['VALIDATION_PLACEHOLDER']
    output:
        config['REPODB_INPUT_FILE']
    log:
        config['BUILD_DIR'] + "/download-repodb-csv" + config['TEST_SUFFIX'] + ".log"
    shell:
        "bash -x " + config['CODE_DIR'] + "/download-repodb-csv.sh " + config['REPODB_DIR'] + " > {log} 2>&1"

rule SMPDB:
    input:
        config['VALIDATION_PLACEHOLDER']
    output:
        config['SMPDB_INPUT_FILE']
    log:
        config['BUILD_DIR'] + "/extract-smpdb" + config['TEST_SUFFIX'] + ".log"
    shell:
        "bash -x " + config['CODE_DIR'] + "/extract-smpdb.sh " + config['SMPDB_DIR'] + " > {log} 2>&1"

rule DrugBank:
    input:
        config['VALIDATION_PLACEHOLDER']
    output:
        config['DRUGBANK_INPUT_FILE']
    log:
        config['BUILD_DIR'] + "/extract-drugbank" + config['TEST_SUFFIX'] + ".log"
    shell:
        "bash -x " + config['CODE_DIR'] + "/extract-drugbank.sh {output} > {log} 2>&1"

rule HMDB:
    input:
        config['VALIDATION_PLACEHOLDER']
    output:
        config['HMDB_INPUT_FILE']
    log:
        config['BUILD_DIR'] + "/extract-hmdb" + config['TEST_SUFFIX'] + ".log"
    shell:
        "bash -x " + config['CODE_DIR'] + "/extract-hmdb.sh > {log} 2>&1"

rule GO_Annotations:
    input:
        config['VALIDATION_PLACEHOLDER']
    output:
        config['GO_ANNOTATION_INPUT_FILE']
    log:
        config['BUILD_DIR'] + "/extract-go-annotations" + config['TEST_SUFFIX'] + ".log"
    shell:
        "bash -x " + config['CODE_DIR'] + "/extract-go-annotations.sh {output} > {log} 2>&1"

rule Reactome:
    input:
        config['VALIDATION_PLACEHOLDER']
    output:
        placeholder = config['BUILD_DIR'] + "/reactome-placeholder.empty"
    log:
        config['BUILD_DIR'] + "/extract-reactome" + config['TEST_SUFFIX'] + ".log"
    shell:
        "bash -x " + config['CODE_DIR'] + "/extract-reactome.sh " + config['REACTOME_MYSQL_DBNAME'] +" > {log} 2>&1 && touch {output.placeholder}"

rule miRBase:
    input:
        config['VALIDATION_PLACEHOLDER']
    output:
        config['MIRBASE_INPUT_FILE']
    log:
        config['BUILD_DIR'] + "/extract-mirbase" + config['TEST_SUFFIX'] + ".log"
    shell:
        "bash -x " + config['CODE_DIR'] + "/extract-mirbase.sh {output} > {log} 2>&1"

<<<<<<< HEAD
rule JensenLab:
    input:
        config['BUILD_DIR'] + "/validation-placeholder.empty"
    output:
        placeholder = config['BUILD_DIR'] + "/jensenlab-placeholder.empty"
    log:
        config['BUILD_DIR'] + "/extract-jensenlab" + config['TEST_SUFFIX'] + ".log"
    shell:
        "bash -x " + config['CODE_DIR'] + "/extract-jensenlab.sh > {log} 2>&1 && touch {output.placeholder}"
=======
rule DrugCentral:
    input:
        config['VALIDATION_PLACEHOLDER']
    output:
        config['DRUGCENTRAL_INPUT_FILE']
    log:
        config['BUILD_DIR'] + "/extract-drugcentral" + config['TEST_SUFFIX'] + ".log"
    shell:
        "bash -x " + config['CODE_DIR'] + "/extract-drugcentral.sh {output} " + config['DRUGCENTRAL_DIR'] + " > {log} 2>&1"
>>>>>>> 208bb6b9
<|MERGE_RESOLUTION|>--- conflicted
+++ resolved
@@ -138,7 +138,6 @@
     shell:
         "bash -x " + config['CODE_DIR'] + "/extract-mirbase.sh {output} > {log} 2>&1"
 
-<<<<<<< HEAD
 rule JensenLab:
     input:
         config['BUILD_DIR'] + "/validation-placeholder.empty"
@@ -148,7 +147,7 @@
         config['BUILD_DIR'] + "/extract-jensenlab" + config['TEST_SUFFIX'] + ".log"
     shell:
         "bash -x " + config['CODE_DIR'] + "/extract-jensenlab.sh > {log} 2>&1 && touch {output.placeholder}"
-=======
+
 rule DrugCentral:
     input:
         config['VALIDATION_PLACEHOLDER']
@@ -157,5 +156,4 @@
     log:
         config['BUILD_DIR'] + "/extract-drugcentral" + config['TEST_SUFFIX'] + ".log"
     shell:
-        "bash -x " + config['CODE_DIR'] + "/extract-drugcentral.sh {output} " + config['DRUGCENTRAL_DIR'] + " > {log} 2>&1"
->>>>>>> 208bb6b9
+        "bash -x " + config['CODE_DIR'] + "/extract-drugcentral.sh {output} " + config['DRUGCENTRAL_DIR'] + " > {log} 2>&1"