#!/usr/bin/env bash
# build-kg2.sh:  main build script for the KG2 knowledge graph for the RTX biomedical reasoning system
# Copyright 2019 Stephen A. Ramsey <stephen.ramsey@oregonstate.edu>

set -o nounset -o pipefail -o errexit

if [[ "${1:-}" == "--help" || "${1:-}" == "-h" ]]; then
    echo Usage: "$0 [all|test]"
    exit 2
fi

# Usage: build-kg2.sh [all|test]
# * If no argument, then by default only the OWL-based KG2 is generated from scratch. It is then merged
#   with the pre-existing SemMedDB JSON file. 
# 
# * The 'all' argument means that the script will build the UMLS and SemMedDB files. Complete KG2 build.
#
# * The 'test' argument means that the OWL inventory is read from "ont-load-inventory-test.yaml"
#   and all KG JSON files generated will have the string "-test" appended before their JSON suffixes.

<<<<<<< HEAD
BUILD_FLAG=${1:-""}
echo "${BUILD_FLAG}"

if [ "${BUILD_FLAG}" == 'test' ]
=======
## load the master config file
config_dir=`dirname "$0"`
source ${config_dir}/master-config.shinc

build_flag=${1:-""}
echo "${build_flag}"

## set the path to include ${BUILD_DIR}
export PATH=$PATH:${BUILD_DIR}

if [ "${build_flag}" == 'test' ]
>>>>>>> 45e9e4b6
then
    echo "********** TEST MODE **********"
    test_suffix='-test'
    test_arg='--test'
else
    test_suffix=''
    test_arg=''
fi

<<<<<<< HEAD
## load the master config file
CONFIG_DIR=`dirname "$0"`
source ${CONFIG_DIR}/master-config.shinc

## set the path to include ${BUILD_DIR}
export PATH=$PATH:${BUILD_DIR}

BUILD_KG2_LOG_FILE=${BUILD_DIR}/build-kg2${TEST_SUFFIX}.log
=======
build_kg2_log_file=${BUILD_DIR}/build-kg2${test_suffix}.log
>>>>>>> 45e9e4b6

{

echo "================= starting build-kg2.sh ================="
date
<<<<<<< HEAD

echo `hostname`

echo "running validation tests on KG2 config files"

bash -x ${CODE_DIR}/run-validation-tests.sh

## supply a default value for the BUILD_FLAG string
=======
    
## supply a default value for the build_flag string
>>>>>>> 45e9e4b6

semmed_tuplelist_file=${BUILD_DIR}/semmeddb/kg2-semmeddb${test_suffix}-tuplelist.json
semmed_output_file=${BUILD_DIR}/kg2-semmeddb${test_suffix}-edges.json

uniprotkb_dat_file=${BUILD_DIR}/uniprotkb/uniprot_sprot.dat
uniprotkb_output_file=${BUILD_DIR}/kg2-uniprotkb${test_suffix}.json

<<<<<<< HEAD
OUTPUT_FILE_BASE=kg2-ont${TEST_SUFFIX}.json
OUTPUT_FILE_FULL=${BUILD_DIR}/${OUTPUT_FILE_BASE}
=======
output_file_base=kg2-owl${test_suffix}.json
output_file_full=${BUILD_DIR}/${output_file_base}
>>>>>>> 45e9e4b6

output_file_orphan_edges=${BUILD_DIR}/kg2-orphans${test_suffix}-edges.json

final_output_file_base=kg2${test_suffix}.json
final_output_file_full=${BUILD_DIR}/${final_output_file_base}

simplified_output_file_base=kg2-simplified${test_suffix}.json
simplified_output_file_full=${BUILD_DIR}/${simplified_output_file_base}

simplified_output_nodes_file_base=kg2-simplified${test_suffix}-nodes.json
simplified_output_nodes_file_full=${BUILD_DIR}/${simplified_output_nodes_file_base}

output_nodes_file_base=kg2${test_suffix}-nodes.json
output_nodes_file_full=${BUILD_DIR}/${output_nodes_file_base}

report_file_base=kg2-report${test_suffix}.json
report_file_full=${BUILD_DIR}/${report_file_base}

simplified_report_file_base=kg2-simplified-report${test_suffix}.json
simplified_report_file_full=${BUILD_DIR}/${simplified_report_file_base}

slim_output_file_full=${BUILD_DIR}/kg2-slim${test_suffix}.json

ensembl_source_json_file=${BUILD_DIR}/ensembl/ensembl_genes_homo_sapiens.json
ensembl_output_file=${BUILD_DIR}/kg2-ensembl${test_suffix}.json

<<<<<<< HEAD
CHEMBL_OUTPUT_FILE=${BUILD_DIR}/kg2-chembl${TEST_SUFFIX}.json
CHEMBL_MYSQL_DBNAME=chembl
=======
chemble_output_file=${BUILD_DIR}/kg2-chembl${test_suffix}.json

owl_load_inventory_file=${CODE_DIR}/owl-load-inventory${test_suffix}.yaml

chemble_mysql_dbname=chembl
>>>>>>> 45e9e4b6

unichem_output_tsv_file=${BUILD_DIR}/unichem/chembl-to-curies.tsv
unichem_output_file=${BUILD_DIR}/kg2-unichem${test_suffix}.json

ncbi_tsv_gene_file=${BUILD_DIR}/ncbigene/Homo_sapiens_gene_info.tsv
ncbi_gene_output_file=${BUILD_DIR}/kg2-ncbigene${test_suffix}.json

dgidb_dir=${BUILD_DIR}/dgidb
dgidb_output_file=${BUILD_DIR}/kg2-dgidb${test_suffix}.json

repodb_dir=${BUILD_DIR}/repodb
repodb_input_file=${BUILD_DIR}/repodb/repodb.csv
repodb_output_file=${BUILD_DIR}/kg2-repodb${test_suffix}.json

<<<<<<< HEAD
SMPDB_DIR=${BUILD_DIR}/smpdb
SMPDB_INPUT_FILE=${SMPDB_DIR}/pathbank_pathways.csv
SMPDB_OUTPUT_FILE=${BUILD_DIR}/kg2-smpdb.json

DRUGBANK_INPUT_FILE=${BUILD_DIR}/drugbank.xml
DRUGBANK_OUTPUT_FILE=${BUILD_DIR}/kg2-drugbank${TEST_SUFFIX}.json

HMDB_INPUT_FILE=${BUILD_DIR}/hmdb_metabolites.xml
HMDB_OUTPUT_FILE=${BUILD_DIR}/kg2-hmdb${TEST_SUFFIX}.json

KG1_OUTPUT_FILE=${BUILD_DIR}/kg2-rtx-kg1${TEST_SUFFIX}.json
=======
kg1_output_file=${BUILD_DIR}/kg2-rtx-kg1${test_suffix}.json
rtx_config_file=RTXConfiguration-config.json
>>>>>>> 45e9e4b6

kg2_tsv_dir=${BUILD_DIR}/TSV
kg2_tsv_tarball=${BUILD_DIR}/kg2-tsv${test_suffix}.tar.gz

<<<<<<< HEAD
VERSION_FILE=${BUILD_DIR}/kg2-version.txt
=======
predicate_mapping_file=${CODE_DIR}/predicate-remap.yaml
>>>>>>> 45e9e4b6

cd ${BUILD_DIR}

mem_gb=`${CODE_DIR}/get-system-memory-gb.sh`

if [ "${build_flag}" == 'all' ]
then
## Build UMLS knowledge sources at TTL files:
    echo "running extract-umls.sh"
    bash -x ${CODE_DIR}/extract-umls.sh ${BUILD_DIR}
## Extract UniprotKB
    echo "running extract-uniprotkb.sh"
    bash -x ${CODE_DIR}/extract-uniprotkb.sh ${uniprotkb_dat_file}
## Extract SemMedDB to tuple-list JSON
    echo "running extract-semmeddb.sh"
    bash -x ${CODE_DIR}/extract-semmeddb.sh ${semmed_tuplelist_file}
## Extract Ensembl
    echo "running extract-ensembl.sh"
    bash -x ${CODE_DIR}/extract-ensembl.sh ${ensembl_source_json_file}
## Extract ChEMBL
    echo "running extract-chembl.sh"
    bash -x ${CODE_DIR}/extract-chembl.sh ${chemble_mysql_dbname}
## Extract UniChem chembl-to-chebi mappings
    echo "running extract-unichem.sh"
    bash -x ${CODE_DIR}/extract-unichem.sh ${unichem_output_tsv_file}
## Extract NCBI Gene
    echo "running extract-ncbigene.sh"
    bash -x ${CODE_DIR}/extract-ncbigene.sh ${ncbi_tsv_gene_file}
## Extract DGIDB
    echo "running extract-dgidb.sh"
    bash -x ${CODE_DIR}/extract-dgidb.sh ${dgidb_dir}
## Download REPODB
    echo "running download-repodb-csv.sh"
<<<<<<< HEAD
    bash -x ${CODE_DIR}/download-repodb-csv.sh ${REPODB_DIR}

## Download SMPDB
    echo "running extract-smpdb.sh"
    bash -x ${CODE_DIR}/extract-smpdb.sh ${SMPDB_DIR}

## Download DrugBank
    echo "running extract-drugbank.sh"
    bash -x ${CODE_DIR}/extract-drugbank.sh ${DRUGBANK_INPUT_FILE}

## Download HMDB
  echo "running extract-hmdb.sh"
  bash -x ${CODE_DIR}/extract-hmdb.sh
=======
    bash -x ${CODE_DIR}/download-repodb-csv.sh ${repodb_dir}
>>>>>>> 45e9e4b6
fi

echo "running uniprotkb_dat_to_json.py"

## extract JSON file for UniProtKB
${VENV_DIR}/bin/python3 -u ${CODE_DIR}/uniprotkb_dat_to_json.py \
           ${test_arg} \
	   ${uniprotkb_dat_file} \
	   ${uniprotkb_output_file} 

echo "running semmeddb_tuple_list_json_to_kg_json.py"

MRCUI_RRF_FILE=${UMLS_DEST_DIR}/MRCUI.RRF
if [ -f "${MRCUI_RRF_FILE}" ]
then
    MRCUI_ARG="--mrcuiFile ${MRCUI_RRF_FILE}"
else
    echo "WARNING: the MRCUI.RRF file is not found! proceeding withoutthe MRCUI.RRF-based CUI mapping"
    MRCUI_ARG=""
fi
## Build SemMedDB KG2 edges file as JSON:
${VENV_DIR}/bin/python3 -u ${CODE_DIR}/semmeddb_tuple_list_json_to_kg_json.py \
<<<<<<< HEAD
           ${TEST_ARG} \
           ${MRCUI_ARG} \
           ${SEMMED_TUPLELIST_FILE} \
           ${SEMMED_OUTPUT_FILE}
=======
           ${test_arg} \
           ${semmed_tuplelist_file} \
           ${semmed_output_file}
>>>>>>> 45e9e4b6

echo "running ensembl_json_to_kg_json.py"

## Build Ensembl KG2 edges file as JSON:
${VENV_DIR}/bin/python3 -u ${CODE_DIR}/ensembl_json_to_kg_json.py \
           ${test_arg} \
           ${ensembl_source_json_file} \
           ${ensembl_output_file}

echo "running chembl_mysql_to_kg_json.py"

## Build Chembl KG2 edges file as JSON:
${VENV_DIR}/bin/python3 -u ${CODE_DIR}/chembl_mysql_to_kg_json.py \
           ${test_arg} \
           ${MYSQL_CONF} \
           ${chemble_mysql_dbname} \
           ${chemble_output_file}

echo "running build-multi-ont-kg.sh"

## Combine all the TTL files and OBO Foundry OWL files into KG and save as JSON:
<<<<<<< HEAD
bash -x ${CODE_DIR}/build-multi-ont-kg.sh \
           ${OUTPUT_FILE_FULL} ${BUILD_FLAG}
=======
bash -x ${CODE_DIR}/build-multi-owl-kg.sh \
           ${output_file_full} ${build_flag}
>>>>>>> 45e9e4b6

echo "running unichem_tsv_to_edges_json.py"

## Make JSON file for UniChem

${VENV_DIR}/bin/python3 -u ${CODE_DIR}/unichem_tsv_to_edges_json.py \
           ${test_arg} \
           ${unichem_output_tsv_file} \
           ${unichem_output_file}

echo "running ncbigene_tsv_to_kg_json.py"

## Make JSON file for NCBI Gene

${VENV_DIR}/bin/python3 -u ${CODE_DIR}/ncbigene_tsv_to_kg_json.py \
           ${test_arg} \
           ${ncbi_tsv_gene_file} \
           ${ncbi_gene_output_file}

echo "running dgidb_tsv_to_kg_json.py"

## Make JSON file for DGIDB

${VENV_DIR}/bin/python3 -u ${CODE_DIR}/dgidb_tsv_to_kg_json.py \
<<<<<<< HEAD
           ${TEST_ARG} \
           ${DGIDB_DIR}/interactions.tsv \
           ${DGIDB_OUTPUT_FILE} 2> ${DGIDB_DIR}/dgidb-tsv-to-kg-json-stderr.log
=======
           ${test_arg} \
           ${dgidb_dir}/interactions.tsv \
           ${dgidb_output_file} 2> ${dgidb_dir}/dgidb-tsv-to-kg-json.log
>>>>>>> 45e9e4b6

echo "running repodb_csv_to_kg_json.py"

## Make JSON file for REPODB

${VENV_DIR}/bin/python3 -u ${CODE_DIR}/repodb_csv_to_kg_json.py \
<<<<<<< HEAD
           ${TEST_ARG} \
           ${REPODB_INPUT_FILE} \
           ${REPODB_OUTPUT_FILE} 2> ${REPODB_DIR}/repodb-csv-to-kg-json-stderr.log

echo "running drugbank_xml_to_kg_json.py"

## Make JSON file for DrugBank

${VENV_DIR}/bin/python3 -u ${CODE_DIR}/drugbank_xml_to_kg_json.py \
           ${TEST_ARG} \
           ${DRUGBANK_INPUT_FILE} \
           ${DRUGBANK_OUTPUT_FILE} 2> ${BUILD_DIR}/drugbank-xml-to-kg-json-stderr.log

echo "running smpdb_csv_to_kg_json.py"

## Make JSON file for SMPDB

${VENV_DIR}/bin/python3 -u ${CODE_DIR}/smpdb_csv_to_kg_json.py \
           ${TEST_ARG} \
           ${SMPDB_DIR} \
           ${SMPDB_OUTPUT_FILE}

echo "running hmdb_xml_to_kg_json.py"

## Make JSON file for HMDB

${VENV_DIR}/bin/python3 -u ${CODE_DIR}/hmdb_xml_to_kg_json.py \
           ${TEST_ARG} \
           ${HMDB_INPUT_FILE} \
           ${HMDB_OUTPUT_FILE}

=======
           ${test_arg} \
           ${repodb_input_file} \
           ${repodb_output_file} 2> ${repodb_dir}/repodb-csv-to-kg-json.log
>>>>>>> 45e9e4b6

echo "copying RTX Configuration JSON file from S3"

${S3_CP_CMD} s3://${S3_BUCKET}/${rtx_config_file} ${BUILD_DIR}/${rtx_config_file}

echo "extracting KG JSON representation of RTX KG1, from the Neo4j endpoint"

${VENV_DIR}/bin/python3 -u ${CODE_DIR}/rtx_kg1_neo4j_to_kg_json.py \
<<<<<<< HEAD
           ${TEST_ARG} \
           --configFile ${BUILD_DIR}/${RTX_CONFIG_FILE} \
           ${CURIES_TO_URLS_FILE} \
           ${KG1_OUTPUT_FILE}
=======
           ${test_arg} \
           --configFile ${BUILD_DIR}/${rtx_config_file} \
           ${kg1_output_file}
>>>>>>> 45e9e4b6

echo "running merge_graphs.py"

## Merge all the KG JSON files

${VENV_DIR}/bin/python3 -u ${CODE_DIR}/merge_graphs.py \
<<<<<<< HEAD
           ${TEST_ARG} \
           --kgFiles ${OUTPUT_FILE_FULL} \
                     ${SEMMED_OUTPUT_FILE} \
                     ${UNIPROTKB_OUTPUT_FILE} \
                     ${ENSEMBL_OUTPUT_FILE} \
                     ${UNICHEM_OUTPUT_FILE} \
                     ${CHEMBL_OUTPUT_FILE} \
                     ${NCBI_GENE_OUTPUT_FILE} \
                     ${DGIDB_OUTPUT_FILE} \
                     ${REPODB_OUTPUT_FILE} \
                     ${SMPDB_OUTPUT_FILE} \
                     ${DRUGBANK_OUTPUT_FILE} \
                     ${HMDB_OUTPUT_FILE} \
                     ${KG1_OUTPUT_FILE} \
           --kgFileOrphanEdges ${OUTPUT_FILE_ORPHAN_EDGES} \
           ${FINAL_OUTPUT_FILE_FULL}
=======
           ${test_arg} \
           --kgFiles ${output_file_full} \
                     ${semmed_output_file} \
                     ${uniprotkb_output_file} \
                     ${ensembl_output_file} \
                     ${unichem_output_file} \
                     ${chemble_output_file} \
                     ${ncbi_gene_output_file} \
                     ${dgidb_output_file} \
                     ${repodb_output_file} \
                     ${kg1_output_file} \
           --kgFileOrphanEdges ${output_file_orphan_edges} \
           ${final_output_file_full}
>>>>>>> 45e9e4b6

echo "running get_nodes_json_from_kg_json.py"

## Get a JSON file with just the nodes in it

${VENV_DIR}/bin/python3 -u ${CODE_DIR}/get_nodes_json_from_kg_json.py \
           ${test_arg} \
           ${final_output_file_full} \
           ${output_nodes_file_full}

echo "report_stats_on_json_kg.py (full KG)"

## Generate a JSON report of statistics on the KG

${VENV_DIR}/bin/python3 -u ${CODE_DIR}/report_stats_on_json_kg.py \
           ${final_output_file_full} \
           ${report_file_full}


echo "increase version of KG2"

## Increase the version of KG2

bash -x ${CODE_DIR}/version.sh ${VERSION_FILE}

echo "filter the JSON KG and remap predicates"

## Filter the JSON KG and remap predicates:

${VENV_DIR}/bin/python3 -u ${CODE_DIR}/filter_kg_and_remap_predicates.py \
           ${test_arg} \
           --dropNegated \
           --dropSelfEdgesExcept interacts_with,positively_regulates,inhibits,increase \
           ${predicate_mapping_file} \
           ${CURIES_TO_URLS_FILE} \
<<<<<<< HEAD
           ${FINAL_OUTPUT_FILE_FULL} \
           ${SIMPLIFIED_OUTPUT_FILE_FULL} \
           ${VERSION_FILE}
=======
           ${final_output_file_full} \
           ${simplified_output_file_full}
>>>>>>> 45e9e4b6

echo "running get_nodes_json_from_kg_json.py (for simplified KG)"

## Get a JSON file with just the nodes in it

${VENV_DIR}/bin/python3 -u ${CODE_DIR}/get_nodes_json_from_kg_json.py \
           ${test_arg} \
           ${simplified_output_file_full} \
           ${simplified_output_nodes_file_full}

echo "generating slimmed-down kg2 (issue #597)"

${VENV_DIR}/bin/python3 -u ${CODE_DIR}/slim_kg2.py \
           ${test_arg} \
           ${simplified_output_file_full} \
           ${slim_output_file_full} 

echo "report_stats_on_json_kg.py (simplified KG)"

## Generate a JSON report of statistics on the KG

${VENV_DIR}/bin/python3 -u ${CODE_DIR}/report_stats_on_json_kg.py \
           --useSimplifiedPredicates \
           ${simplified_output_file_full} \
           ${simplified_report_file_full}

gzip -f ${final_output_file_full}

## build the TSV files
rm -r -f ${kg2_tsv_dir}
mkdir -p ${kg2_tsv_dir}
${VENV_DIR}/bin/python3 -u ${CODE_DIR}/kg_json_to_tsv.py \
           ${simplified_output_file_full} \
           ${kg2_tsv_dir}

tar -C ${kg2_tsv_dir} -czvf ${kg2_tsv_tarball} nodes.tsv nodes_header.tsv edges.tsv edges_header.tsv
${S3_CP_CMD} ${kg2_tsv_tarball} s3://${S3_BUCKET}/

## Compress the huge files
gzip -f ${simplified_output_file_full}
gzip -f ${simplified_output_nodes_file_full}
gzip -f ${output_nodes_file_full}
gzip -f ${output_file_orphan_edges}
gzip -f ${slim_output_file_full}

## copy the KG and various build artifacts to the public S3 bucket
${S3_CP_CMD} ${final_output_file_full}.gz s3://${S3_BUCKET}/
${S3_CP_CMD} ${simplified_output_file_full}.gz s3://${S3_BUCKET}/
${S3_CP_CMD} ${output_nodes_file_full}.gz s3://${S3_BUCKET}/
${S3_CP_CMD} ${report_file_full} s3://${S3_BUCKET_PUBLIC}/
${S3_CP_CMD} ${simplified_report_file_full} s3://${S3_BUCKET_PUBLIC}/
${S3_CP_CMD} ${output_file_orphan_edges}.gz s3://${S3_BUCKET_PUBLIC}/
${S3_CP_CMD} ${slim_output_file_full}.gz s3://${S3_BUCKET}/
${S3_CP_CMD} ${simplified_output_nodes_file_full}.gz s3://${S3_BUCKET}/

## copy the log files to the public S3 bucket
build_multi_owl_stderr_file="${BUILD_DIR}/build-${output_file_base%.*}"-stderr.log

${S3_CP_CMD} ${build_multi_owl_stderr_file} s3://${S3_BUCKET_PUBLIC}/

## copy the config files to the public S3 bucket
${S3_CP_CMD} ${owl_load_inventory_file} s3://${S3_BUCKET_PUBLIC}/

# copy the index.html file to the public S3 bucket
${S3_CP_CMD} ${CODE_DIR}/s3-index.html s3://${S3_BUCKET_PUBLIC}/index.html


date
echo "================= finished build-kg2.sh ================="

} >${build_kg2_log_file} 2>&1

<<<<<<< HEAD
# copy the KG2 build log file to the public S3 bucket
${S3_CP_CMD} ${BUILD_KG2_LOG_FILE} s3://${S3_BUCKET_PUBLIC}/

# copy the log files and reports to the versioned S3 bucket
${S3_CP_CMD} ${BUILD_KG2_LOG_FILE} s3://${S3_BUCKET_VERSIONED}/
${S3_CP_CMD} ${REPORT_FILE_FULL} s3://${S3_BUCKET_VERSIONED}/
${S3_CP_CMD} ${SIMPLIFIED_REPORT_FILE_FULL} s3://${S3_BUCKET_VERSIONED}/
${S3_CP_CMD} ${BUILD_MULTI_OWL_STDERR_FILE} s3://${S3_BUCKET_PUBLIC_VERSIONED}/
=======
# copy the KG2 build log file to the S3 bucket
${S3_CP_CMD} ${build_kg2_log_file} s3://${S3_BUCKET_PUBLIC}/
>>>>>>> 45e9e4b6
<|MERGE_RESOLUTION|>--- conflicted
+++ resolved
@@ -18,24 +18,10 @@
 # * The 'test' argument means that the OWL inventory is read from "ont-load-inventory-test.yaml"
 #   and all KG JSON files generated will have the string "-test" appended before their JSON suffixes.
 
-<<<<<<< HEAD
-BUILD_FLAG=${1:-""}
-echo "${BUILD_FLAG}"
-
-if [ "${BUILD_FLAG}" == 'test' ]
-=======
-## load the master config file
-config_dir=`dirname "$0"`
-source ${config_dir}/master-config.shinc
-
 build_flag=${1:-""}
 echo "${build_flag}"
 
-## set the path to include ${BUILD_DIR}
-export PATH=$PATH:${BUILD_DIR}
-
 if [ "${build_flag}" == 'test' ]
->>>>>>> 45e9e4b6
 then
     echo "********** TEST MODE **********"
     test_suffix='-test'
@@ -45,24 +31,19 @@
     test_arg=''
 fi
 
-<<<<<<< HEAD
 ## load the master config file
-CONFIG_DIR=`dirname "$0"`
-source ${CONFIG_DIR}/master-config.shinc
+config_dir=`dirname "$0"`
+source ${config_dir}/master-config.shinc
 
 ## set the path to include ${BUILD_DIR}
 export PATH=$PATH:${BUILD_DIR}
 
-BUILD_KG2_LOG_FILE=${BUILD_DIR}/build-kg2${TEST_SUFFIX}.log
-=======
 build_kg2_log_file=${BUILD_DIR}/build-kg2${test_suffix}.log
->>>>>>> 45e9e4b6
 
 {
 
 echo "================= starting build-kg2.sh ================="
 date
-<<<<<<< HEAD
 
 echo `hostname`
 
@@ -70,11 +51,7 @@
 
 bash -x ${CODE_DIR}/run-validation-tests.sh
 
-## supply a default value for the BUILD_FLAG string
-=======
-    
 ## supply a default value for the build_flag string
->>>>>>> 45e9e4b6
 
 semmed_tuplelist_file=${BUILD_DIR}/semmeddb/kg2-semmeddb${test_suffix}-tuplelist.json
 semmed_output_file=${BUILD_DIR}/kg2-semmeddb${test_suffix}-edges.json
@@ -82,13 +59,8 @@
 uniprotkb_dat_file=${BUILD_DIR}/uniprotkb/uniprot_sprot.dat
 uniprotkb_output_file=${BUILD_DIR}/kg2-uniprotkb${test_suffix}.json
 
-<<<<<<< HEAD
-OUTPUT_FILE_BASE=kg2-ont${TEST_SUFFIX}.json
-OUTPUT_FILE_FULL=${BUILD_DIR}/${OUTPUT_FILE_BASE}
-=======
-output_file_base=kg2-owl${test_suffix}.json
+output_file_base=kg2-ont${test_suffix}.json
 output_file_full=${BUILD_DIR}/${output_file_base}
->>>>>>> 45e9e4b6
 
 output_file_orphan_edges=${BUILD_DIR}/kg2-orphans${test_suffix}-edges.json
 
@@ -115,16 +87,8 @@
 ensembl_source_json_file=${BUILD_DIR}/ensembl/ensembl_genes_homo_sapiens.json
 ensembl_output_file=${BUILD_DIR}/kg2-ensembl${test_suffix}.json
 
-<<<<<<< HEAD
-CHEMBL_OUTPUT_FILE=${BUILD_DIR}/kg2-chembl${TEST_SUFFIX}.json
-CHEMBL_MYSQL_DBNAME=chembl
-=======
-chemble_output_file=${BUILD_DIR}/kg2-chembl${test_suffix}.json
-
-owl_load_inventory_file=${CODE_DIR}/owl-load-inventory${test_suffix}.yaml
-
-chemble_mysql_dbname=chembl
->>>>>>> 45e9e4b6
+chembl_output_file=${BUILD_DIR}/kg2-chembl${test_suffix}.json
+chembl_mysql_dbname=chembl
 
 unichem_output_tsv_file=${BUILD_DIR}/unichem/chembl-to-curies.tsv
 unichem_output_file=${BUILD_DIR}/kg2-unichem${test_suffix}.json
@@ -139,31 +103,21 @@
 repodb_input_file=${BUILD_DIR}/repodb/repodb.csv
 repodb_output_file=${BUILD_DIR}/kg2-repodb${test_suffix}.json
 
-<<<<<<< HEAD
-SMPDB_DIR=${BUILD_DIR}/smpdb
-SMPDB_INPUT_FILE=${SMPDB_DIR}/pathbank_pathways.csv
-SMPDB_OUTPUT_FILE=${BUILD_DIR}/kg2-smpdb.json
-
-DRUGBANK_INPUT_FILE=${BUILD_DIR}/drugbank.xml
-DRUGBANK_OUTPUT_FILE=${BUILD_DIR}/kg2-drugbank${TEST_SUFFIX}.json
-
-HMDB_INPUT_FILE=${BUILD_DIR}/hmdb_metabolites.xml
-HMDB_OUTPUT_FILE=${BUILD_DIR}/kg2-hmdb${TEST_SUFFIX}.json
-
-KG1_OUTPUT_FILE=${BUILD_DIR}/kg2-rtx-kg1${TEST_SUFFIX}.json
-=======
+smpdb_dir=${BUILD_DIR}/smpdb
+smpdb_output_file=${BUILD_DIR}/kg2-smpdb.json
+
+drugbank_input_file=${BUILD_DIR}/drugbank.xml
+drugbank_output_file=${BUILD_DIR}/kg2-drugbank${test_suffix}.json
+
+hmdb_input_file=${BUILD_DIR}/hmdb_metabolites.xml
+hmdb_output_file=${BUILD_DIR}/kg2-hmdb${test_suffix}.json
+
 kg1_output_file=${BUILD_DIR}/kg2-rtx-kg1${test_suffix}.json
-rtx_config_file=RTXConfiguration-config.json
->>>>>>> 45e9e4b6
 
 kg2_tsv_dir=${BUILD_DIR}/TSV
 kg2_tsv_tarball=${BUILD_DIR}/kg2-tsv${test_suffix}.tar.gz
 
-<<<<<<< HEAD
-VERSION_FILE=${BUILD_DIR}/kg2-version.txt
-=======
-predicate_mapping_file=${CODE_DIR}/predicate-remap.yaml
->>>>>>> 45e9e4b6
+version_file=${BUILD_DIR}/kg2-version.txt
 
 cd ${BUILD_DIR}
 
@@ -185,7 +139,7 @@
     bash -x ${CODE_DIR}/extract-ensembl.sh ${ensembl_source_json_file}
 ## Extract ChEMBL
     echo "running extract-chembl.sh"
-    bash -x ${CODE_DIR}/extract-chembl.sh ${chemble_mysql_dbname}
+    bash -x ${CODE_DIR}/extract-chembl.sh ${chembl_mysql_dbname}
 ## Extract UniChem chembl-to-chebi mappings
     echo "running extract-unichem.sh"
     bash -x ${CODE_DIR}/extract-unichem.sh ${unichem_output_tsv_file}
@@ -197,23 +151,19 @@
     bash -x ${CODE_DIR}/extract-dgidb.sh ${dgidb_dir}
 ## Download REPODB
     echo "running download-repodb-csv.sh"
-<<<<<<< HEAD
-    bash -x ${CODE_DIR}/download-repodb-csv.sh ${REPODB_DIR}
+    bash -x ${CODE_DIR}/download-repodb-csv.sh ${repodb_dir}
 
 ## Download SMPDB
     echo "running extract-smpdb.sh"
-    bash -x ${CODE_DIR}/extract-smpdb.sh ${SMPDB_DIR}
+    bash -x ${CODE_DIR}/extract-smpdb.sh ${smpdb_dir}
 
 ## Download DrugBank
     echo "running extract-drugbank.sh"
-    bash -x ${CODE_DIR}/extract-drugbank.sh ${DRUGBANK_INPUT_FILE}
+    bash -x ${CODE_DIR}/extract-drugbank.sh ${drugbank_input_file}
 
 ## Download HMDB
   echo "running extract-hmdb.sh"
   bash -x ${CODE_DIR}/extract-hmdb.sh
-=======
-    bash -x ${CODE_DIR}/download-repodb-csv.sh ${repodb_dir}
->>>>>>> 45e9e4b6
 fi
 
 echo "running uniprotkb_dat_to_json.py"
@@ -226,26 +176,20 @@
 
 echo "running semmeddb_tuple_list_json_to_kg_json.py"
 
-MRCUI_RRF_FILE=${UMLS_DEST_DIR}/MRCUI.RRF
-if [ -f "${MRCUI_RRF_FILE}" ]
+mrcui_rrf_file=${umls_dest_dir}/MRCUI.RRF
+if [ -f "${mrcui_rrf_file}" ]
 then
-    MRCUI_ARG="--mrcuiFile ${MRCUI_RRF_FILE}"
+    mrcui_arg="--mrcuiFile ${mrcui_rrf_file}"
 else
     echo "WARNING: the MRCUI.RRF file is not found! proceeding withoutthe MRCUI.RRF-based CUI mapping"
-    MRCUI_ARG=""
+    mrcui_arg=""
 fi
 ## Build SemMedDB KG2 edges file as JSON:
 ${VENV_DIR}/bin/python3 -u ${CODE_DIR}/semmeddb_tuple_list_json_to_kg_json.py \
-<<<<<<< HEAD
-           ${TEST_ARG} \
-           ${MRCUI_ARG} \
-           ${SEMMED_TUPLELIST_FILE} \
-           ${SEMMED_OUTPUT_FILE}
-=======
-           ${test_arg} \
+           ${test_arg} \
+           ${mrcui_arg} \
            ${semmed_tuplelist_file} \
            ${semmed_output_file}
->>>>>>> 45e9e4b6
 
 echo "running ensembl_json_to_kg_json.py"
 
@@ -260,20 +204,15 @@
 ## Build Chembl KG2 edges file as JSON:
 ${VENV_DIR}/bin/python3 -u ${CODE_DIR}/chembl_mysql_to_kg_json.py \
            ${test_arg} \
-           ${MYSQL_CONF} \
-           ${chemble_mysql_dbname} \
-           ${chemble_output_file}
+           ${mysql_conf} \
+           ${chembl_mysql_dbname} \
+           ${chembl_output_file}
 
 echo "running build-multi-ont-kg.sh"
 
 ## Combine all the TTL files and OBO Foundry OWL files into KG and save as JSON:
-<<<<<<< HEAD
 bash -x ${CODE_DIR}/build-multi-ont-kg.sh \
-           ${OUTPUT_FILE_FULL} ${BUILD_FLAG}
-=======
-bash -x ${CODE_DIR}/build-multi-owl-kg.sh \
            ${output_file_full} ${build_flag}
->>>>>>> 45e9e4b6
 
 echo "running unichem_tsv_to_edges_json.py"
 
@@ -298,114 +237,79 @@
 ## Make JSON file for DGIDB
 
 ${VENV_DIR}/bin/python3 -u ${CODE_DIR}/dgidb_tsv_to_kg_json.py \
-<<<<<<< HEAD
-           ${TEST_ARG} \
-           ${DGIDB_DIR}/interactions.tsv \
-           ${DGIDB_OUTPUT_FILE} 2> ${DGIDB_DIR}/dgidb-tsv-to-kg-json-stderr.log
-=======
            ${test_arg} \
            ${dgidb_dir}/interactions.tsv \
-           ${dgidb_output_file} 2> ${dgidb_dir}/dgidb-tsv-to-kg-json.log
->>>>>>> 45e9e4b6
+           ${dgidb_output_file} 2> ${dgidb_dir}/dgidb-tsv-to-kg-json-stderr.log
 
 echo "running repodb_csv_to_kg_json.py"
 
 ## Make JSON file for REPODB
 
 ${VENV_DIR}/bin/python3 -u ${CODE_DIR}/repodb_csv_to_kg_json.py \
-<<<<<<< HEAD
-           ${TEST_ARG} \
-           ${REPODB_INPUT_FILE} \
-           ${REPODB_OUTPUT_FILE} 2> ${REPODB_DIR}/repodb-csv-to-kg-json-stderr.log
+           ${test_arg} \
+           ${repodb_input_file} \
+           ${repodb_output_file} 2> ${repodb_dir}/repodb-csv-to-kg-json-stderr.log
 
 echo "running drugbank_xml_to_kg_json.py"
 
 ## Make JSON file for DrugBank
 
 ${VENV_DIR}/bin/python3 -u ${CODE_DIR}/drugbank_xml_to_kg_json.py \
-           ${TEST_ARG} \
-           ${DRUGBANK_INPUT_FILE} \
-           ${DRUGBANK_OUTPUT_FILE} 2> ${BUILD_DIR}/drugbank-xml-to-kg-json-stderr.log
+           ${test_arg} \
+           ${drugbank_input_file} \
+           ${drugbank_output_file} 2> ${BUILD_DIR}/drugbank-xml-to-kg-json-stderr.log
 
 echo "running smpdb_csv_to_kg_json.py"
 
 ## Make JSON file for SMPDB
 
 ${VENV_DIR}/bin/python3 -u ${CODE_DIR}/smpdb_csv_to_kg_json.py \
-           ${TEST_ARG} \
-           ${SMPDB_DIR} \
-           ${SMPDB_OUTPUT_FILE}
+           ${test_arg} \
+           ${smpdb_dir} \
+           ${smpdb_output_file}
 
 echo "running hmdb_xml_to_kg_json.py"
 
 ## Make JSON file for HMDB
 
 ${VENV_DIR}/bin/python3 -u ${CODE_DIR}/hmdb_xml_to_kg_json.py \
-           ${TEST_ARG} \
-           ${HMDB_INPUT_FILE} \
-           ${HMDB_OUTPUT_FILE}
-
-=======
-           ${test_arg} \
-           ${repodb_input_file} \
-           ${repodb_output_file} 2> ${repodb_dir}/repodb-csv-to-kg-json.log
->>>>>>> 45e9e4b6
+           ${test_arg} \
+           ${hmdb_input_file} \
+           ${hmdb_output_file}
 
 echo "copying RTX Configuration JSON file from S3"
 
-${S3_CP_CMD} s3://${S3_BUCKET}/${rtx_config_file} ${BUILD_DIR}/${rtx_config_file}
+${s3_cp_cmd} s3://${s3_bucket}/${rtx_config_file} ${BUILD_DIR}/${rtx_config_file}
 
 echo "extracting KG JSON representation of RTX KG1, from the Neo4j endpoint"
 
 ${VENV_DIR}/bin/python3 -u ${CODE_DIR}/rtx_kg1_neo4j_to_kg_json.py \
-<<<<<<< HEAD
-           ${TEST_ARG} \
-           --configFile ${BUILD_DIR}/${RTX_CONFIG_FILE} \
-           ${CURIES_TO_URLS_FILE} \
-           ${KG1_OUTPUT_FILE}
-=======
            ${test_arg} \
            --configFile ${BUILD_DIR}/${rtx_config_file} \
+           ${curies_to_urls_file} \
            ${kg1_output_file}
->>>>>>> 45e9e4b6
 
 echo "running merge_graphs.py"
 
 ## Merge all the KG JSON files
 
 ${VENV_DIR}/bin/python3 -u ${CODE_DIR}/merge_graphs.py \
-<<<<<<< HEAD
-           ${TEST_ARG} \
-           --kgFiles ${OUTPUT_FILE_FULL} \
-                     ${SEMMED_OUTPUT_FILE} \
-                     ${UNIPROTKB_OUTPUT_FILE} \
-                     ${ENSEMBL_OUTPUT_FILE} \
-                     ${UNICHEM_OUTPUT_FILE} \
-                     ${CHEMBL_OUTPUT_FILE} \
-                     ${NCBI_GENE_OUTPUT_FILE} \
-                     ${DGIDB_OUTPUT_FILE} \
-                     ${REPODB_OUTPUT_FILE} \
-                     ${SMPDB_OUTPUT_FILE} \
-                     ${DRUGBANK_OUTPUT_FILE} \
-                     ${HMDB_OUTPUT_FILE} \
-                     ${KG1_OUTPUT_FILE} \
-           --kgFileOrphanEdges ${OUTPUT_FILE_ORPHAN_EDGES} \
-           ${FINAL_OUTPUT_FILE_FULL}
-=======
            ${test_arg} \
            --kgFiles ${output_file_full} \
                      ${semmed_output_file} \
                      ${uniprotkb_output_file} \
                      ${ensembl_output_file} \
                      ${unichem_output_file} \
-                     ${chemble_output_file} \
+                     ${chembl_output_file} \
                      ${ncbi_gene_output_file} \
                      ${dgidb_output_file} \
                      ${repodb_output_file} \
+                     ${smpdb_output_file} \
+                     ${drugbank_output_file} \
+                     ${hmdb_output_file} \
                      ${kg1_output_file} \
            --kgFileOrphanEdges ${output_file_orphan_edges} \
            ${final_output_file_full}
->>>>>>> 45e9e4b6
 
 echo "running get_nodes_json_from_kg_json.py"
 
@@ -440,15 +344,10 @@
            --dropNegated \
            --dropSelfEdgesExcept interacts_with,positively_regulates,inhibits,increase \
            ${predicate_mapping_file} \
-           ${CURIES_TO_URLS_FILE} \
-<<<<<<< HEAD
-           ${FINAL_OUTPUT_FILE_FULL} \
-           ${SIMPLIFIED_OUTPUT_FILE_FULL} \
-           ${VERSION_FILE}
-=======
+           ${curies_to_urls_file} \
            ${final_output_file_full} \
-           ${simplified_output_file_full}
->>>>>>> 45e9e4b6
+           ${simplified_output_file_full} \
+           ${version_file}
 
 echo "running get_nodes_json_from_kg_json.py (for simplified KG)"
 
@@ -485,7 +384,7 @@
            ${kg2_tsv_dir}
 
 tar -C ${kg2_tsv_dir} -czvf ${kg2_tsv_tarball} nodes.tsv nodes_header.tsv edges.tsv edges_header.tsv
-${S3_CP_CMD} ${kg2_tsv_tarball} s3://${S3_BUCKET}/
+${s3_cp_cmd} ${kg2_tsv_tarball} s3://${s3_bucket}/
 
 ## Compress the huge files
 gzip -f ${simplified_output_file_full}
@@ -495,25 +394,25 @@
 gzip -f ${slim_output_file_full}
 
 ## copy the KG and various build artifacts to the public S3 bucket
-${S3_CP_CMD} ${final_output_file_full}.gz s3://${S3_BUCKET}/
-${S3_CP_CMD} ${simplified_output_file_full}.gz s3://${S3_BUCKET}/
-${S3_CP_CMD} ${output_nodes_file_full}.gz s3://${S3_BUCKET}/
-${S3_CP_CMD} ${report_file_full} s3://${S3_BUCKET_PUBLIC}/
-${S3_CP_CMD} ${simplified_report_file_full} s3://${S3_BUCKET_PUBLIC}/
-${S3_CP_CMD} ${output_file_orphan_edges}.gz s3://${S3_BUCKET_PUBLIC}/
-${S3_CP_CMD} ${slim_output_file_full}.gz s3://${S3_BUCKET}/
-${S3_CP_CMD} ${simplified_output_nodes_file_full}.gz s3://${S3_BUCKET}/
+${s3_cp_cmd} ${final_output_file_full}.gz s3://${s3_bucket}/
+${s3_cp_cmd} ${simplified_output_file_full}.gz s3://${s3_bucket}/
+${s3_cp_cmd} ${output_nodes_file_full}.gz s3://${s3_bucket}/
+${s3_cp_cmd} ${report_file_full} s3://${s3_bucket_public}/
+${s3_cp_cmd} ${simplified_report_file_full} s3://${s3_bucket_public}/
+${s3_cp_cmd} ${output_file_orphan_edges}.gz s3://${s3_bucket_public}/
+${s3_cp_cmd} ${slim_output_file_full}.gz s3://${s3_bucket}/
+${s3_cp_cmd} ${simplified_output_nodes_file_full}.gz s3://${s3_bucket}/
 
 ## copy the log files to the public S3 bucket
 build_multi_owl_stderr_file="${BUILD_DIR}/build-${output_file_base%.*}"-stderr.log
 
-${S3_CP_CMD} ${build_multi_owl_stderr_file} s3://${S3_BUCKET_PUBLIC}/
+${s3_cp_cmd} ${build_multi_owl_stderr_file} s3://${s3_bucket_public}/
 
 ## copy the config files to the public S3 bucket
-${S3_CP_CMD} ${owl_load_inventory_file} s3://${S3_BUCKET_PUBLIC}/
+${s3_cp_cmd} ${ont_load_inventory_file} s3://${s3_bucket_public}/
 
 # copy the index.html file to the public S3 bucket
-${S3_CP_CMD} ${CODE_DIR}/s3-index.html s3://${S3_BUCKET_PUBLIC}/index.html
+${s3_cp_cmd} ${CODE_DIR}/s3-index.html s3://${s3_bucket_public}/index.html
 
 
 date
@@ -521,16 +420,11 @@
 
 } >${build_kg2_log_file} 2>&1
 
-<<<<<<< HEAD
-# copy the KG2 build log file to the public S3 bucket
-${S3_CP_CMD} ${BUILD_KG2_LOG_FILE} s3://${S3_BUCKET_PUBLIC}/
+# copy the KG2 build log file to the S3 bucket
+${s3_cp_cmd} ${build_kg2_log_file} s3://${s3_bucket_public}/
 
 # copy the log files and reports to the versioned S3 bucket
-${S3_CP_CMD} ${BUILD_KG2_LOG_FILE} s3://${S3_BUCKET_VERSIONED}/
-${S3_CP_CMD} ${REPORT_FILE_FULL} s3://${S3_BUCKET_VERSIONED}/
-${S3_CP_CMD} ${SIMPLIFIED_REPORT_FILE_FULL} s3://${S3_BUCKET_VERSIONED}/
-${S3_CP_CMD} ${BUILD_MULTI_OWL_STDERR_FILE} s3://${S3_BUCKET_PUBLIC_VERSIONED}/
-=======
-# copy the KG2 build log file to the S3 bucket
-${S3_CP_CMD} ${build_kg2_log_file} s3://${S3_BUCKET_PUBLIC}/
->>>>>>> 45e9e4b6
+${s3_cp_cmd} ${build_kg2_log_file} s3://${s3_bucket_versioned}/
+${s3_cp_cmd} ${report_file_full} s3://${s3_bucket_versioned}/
+${s3_cp_cmd} ${simplified_report_file_full} s3://${s3_bucket_versioned}/
+${s3_cp_cmd} ${build_multi_owl_stderr_file} s3://${s3_bucket_public_versioned}/