# emacs backup files
**/*~

# macOS finder folder-level attributes
**/.DS_store
.idea

# ipython notebook checkpoints
**/.ipynb_checkpoints

# R history files
**/.Rhistory

<<<<<<< HEAD
# cache files
**/.web_cache
=======
# config.json
**/config.json
>>>>>>> 55dd1edc
<|MERGE_RESOLUTION|>--- conflicted
+++ resolved
@@ -11,10 +11,8 @@
 # R history files
 **/.Rhistory
 
-<<<<<<< HEAD
 # cache files
 **/.web_cache
-=======
+
 # config.json
-**/config.json
->>>>>>> 55dd1edc
+**/config.json